Pidgin and Finch: The Pimpin' Penguin IM Clients That're Good for the Soul

version 2.11.0 (MM/DD/YY):
	Pidgin:
	* Fixed #14962
	* Fixed alignment of incoming right-to-left messages in protocols that
	don't support rich text
	* Fix a potential crash while exiting pidgin

	Windows-Specific Changes:
	* Use getaddrinfo for DNS to enable IPv6 (#1075)

	Bonjour
	* Fixed building on Mac OSX (Patrick Cloke) (#16883)

	MXit
<<<<<<< HEAD
	* Fixed a buffer overflow.  Discovered by Yves Younan of Cisco Talos.
	  (TALOS-CAN-0120)
	* Fixed a remote out-of-bounds read.  Discovered by Yves Younan of Cisco
	  Talos.  (TALOS-CAN-0140)
	* Fixed a remote out-of-band read.  Discovered by Yves Younan of Cisco
	  Talos.  (TALOS-CAN-0138, TALOS-CAN-0135)
	* Fixed an invalid read.  Discovered by Yves Younan of Cisco Talos
	  (TALOS-CAN-0118)
	* Fixed a remote buffer overflow vulnerability.  Discovered by Yves
	  Younan of Cisco Talos.  (TALOS-CAN-0119)
	* Fixed an out-of-bounds read discovered by Yves Younan of Cisco Talos.
	  (TALOS-CAN-0123)
	* Fixed a directory traversal issue.  Discovered by Yves Younan of Cisco
	  Talos (TALOS-CAN-0128)
=======
	* Fixed a remote denial of service vulnerability that could result in
	  a null pointer dereference.  Discovered by Yves Younan of Cisco Talos.
	  (TALOS-CAN-0133)
>>>>>>> efe29918

version 2.10.12 (12/31/15):
	General:
	* purple-url-handler now works with Python 3.x (Daniël van Eeden)
	* Fixed an issue where transient startup statuses could be deleted
	  (Jakub Adam) (#16762)

	Pidgin:
	* The shout smile now matches the default theme (Steve Vaught)

	Windows-Specific Changes:
	* Updates to dependencies:
		* Cyrus SASL 2.1.26
		* libxml2 2.9.2
		* NSS 3.20.1 and NSPR 4.10.10
		* Perl 5.20.1
		* SILC 1.1.12
	* Remove support for Tcl plugins

	Gadu-Gadu:
	* Updated internal libgadu to version 1.12.1.

version 2.10.11 (11/23/14):
	General:
	* Fix handling of Self-Signed SSL/TLS Certificates when using the NSS
	  plugin (#16412)
	* Improve default cipher suites used with the NSS plugin (#16262)
	* Add NSS Preferences plugin which allows the SSL/TLS Versions and
	  cipher suites to be configured (#8061)

	Gadu-Gadu:
	* Fix a bug that prevented plugin to load when compiled without GnuTLS.
	  (mancha) (#16431)
	* Fix build for platforms without AF_LOCAL definition. (#16404)

	MSN:
	* Fix broken login due to server change (dx, TReKiE). (#16451, #16455)
	* Fail early when buddy list is unavailable instead of wasting bandwidth
	  endlessly re-trying.

version 2.10.10 (10/22/14):
	General:
	* Check the basic constraints extension when validating SSL/TLS
	  certificates. This fixes a security hole that allowed a malicious
	  man-in-the-middle to impersonate an IM server or any other https
	  endpoint. This affected both the NSS and GnuTLS plugins. (Discovered
	  by an anonymous person and Jacob Appelbaum of the Tor Project, with
	  thanks to Moxie Marlinspike for first publishing about this type of
	  vulnerability. Thanks to Kai Engert for guidance and for some of the
	  NSS changes) (CVE-2014-3694)
	* Allow and prefer TLS 1.2 and 1.1 when using the NSS plugin for SSL.
	  (Elrond and Ashish Gupta) (#15909)

	libpurple3 compatibility:
	* Encrypted account passwords are preserved until the new one is set.
	* Fix loading Google Talk and Facebook XMPP accounts.

	Windows-Specific Changes:
	* Don't allow overwriting arbitrary files on the file system when the
	  user installs a smiley theme via drag-and-drop. (Discovered by Yves
	  Younan of Cisco Talos) (CVE-2014-3697)
	* Updates to dependencies:
		* NSS 3.17.1 and NSPR 4.10.7

	Finch:
	* Fix build against Python 3. (Ed Catmur) (#15969)

	Gadu-Gadu:
	* Updated internal libgadu to version 1.12.0.

	Groupwise:
	* Fix potential remote crash parsing server message that indicates that
	  a large amount of memory should be allocated. (Discovered by Yves Younan
	  and Richard Johnson of Cisco Talos) (CVE-2014-3696)

	IRC:
	* Fix a possible leak of unencrypted data when using /me command
	  with OTR. (Thijs Alkemade) (#15750)

	MXit:
	* Fix potential remote crash parsing a malformed emoticon response.
	  (Discovered by Yves Younan and Richard Johnson of Cisco Talos)
	  (CVE-2014-3695)

	XMPP:
	* Fix potential information leak where a malicious XMPP server and
	  possibly even a malicious remote user could create a carefully crafted
	  XMPP message that causes libpurple to send an XMPP message containing
	  arbitrary memory. (Discovered and fixed by Thijs Alkemade and Paul
	  Aurich) (CVE-2014-3698)
	* Fix Facebook XMPP roster quirks. (#15041, #15957)

	Yahoo:
	* Fix login when using the GnuTLS library for TLS connections. (#16172)

version 2.10.9 (2/2/2014):
	XMPP:
	* Fix problems logging into some servers including jabber.org and
	  chat.facebook.com. (#15879)

version 2.10.8 (1/28/2014):
	General:
	* Python build scripts and example plugins are now compatible with
	  Python 3. (Ashish Gupta) (#15624)

	libpurple:
	* Fix potential crash if libpurple gets an error attempting to read a
	  reply from a STUN server. (Discovered by Coverity static analysis)
	  (CVE-2013-6484)
	* Fix potential crash parsing a malformed HTTP response. (Discovered by
	  Jacob Appelbaum of the Tor Project) (CVE-2013-6479)
	* Fix buffer overflow when parsing a malformed HTTP response with
	  chunked Transfer-Encoding. (Discovered by Matt Jones, Volvent)
	  (CVE-2013-6485)
	* Better handling of HTTP proxy responses with negative Content-Lengths.
	  (Discovered by Matt Jones, Volvent)
	* Fix handling of SSL certificates without subjects when using libnss.
	* Fix handling of SSL certificates with timestamps in the distant future
	  when using libnss. (#15586)
	* Impose maximum download size for all HTTP fetches.

	Pidgin:
	* Fix crash displaying tooltip of long URLs. (CVE-2013-6478)
	* Better handling of URLs longer than 1000 letters.
	* Fix handling of multibyte UTF-8 characters in smiley themes. (#15756)

	Windows-Specific Changes:
	* When clicking file:// links, show the file in Explorer rather than
	  attempting to run the file. This reduces the chances of a user
	  clicking on a link and mistakenly running a malicious file.
	  (Originally discovered by James Burton, Insomnia Security. Rediscovered
	  by Yves Younan of Sourcefire VRT.) (CVE-2013-6486)
	* Fix Tcl scripts. (#15520)
	* Fix crash-on-startup when ASLR is always on. (#15521)
	* Updates to dependencies:
		* NSS 3.15.4 and NSPR 4.10.2
		* Pango 1.29.4-1daa
			Patched for https://bugzilla.gnome.org/show_bug.cgi?id=668154

	AIM:
	* Fix untrusted certificate error.

	AIM and ICQ:
	* Fix a possible crash when receiving a malformed message in a Direct IM
	  session.

	Gadu-Gadu:
	* Fix buffer overflow with remote code execution potential. Only
	  triggerable by a Gadu-Gadu server or a man-in-the-middle.
	  (Discovered by Yves Younan and Ryan Pentney of Sourcefire VRT)
	  (CVE-2013-6487)
	* Disabled buddy list import/export from/to server (it didn't work
	  anymore). Buddy list synchronization will be implemented in 3.0.0.
	* Disabled new account registration and password change options, as it
	  didn't work either. Account registration also caused a crash. Both
	  functions are available using official Gadu-Gadu website.

	IRC:
	* Fix bug where a malicious server or man-in-the-middle could trigger
	  a crash by not sending enough arguments with various messages.
	  (Discovered by Daniel Atallah) (CVE-2014-0020)
	* Fix bug where initial IRC status would not be set correctly.
	* Fix bug where IRC wasn't available when libpurple was compiled with
	  Cyrus SASL support. (#15517)

	MSN:
	* Fix NULL pointer dereference parsing headers in MSN.
	  (Discovered by Fabian Yamaguchi and Christian Wressnegger of the
	  University of Goettingen) (CVE-2013-6482)
	* Fix NULL pointer dereference parsing OIM data in MSN.
	  (Discovered by Fabian Yamaguchi and Christian Wressnegger of the
	  University of Goettingen) (CVE-2013-6482)
	* Fix NULL pointer dereference parsing SOAP data in MSN.
	  (Discovered by Fabian Yamaguchi and Christian Wressnegger of the
	  University of Goettingen) (CVE-2013-6482)
	* Fix possible crash when sending very long messages. Not
	  remotely-triggerable. (Discovered by Matt Jones, Volvent)

	MXit:
	* Fix buffer overflow with remote code execution potential.
	  (Discovered by Yves Younan and Pawel Janic of Sourcefire VRT)
	  (CVE-2013-6489)
	* Fix sporadic crashes that can happen after user is disconnected.
	* Fix crash when attempting to add a contact via search results.
	* Show error message if file transfer fails.
	* Fix compiling with InstantBird.
	* Fix display of some custom emoticons.

	SILC:
	* Correctly set whiteboard dimensions in whiteboard sessions.

	SIMPLE:
	* Fix buffer overflow with remote code execution potential.
	  (Discovered by Yves Younan of Sourcefire VRT) (CVE-2013-6490)

	XMPP:
	* Prevent spoofing of iq replies by verifying that the 'from' address
	  matches the 'to' address of the iq request. (Discovered by Fabian
	  Yamaguchi and Christian Wressnegger of the University of Goettingen,
	  fixed by Thijs Alkemade) (CVE-2013-6483)
	* Fix crash on some systems when receiving fake delay timestamps with
	  extreme values. (Discovered by Jaime Breva Ribes) (CVE-2013-6477)
	* Fix possible crash or other erratic behavior when selecting a very
	  small file for your own buddy icon.
	* Fix crash if the user tries to initiate a voice/video session with a
	  resourceless JID.
	* Fix login errors when the first two available auth mechanisms fail but
	  a subsequent mechanism would otherwise work when using Cyrus SASL.
	  (#15524)
	* Fix dropping incoming stanzas on BOSH connections when we receive
	  multiple HTTP responses at once. (Issa Gorissen) (#15684)

	Yahoo!:
	* Fix possible crashes handling incoming strings that are not UTF-8.
	  (Discovered by Thijs Alkemade and Robert Vehse) (CVE-2012-6152)
	* Fix a bug reading a peer to peer message where a remote user could
	  trigger a crash. (CVE-2013-6481)

	Plugins:
	* Fix crash in contact availability plugin.
	* Fix perl function Purple::Network::ip_atoi
	* Add Unity integration plugin.

version 2.10.7 (02/13/2013):
	Alien hatchery:
	* No changes

	General:
	* The configure script will now exit with status 1 when specifying
	  invalid protocol plugins using the --with-static-prpls and
	  --with-dynamic-prpls arguments. (Michael Fiedler) (#15316)

	libpurple:
	* Fix a crash when receiving UPnP responses with abnormally long values.
	  (CVE-2013-0274)
	* Don't link directly to libgcrypt when building with GnuTLS support.
	  (Bartosz Brachaczek) (#15329)
	* Fix UPnP mappings on routers that return empty <URLBase/> elements
	  in their response. (Ferdinand Stehle) (#15373)
	* Tcl plugin uses saner, race-free plugin loading.
	* Fix the Tcl signals-test plugin for savedstatus-changed.
	  (Andrew Shadura) (#15443)

	Pidgin:
	* Make Pidgin more friendly to non-X11 GTK+, such as MacPorts' +no_x11
	  variant.

	Gadu-Gadu:
	* Fix a crash at startup with large contact list. Avatar support for
	  buddies will be disabled until 3.0.0. (#15226, #14305)

	IRC:
	* Support for SASL authentication. (Thijs Alkemade, Andy Spencer)
	  (#13270)
	* Print topic setter information at channel join. (#13317)

	MSN:
	* Fix SSL certificate issue when signing into MSN for some users.
	* Fix a crash when removing a user before its icon is loaded. (Mark
	  Barfield) (#15217)

	MXit:
	* Fix two bugs where a remote MXit user could possibly specify a local
	  file path to be written to. (CVE-2013-0271)
	* Fix a bug where the MXit server or a man-in-the-middle could
	  potentially send specially crafted data that could overflow a buffer
	  and lead to a crash or remote code execution. (CVE-2013-0272)
	* Display farewell messages in a different colour to distinguish
	  them from normal messages.
	* Add support for typing notification.
	* Add support for the Relationship Status profile attribute.
	* Remove all reference to Hidden Number.
	* Ignore new invites to join a GroupChat if you're already joined, or
	  still have a pending invite.
	* The buddy's name was not centered vertically in the buddy-list if they
	  did not have a status-message or mood set.
	* Fix decoding of font-size changes in the markup of received messages.
	* Increase the maximum file size that can be transferred to 1 MB.
	* When setting an avatar image, no longer downscale it to 96x96.

	Sametime:
	* Fix a crash in Sametime when a malicious server sends us an abnormally
	  long user ID. (CVE-2013-0273)

	Yahoo!:
	* Fix a double-free in profile/picture loading code. (Mihai Serban)
	  (#15053)
	* Fix retrieving server-side buddy aliases. (Catalin Salgu) (#15381)

	Plugins:
	* The Voice/Video Settings plugin supports using the sndio GStreamer
	  backends. (Brad Smith) (#14414)
	* Fix a crash in the Contact Availability Detection plugin. (Mark)
	  (#15327)
	* Make the Message Notification plugin more friendly to non-X11 GTK+,
	  such as MacPorts' +no_x11 variant.

	Windows-Specific Changes:
	* Compile with secure flags (Jurre van Bergen) (#15290)
	* Installer downloads GTK+ Runtime and Debug Symbols more securely.
	  Thanks goes to Jacob Appelbaum of the Tor Project for identifying
	  this issue and suggesting solutions. (#15277)
	* Updates to a number of dependencies, some of which have security
	  related fixes. Thanks again to Jacob Appelbaum and Jurre van Bergen
	  for identifying the vulnerable libraries and to Dieter Verfaillie
	  for helping getting the libraries updated. (#14571, #15285, #15286)
		* ATK 1.32.0-2
		* Cyrus SASL 2.1.25
		* expat 2.1.0-1
		* freetype 2.4.10-1
		* gettext 0.18.1.1-2
		* Glib 2.28.8-1
		* libpng 1.4.12-1
		* libxml2 2.9.0-1
		* NSS 3.13.6 and NSPR 4.9.2
		* Pango 1.29.4-1
		* SILC 1.1.10
		* zlib 1.2.5-2
	* Patch libmeanwhile (sametime library) to fix crash. (Jonathan Rice)
	  (#12637)

version 2.10.6 (07/06/2012):
	Pidgin:
	* Fix a bug that requires a triple-click to open a conversation
	  window from the buddy list. (#15199)

version 2.10.5 (07/05/2012):
	libpurple:
	* Add support for GNOME3 proxy settings. (Mihai Serban) (#15054)

	Pidgin:
	* Fix a crash that may occur when trying to ignore a user who is
	  not in the current chat room. (#15139)

	MSN:
	* Fix building with MSVC on Windows (broken in 2.10.4). (Florian
	  Quèze)

	MXit:
	* Fix a buffer overflow vulnerability when parsing incoming messages
	  containing inline images.  Thanks to Ulf Härnhammar for reporting
	  this! (CVE-2012-3374)

version 2.10.4 (05/06/2012):
	General:
	* Support building against Farstream in addition to Farsight.
	  (Olivier Crete) (#14936)

	IRC:
	* Disable periodic WHO timer.  IRC channel user lists will no
	  longer automatically display away status, but libpurple will be
	  much kinder to the network.
	* Print unknown numerics to channel windows if we can associate
	  them.  Thanks to Marien Zwart. (#15090)

	MSN:
	* Fix a possible crash when receiving messages with certain characters
	  or character encodings.  Thanks to Fabian Yamaguchi for reporting
	  this! (CVE-2012-2318)

	XMPP:
	* Fix a possible crash when receiving a series of specially crafted
	  file transfer requests.  Thanks to José Valentín Gutiérrez for
	  reporting this!  (CVE-2012-2214)

	Windows-Specific Changes:
	* Words added to spell check dictionaries are saved across restarts of
	  Pidgin (#11886)

version 2.10.3 (03/26/2012):
	MSN:
	* Fix buddies not going offline. (#14997)

version 2.10.2 (03/14/2012):
	General:
	* Fix compilation when using binutils 2.22 and new GDK pixbuf. (#14799)
	* Fix compilation of the MXit protocol plugin with GLib 2.31. (#14773)

	Pidgin:
	* Add support for the GNOME3 Network dialog. (#13882)
	* Fix rare crash. (#14392)
	* Add support for the GNOME3 Default Application dialog for configuring
	  the Browser.

	libpurple:
	* Support new connection states and signals for NetworkManager 0.9+.
	  (Dan Williams) (#13859)

	AIM and ICQ:
	* Fix a possible crash when receiving an unexpected message
	  from the server. (Thijs Alkemade) (#14983)
	* Allow signing on with usernames containing periods and
	  underscores. (#13500)
	* Allow adding buddies containing periods and underscores. (#13500)
	* Don't try to format ICQ usernames entered as email addresses.
	  Gets rid of an "Unable to format username" error at login. (#13883)

	MSN:
	* Fix possible crashes caused by not validating incoming messages as
	  UTF-8. (Thijs Alkemade) (#14884)
	* Support new protocol version MSNP18. (#14753)
	* Fix messages to offline contacts. (#14302)

	Windows-Specific Changes:
	* Fix the installer downloading of spell-checking dictionaries (#14612)
	* Fix compilation of the Bonjour protocol plugin. (#14802)

	Plugins:
	* The autoaccept plugin will no longer reset the preference for unknown
	  buddies to "Auto Reject" in certain cases. (#14964)

version 2.10.1 (12/06/2011):
	Finch:
	* Fix compilation on OpenBSD.

	AIM and ICQ:
	* Fix remotely-triggerable crashes by validating strings in a few
	  messages related to buddy list management.  Thanks to Evgeny Boger
	  for reporting this!  (#14682)

	Bonjour:
	* IPv6 fixes (Linus Lüssing)

	Gadu-Gadu:
	* Fix problems linking against GnuTLS. (#14544)

	IRC:
	* Fix a memory leak when admitting UTF-8 text with a non-UTF-8 primary
	  encoding.  (#14700)

	Jabber:
	* Fix crashes and memory leaks when receiving malformed voice
	  and video requests.  Thanks to Thijs Alkemade for reporting this!

	Sametime:
	* Separate "username" and "server" when adding new Sametime accounts.
	  (#14608)
	* Fix compilation in Visual C++. (#14608)

	SILC:
	* Fix CVE-2011-3594, by UTF-8 validating incoming messages before
	  passing them to glib or libpurple.  Identified by Diego Bauche
	  Madero from IOActive.  (#14636)

	Yahoo!:
	* Fetch buddy icons in some cases where we previously weren't. (#13050)

	Windows-Specific Changes:
	* Fix compilation

version 2.10.0 (08/18/2011):
	Pidgin:
	* Make the max size of incoming smileys a pref instead of hardcoding it.
	  (Quentin Brandon) (#5231)
	* Added a plugin information dialog to show information for plugins
	  that aren't otherwise visible in the plugins dialog.
	* Fix building with GTK+ earlier than 2.14.0 (GTK+ 2.10 is still the
	  minimum supported) (#14261)

	libpurple:
	* Fix a potential crash in the Log Reader plugin when reading QIP logs.
	* Fix a large number of strcpy() and strcat() invocations to use
	  strlcpy() and strlcat(), etc., forestalling an entire class of
	  string buffer overrun bugs.
	  (The Electronic Frontier Foundation, Dan Auerbach, Chris Palmer,
	  Jacob Appelbaum)
	* Change some filename manipulations in filectl.c to use MAXPATHLEN
	  instead of arbitrary length constants.  (The Electronic Frontier
	  Foundation, Dan Auerbach, Chris Palmer, Jacob Appelbaum)
	* Fix endianness-related crash in NTLM authentication (Jon Goldberg)
	  (#14163)

	Gadu-Gadu:
	* Fixed searching for buddies in public directory. (Tomasz Wasilczyk)
	  (#5242)
	* Better status message handling. (Tomasz Wasilczyk) (#14314)
	* Merged two buddy blocking methods. (Tomasz Wasilczyk) (#5303)
	* Fix building of the bundled libgadu library with older versions
	  of GnuTLS. (patch plucked from upstream) (#14365)

	ICQ:
	* Fix crash selecting Tools->Set Mood when you're online with an
	  ICQ account that is configured as an AIM account. (#14437)

	IRC:
	* Fix a crash when remote users have certain characters in their
	  nicknames. (Discovered by Djego Ibanez) (#14341)
	* Fix the handling of formatting following mIRC ^O (#14436)
	* Fix crash when NAMES is empty. (James McLaughlin) (#14518)

	MSN:
	* Fix incorrect handling of HTTP 100 responses when using the HTTP
	  connection method.  This can lead to a crash. (Discovered by Marius
	  Wachtler)
	* Fix seemingly random crashing. (#14307)
	* Fix a crash when the account is disconnected at the time we are doing a
	  SB request. (Hanzz, ported by shlomif) (#12431)

	XMPP:
	* Do not generate malformed XML ("</>") when setting an empty mood.
	  (#14342)
	* Fix the /join <room> behavior.  (Broken when adding support for
	  <room>@<server>)  (#14205)

	Yahoo!/Yahoo! JAPAN:
	* Fix coming out of idle while in an unavailable state
	* Fix logging into Yahoo! JAPAN.  (#14259)

	Windows-Specific Changes:
	* Open an explorer.exe window at the location of the file when clicking
	  on a file link instead of executing the file, because executing a file
	  can be potentially dangerous.  (Discovered by James Burton of
	  Insomnia Security) (Fixed by Eion Robb)

version 2.9.0 (06/23/2011):
	Pidgin:
	* Fix a potential remote denial-of-service bug related to displaying
	  buddy icons.
	* Significantly improved performance of larger IRC channels (regression
	  introduced in 2.8.0).
	* Fix Conversation->Add on AIM and MSN.
	* Entries in the chat user list are sorted properly again.  This was
	  inadvertenly broken in 2.8.0.

	Finch:
	* Fix logging in to ICQ.

	libpurple:
	* media: Actually use the specified TCP port from the TURN configuration to
	  create a TCP relay candidate.

	AIM and ICQ:
	* Fix crashes on some non-mainstream OSes when attempting to
	  printf("%s", NULL).  (Clemens Huebner) (#14297)

	Plugins:
	* The Evolution Integration plugin compiles again.

version 2.8.0 (06/07/2011):
	General:
	* Implement simple silence suppression for voice calls, preventing
	  wasted bandwidth for silent periods during a call. (Jakub Adam)
	  (half of #13180)
	* Added the DigiCert High Assurance CA-3 intermediate CA, needed for
	  validation of the Facebook XMPP interface's certificate.
	* Removed the QQ protocol plugin.  It hasn't worked in a long time and
	  isn't being maintained, therefore we no longer want it.

	Pidgin:
	* Duplicate code cleanup.  (Gabriel Schulhof) (#10599)
	* Voice/Video call window adapts correctly to adding or removing
	  streams on the fly. (Jakub Adam) (half of #13535)
	* Don't cancel an ongoing call when rejecting the addition of a
	  stream to the existing call. (Jakub Adam) (#13537)
	* Pidgin plugins can now override tab completion and detect clicks on
	  usernames in the chat userlist. (kawaii.neko) (#12599)
	* Fix the tooltip being destroyed when it is full of information and
	  cover the mouse (dliang) (#10510)

	libpurple:
	* media: Allow obtaining active local and remote candidates. (Jakub
	  Adam) (#11830)
	* media: Allow getting/setting video capabilities. (Jakub Adam) (half
	  of #13095)
	* Simple Silence Suppression is optional per-account. (Jakub Adam)
	  (half of #13180)
	* Fix purple-url-handler being unable to find an account.
	* media: Allow adding/removing streams on the fly. (Jakub Adam)
	  (half of #13535)
	* Support new connection states in NetworkManager 0.9. (Dan Williams)
	  (#13505)
	* When removing a buddy, delete the pounces associated with it.
	  (Kartik Mohta) (#1131)
	* media: Allow libpurple and plugins to set SDES properties for RTP
	  conferences. (Jakub Adam) (#12981)
	* proxy: Add new "Tor/Privacy" proxy type that can be used to
	  restrict operations that could leak potentially sensitive data
	  (e.g. DNS queries).  (#11110, #13928)
	* media: Add support for using TCP relaying with TURN (will only work with
	  libnice 0.1.0 and later).

	AIM:
	* Fix setting icons with dimensions greater than 64x64 pixels by scaling
	  them down to at most 64x64. (#12874, #13165)

	Gadu-Gadu:
	* Allow showing your status only to buddies. (Mateusz Piękos) (#13358)
	* Updated internal libgadu to version 1.10.1. (Robert Matusewicz,
	  Krzysztof Klinikowski) (#13525)
	* Updated internal libgadu to version 1.11.0. (Tomasz Wasilczyk)
	  (#14248)
	* Suppress blank messages that happen when receiving inline
	  images. (Tomasz Wasilczyk) (#13554)
	* Fix sending inline images to remote users, don't crash when
	  trying to send large (> 256kB) images. (Tomasz Wasilczyk) (#13580)
	* Support typing notifications. (Jan Zachorowski, Tomasz Wasilczyk,
	  Krzysztof Klinikowski) (#13362, #13590)
	* Require libgadu 1.11.0 to avoid using internal libgadu.
	* Optional SSL connection support for GNUTLS users (not on Windows
	  yet!). (Tomasz Wasilczyk) (#13613, #13894)
	* Don't count received messages or statuses when determining whether
	  to send a keepalive packet. (Jan Zachorowski) (#13699)
	* Fix a crash when receiving images on Windows or an incorrect
	  timestamp in the log when receiving images on Linux. (Tomasz
	  Wasilczyk) (#10268)
	* Support XML events, resulting in immediate update of other users'
	  buddy icons. (Tomasz Wasilczyk) (#13739)
	* Accept poorly formatted URLs from other third-party clients in
	  the same manner as the official client.  (Tomasz Wasilczyk)
	  (#13886)

	ICQ:
	* Fix setting icons with dimensions greater than 64x64 pixels by scaling
	  them down to at most 64x64. (#12874, #13165)
	* Fix unsetting your mood when "None" is selected.  (Dustin Gathmann)
	  (#11895)
	* Ignore Daylight Saving Time when performing calculations related to
	  birthdays. (Dustin Gathmann) (#13533)
	* It is now possible to specify multiple encodings on the Advanced
	  tab of an ICQ account's settings by using a comma-delimited list.
	  (Dmitry Utkin) (#13496)

	IRC:
	* Add "authserv" service command.  (tomos) (#13337)

	MSN:
	* Fix a hard-to-exploit crash in the MSN protocol when using the
	  HTTP connection method (Reported by Marius Wachtler).

	MXit:
	* Support for an Invite Message when adding a buddy.
	* Fixed bug in splitting-up of messages that contain a lot of links.
	* Fixed crash caused by timer not being disabled on disconnect.
	  (introduced in 2.7.11)
	* Clearing of the conversation window now works.
	* When receiving an invite you can display the sender's profile
	  information, avatar image, invite message.
	* The Change PIN option was moved into separate action.
	* New profile attributes added and shown.
	* Update to protocol v6.3.
	* Added the ability to view and invite your Suggested Friends,
	  and to search for contacts.
	* Also display the Status Message of offline contacts in their
	  profile information.

	XMPP:
	* Remember the previously entered user directory when searching.
	  (Keith Moyer) (#12451)
	* Correctly handle a buddy's unsetting his/her vCard-based avatar.
	  (Matthew W.S. Bell) (#13370)
	* Squash one more situation that resulted in duplicate entries in
	  the roster (this one where the server reports the buddy as being
	  in the same (empty) group.  (Reported by Danny Mayer)

	Plugins:
	* The Voice/Video Settings plugin now includes the ability to test
	  microphone settings. (Jakub Adam) (#13182)
	* Fix a crash when handling some saved settings in the Voice/Video
	  Settings plugin. (Pat Erley) (13290, #13774)

	Windows-Specific Changes:
	* Fix building libpurple with Visual C++ .NET 2005. This was
	  accidentally broken in 2.7.11. (Florian Quèze)
	* Build internal libgadu using packed structs, fixing several
	  long-standing Gadu-Gadu issues. (#11958, #6297)

version 2.7.11 (03/10/2011):
	General:
	* Our bundled libgadu should now build on HP-UX.
	* Fix some instances of file transfers never completing. (Cristi Posoiu)
	  (#12472)

	Pidgin:
	* Sort by Status no longer causes buddies to move around when you
	  click them.
	* Fix embedding in the system tray on older GTK+ releases (such as on
	  CentOS 5.5 and older Fedora).
	* No longer require libstartup-notification for startup notification
	  support.  GTK+ has included support for years, so use it instead. (David
	  Benjamin) (#13245)

	AIM:
	* Fix a bug where some buddies from your buddy list might not show up.
	  Affected non-English ICQ users the most. (#13386)
	* Send keepalives for all types of network connections.  Will hopefully
	  make chat rooms more reliable. (#1449)

	MSN:
	* Fix bug that prevented added buddies to your buddy list in certain
	  circumstances.  (#13298)

	MXit:
	* MXit plugin and reported client version now follow the libpurple
	  version.
	* Don't try to request profile information for non-user contacts.
	* Allow Re-Invite for contacts in Deleted or Rejected state.
	* Ensure we don't send packets too fast to the MXit server and trigger
	  its flood-detection mechanism.  Also increased the internal packet queue
	  to 32 packets.

	XMPP:
	* Fix building on platforms with an older glib (inadvertantly broken in
	  2.7.10).  (#13329)
	* Don't treat the on-join status storms as 'new arrivals'.  (Thijs
	  Alkemade) (#a14527)
	* Extend the /join command to support room JIDs, enabling you to join
	  a room on any server.  (Solarius, Matěj Cepl, Tirtha 'wyuka'
	  Chatterjee) (#4526)
	* Add support for receiving a limited amount of history when joining a
	  room (not currently supported by Pidgin and Finch).  (Thijs Alkemade)
	  (#10986, #a14219)

	Yahoo!/Yahoo! JAPAN:
	* Fix CVE-2011-1091, denials of service caused by NULL pointer
	  dereferences due to improper handling of malformed YMSG packets.  Thanks
	  to Marius Wachtler for reporting this and reviewing the fix!

version 2.7.10 (02/06/2011):
	General:
	* Force video sources to all have the same capabilities.  This reduces the
	  number of times video must be scaled down, saving CPU time. (Jakub Adam)
	  (half of #13095)
	* Starting multiple video calls and ending one no longer causes the other
	  calls to stop sending audio and video. (Jakub Adam) (#12758, #13237)
	* Perl bindings now respect LDFLAGS. (Peter Volkov, Markos Chandras)
	  (#12638)
	* Added AddTrust External Root CA.  (#11554)
	* Resolve some issues validating X.509 certificates signed off the CAcert
	  Class 3 intermediate cert when using the GnuTLS SSL/TLS plugin.

	Gadu-Gadu:
	* Don't drop whole messages when text is colored. (Jan Zachorowski)
	  (#13259)

	Groupwise:
	* Don't show two windows when using "Get Info" on a buddy. (Gabriel Burt;
	  Novell, Inc.) (#13108)

	IRC:
	* Don't send ISON messages longer than 512 bytes. (Jeffrey Honig) (#9692)

	libpurple:
	* Stop sending audio when placing a call on hold. (Jakub Adam) (#13032)
	* Stop translating gpointers to ints in the dbus API.  This removes
	  functions from the dbus API.  (The openSUSE Project) (#12507)
	* Fix D-Bus introspection calls that omit the interface parameter.  (Tom
	  Samstag) (#13073)
	* Fixed bugs in purple_str_to_time() that caused the most recent 'make
	  check' failures.  (Nader Morshed) (#13131)
	* Correct an issue that caused some UIs other than Pidgin or Finch to
	  leave a buddy in the "is typing" state.  (Jan Kaluza)
	* Fix potential information disclosure issues in the Cipher code.  (Julia
	  Lawall)

	Pidgin:
	* Support using the Page Up and Page Down keys on the numeric keypad in
	  the conversation window.  (Ryan Flegel) (#13127)
	* Fix a few memory leaks. (Nader Morshed) (#13162)
	* Support rendering strikethrough when received as in-line CSS. (#13168)
	* Editable comboboxes are now more friendly to some GTK+ themes. (Hugo
	  Pereira Da Costa) (#13164).

	Plugins:
	* The Voice/Video Settings plugin no longer resets selected devices to
	  defaults. (Jakub Adam) (#13044)
	* The Voice/Video Settings plugin no longer crashes when a stored device
	  name is not found in the list of available devices. (Jakub Adam)
	  (#13238)
	* The Autoaccept plugin now allows disabling filename escaping. (Rok
	  Mandeljc) (half of #11459)
	* The Autoaccept plugin now allows choosing Reject/Ask/Accept for
	  non-buddies. (Rok Mandeljc) (half of #11459)

	QQ:
	* QQ2008 is now the default protocol version. (Michael Terry) (#11635)

	XMPP:
	* Don't crash when receiving an unexpected/invalid jingle transport type.
	  (Nikita Kozlov) (#13136)
	* Handle Connection: Close headers for BOSH, when the server does not
	  terminate the connection itself. (#13008)
	* Improved parsing for DIGEST-MD5, which should resolve issues
	  connecting to some jabberd2 servers.  This corrects an issue parsing
	  one-character or empty elements. (Noa Resare) (#a14514)

	Yahoo!/Yahoo! JAPAN:
	* Fix a crash when an account disconnects before a p2p session is
	  completely set up. (Jan Kaluza) (#12432)

version 2.7.9 (12/26/2010):
	MSN:
	* Fix CVE-2010-4528, a crash when receiving short packets related to
	  P2Pv2 messages.

version 2.7.8 (12/19/2010):
	General:
	* Fix the exceptions in purple-remote on Python 2.6+. (Ari Pollak)
	  (#12151)

	Pidgin:
	* When a conversation has reached the maximum limit on the number
	  of smileys, display the text representation of the smiley properly
	  when it contains HTML-escapable characters (e.g. "<3" was previously
	  displayed as "&lt;3").
	* Drop dependency on GdkGC and use Cairo instead.
	* New UI hack to assist in first-time setup of Facebook accounts with
	  icon from Jakub Szypulka.
	* Don't hide the buddy list if there is no notification area in which
	  to put the icon. (#12129)

	libpurple:
	* Fix multipart parsing when '=' is included in the boundary for
	  purple_mime_document_parse. (Jakub Adam) (#11598)

	AIM and ICQ:
	* Buddies who unset their status message will now be correctly shown
	  without a message in your buddy list. (#12988)

	Gadu-Gadu:
	* Updated our bundled libgadu and minimum requirement for external
	  libgadu to 1.9.0. (#12789)

	MSN:
	* Stop showing ourselves in the list of endpoints that can be
	  disconnected.
	* Allow full-size display names, by not escaping (most) non-English
	  characters. (#8508)
	* Fix receiving messages from users on Yahoo and other federated
	  services. (#13022)
	* Correctly remove old endpoints from the list when they sign out.
	* Add option to disable connections from multiple locations. (#13017)
	* Correctly update your own display name in the buddy list. (#13064) 
	* Correctly show ourselves as offline in the buddy list when going
	  invisible. (#12945)
	* Correctly update your own icon in the buddy list. (#12973)
	* Remove struct packing for better portability. (#12856)

	XMPP:
	* Terminate Jingle sessions with unsupported content types. (#13048)

version 2.7.7 (11/23/2010):
	General:
	* Allow multiple CA certificates to share the same Distinguished Name
	  (DN).  Partially fixes remaining MSN issues from #12906.
	* The GNUTLS SSL plugin now discards any certificate (and all subsequent
	  certificates) in a chain if it did not sign the previous certificate.
	  Partially fixes remaining MSN issues from #12906.
	* Open requests related to a file transfer are now closed when the request
	  is cancelled locally. (#11666)

	AIM and ICQ:
	* AIM should now connect if "Use clientLogin" is turned off and the
	  "Server" field is set to anything other than "login.oscar.aol.com" or
	  "slogin.oscar.aol.com". (#12948)
	* Fix a crash on connection loss. (#5927)

version 2.7.6 (11/21/2010):
	General:
	* Included Microsoft Internet Authority 2010 and Microsoft Secure Server
	  Authority 2010 intermediate CA certificates to our bundle.  This fixes
	  the "Unable to validate certificate" error for omega.contacts.msn.com.
	  (#12906)

	Pidgin:
	* Avoid a use-after-free race condition in the media code (when
	  there's an error reported by GStreamer). (#12806, Jakub Adam)

	AIM and ICQ:
	* SSL option has been changed to a tri-state menu with choices for
	  "Don't Use Encryption", "Use Encryption if Available", and "Require
	  Encryption".
	* Fix some possible clientLogin URL issues introduced in version 2.7.5.
	* Don't show a "<URL>: Ok" connection error when using clientLogin.
	* Cleaned up some debug output for improved readability.

	MSN:
	* Added support for MSNP16, including Multiple Points of Presence (MPOP)
	  which allows multiple simultaneous sign-ins. (#8247)
	* Added extended capabilities support (none implemented).
	* Merged the work done on the Google SoC (major rewrite of SLP code)
	* Reworked the data transfer architecture.
	  (https://developer.pidgin.im/wiki/SlpArchitecture)
	* Lots of little changes.
	* Don't process zero-length DC messages. (#12660)
	* Fixed a bunch of memory leaks.
	* Prevent a use-after-free condition.

	XMPP:
	* Avoid a double-free in the Google Relay (V/V) code.
	* Avoid double error message when failing a file transfer. (#12757)
	* Password-related information is printed out for SASL authentication
	  when the PURPLE_UNSAFE_DEBUG environment variable is set.
	* Authentication mechanisms can now be added by UI's or other plugins
	  with some work. This is outside the API/ABI rules! (#12715)
	* Fixed a few printf("%s", NULL) crashes for broken OSes.

	Windows-Specific Changes:
	* Build the Pidgin Theme Editor plugin (finally).
	* Untarring (for themes) now works for non-ASCII destination paths.

version 2.7.5 (10/31/2010):
	General:
	* Added Verisign Class 3 Public CA - G2 root CA.

	Pidgin:
	* Properly differentiate between bn and bn_IN in the Translation
	  Information dialog.

	AIM and/or ICQ:
	* Display the "Authorize buddy?" minidialog when the requestor has an
	  empty nickname. (#12810)
	* New ICQ accounts default to proper ICQ servers.  Old accounts using one
	  of the old default servers will be silently migrated to use the proper
	  servers.
	* ICQ accounts using clientLogin now use the correct ICQ servers.  This is
	  separate from the server settings mentioned above.
	* '<' should no longer cause ICQ status messages to be truncated in some
	  locations. (#11964, #12593)
	* Fix sending messages to chat rooms. (#12768)

	Bonjour:
	* Don't crash when attempting to log into a Bonjour account and init
	  failed.

	Windows-Specific Changes:
	* Quote the path stored in the registry when the "run at startup" option
	  in the Windows Pidgin Options plugin is used. (#12781)

version 2.7.4 (10/20/2010):
	General:
	* Fix search path for Tk when compiling on Debian Squeeze. (#12465)
	* purple-remote now expects and produces UTF-8. (Guillaume Brunerie)
	  (#12049)
	* Add Deutsche Telekom, Thawte Primary, and Go Daddy Class 2 root CAs
	  (#12667, #12668, and #12594)
	* Fix CVE-2010-3711 by properly validating return values from the
	  purple_base64_decode() function before using them.
	* Fix two local crash bugs by properly validating return values from the
	  purple_base16_decode() function before using them.

	libpurple:
	* Fall back to an ordinary request if a UI does not support showing a
	  request with an icon.  Fixes receiving MSN file transfer requests
	  including a thumbnail in Finch. (#12561)
	* Fix an invalid memory access when removing UPnP mappings that could
	  cause sporadic crashes, most notably when MSN Direct Connections are
	  enabled. (#12387)
	* Add a sentence to the certificate warning for expired certificates
	  suggesting the user check their computer's date and time. (#12654)

	Pidgin:
	* Add support for the Gadu-Gadu protocol in the gevolution plugin to
	  provide Evolution integration with contacts with GG IDs. (#10709)
	* Remap the "Set User Mood" shortcut to Control-D, which does not
	  conflict with the previous shortcut for Get Buddy Info on the
	  selected buddy.
	* Add a plugin action menu (under Tools) for the Voice and Video
	  Settings plugin.
	* Use GRegex for the debug window where available. This brings regex
	  filtering to the debug window on Windows. (Eion Robb) (#12601)
	* Add Google Chrome to the list of possible browsers on non-Windows
	  systems.
	* Add Chromium to the list of possible browsers on non-Windows systems.
	* The "Manual" browser option is now stored as a string.  It is no
	  longer necessary to specify a full path to the browser command.
	  (Rodrigo Tobar Carrizo) (#12024)
	* The Send To menu can now be used if the active account in the
	  conversation becomes disabled or inactive. (Keith Moyer) (#12471)
	* xdg-open is now the default browser for new users on non-Windows
	  platforms. (Stanislav Brabec) (#12505)
	* The "Authorize buddy?" mini-dialog now shows the nickname of
	  the buddy requesting authorization as well as the icon of
	  the IM protocol he is using. (#5038)

	Finch:
	* Add support for drop-down account options (like the SILC cipher
	  and HMAC options or the QQ protocol version).

	XMPP:
	* Unify the connection security-related settings into one dropdown.
	* Fix a crash when multiple accounts are simultaneously performing
	  SASL authentication when built with Cyrus SASL support.  (thanks
	  to Jan Kaluza) (#11560)
	* Restore the ability to connect to XMPP servers that do not offer
	  Stream ID. (#12331)
	* Added support for using Google's relay servers when making voice and
	  video calls to Google clients.
	* Fix detecting file transfer proxies advertised by the server.
	* Advertise support for Google Talk's JID Domain Discovery extension
	  in all cases again (changed in 2.7.0), not just when the domain
	  is "gmail.com" or "googlemail.com" (it's also needed for Google
	  Talk used for accounts on arbitrary domains not using Google Apps
	  for Your Domain). (#a14153)
	* Improved handling of adding oneself to your buddy list when using
	  Non-SASL (legacy) authentication. (#12499)
	* Generate a connection error instead of just stalling when the
	  _xmppconnect TXT record returns results, but none of them result
	  in a valid BOSH URI. (#a14367, #12744)

	AIM and ICQ:
	* Add support for managing Visible/Invisible lists. (#10967)
	* Fix a problem with receiving HTML messages from
	  QIP/Miranda/Trillian. (#12044)
	* Hopefully fixed all encoding-related problems, both
	  for sending and receiving messages. (#10833 and the like)
	* Fix a problem with receiving messages from pyicqt. (#12284)
	* Don't set a custom status text when going Invisible to avoid
	  being detected as Invisible. (#10633)

	Yahoo/Yahoo JAPAN:
	* Stop doing unnecessary lookups of certain alias information.  This
	  solves deadlocks when a given Yahoo account has a ridiculously large
	  (>500 buddies) list and may improve login speed for those on slow
	  connections. (#12532)
	* Fix sending SMS messages.  The lookup host changed on us.  (Thanks to
	  todo) (#12688).
	* Improvements for some file transfer scenarios, but not all.

	Windows:
	* Bonjour support now requires Apple Bonjour Print Services version
	  2.0.0 or newer (http://support.apple.com/kb/dl999).

	libpurple:
	* Fall back to an ordinary request if a UI does not support showing a
	  request with an icon.  Fixes receiving MSN file transfer requests
	  including a thumbnail in Finch.

	Pidgin:
	* Add support for the Gadu-Gadu protocol in the gevolution plugin to
	  provide Evolution integration with contacts with GG IDs. (#10709)
	* Remap the "Set User Mood" shortcut to Control-D, which does not
	  conflict with the previous shortcut for Get Buddy Info on the
	  selected buddy.
	* Add a plugin action menu (under Tools) for the Voice and Video
	  Settings plugin.

	Finch:
	* Add support for drop-down account options (like the SILC cipher
	  and HMAC options or the QQ protocol version).

	XMPP:
	* Unify the connection security-related settings into one dropdown.
	* Fix a crash when multiple accounts are simultaneously performing
	  SASL authentication when built with Cyrus SASL support.  (thanks
	  to Jan Kaluza) (#11560)
	* Restore the ability to connect to XMPP servers that do not offer
	  Stream ID. (#12331)
	* Added support for using Google's relay servers when making voice and
	  video calls to Google clients.

	Yahoo/Yahoo JAPAN:
	* Stop doing unnecessary lookups of certain alias information.  This
	  solves deadlocks when a given Yahoo account has a ridiculously large
	  (>500 buddies) list and may improve login speed for those on slow
	  connections. (#12532)

version 2.7.3 (08/10/2010):
	General:
	* Use silent build rules for automake >1.11. You can enable verbose
	  builds with the --disable-silent-rules configure option, or using
	  make V=1.

	libpurple:
	* Fix the TURN server settings (broken in 2.7.0).

	Pidgin:
	* Re-focus the input area after clicking the attention toolbar button.
	* Re-arrange media window to make it more netbook-friendly.

	Finch:
	* Rebindable 'suggest-next-page' and 'suggest-prev-page' actions for
	  textboxes (GntEntry) to scroll through list of suggestions.
	* Rebindable 'dropdown' action for comboboxes (GntComboBox) to show the
	  dropdown list of options.

	IRC:
	* Fix non-ASCII arguments to /mode et al.  (thanks to Max Ulidtko)

	MSN:
	* Support for web-based buddy icons, used when a buddy logs in to the
	  messenger on the Live website.
	* Fix file transfers with some clients that don't support direct
	  connections (e.g., papyon, telepathy-butterfly, etc.) (#12150)

	MXit:
	* Fix filename for the Shocked emoticon. (#12364)
	* Implement the new naming conventions where possible. (MXitId, etc)
	* Display a message in the Groupchat window when you invite somebody.
	* Birthday field in profile cannot be edited when server says it is
	  locked.
	* If a buddy is offline, show in their profile when last they were online.
	* Handle pushed profile update packets (ie, when changing your avatar via
	  the Gallery bot).
	* If a buddy is offline and we see from their profile that they have
	  updated their avatar, request the new avatar image from the server.
	* Fix a possible crash if a link is clicked while disconnected.
	* Unescape any escaped characters in a chatroom nickname.
	* Add the new MXit moods and emoticons.
	* MXit emoticons added to the small emoticon theme.

	XMPP:
	* Allow connecting to servers that only advertise GSSAPI and expect
	  a fallback to legacy IQ authentication (broken in 2.7.0).
	* Fix a crash when receiving custom emoticons that don't adhere to
	  the specification.
	* When initiating a file transfer, don't show resources that are certain
	  to not support file transfers in the resource selection dialog.
	* Fix connecting to servers using BOSH and authenticating with
	  DIGEST-MD5 when libpurple was built with Cyrus SASL support.

	Yahoo/Yahoo JAPAN:
	* Renamed "Use account proxy for SSL connections" to "Use account proxy
	  for HTTP and HTTPS requests" and tied the option to HTTP requests too.
	* Properly detect HTTP proxy server use when the HTTP proxy is the
	  global proxy server, an account-level non-HTTP proxy server is
	  configured, and the "Use account proxy for HTTP and HTTPS requests"
	  account option is turned off.  This fixes connecting for some HTTP
	  proxy servers.
	* Fall back to connecting to scsa.msg.yahoo.com (not configurable) if
	  the HTTP-based connect server lookup fails.  This does not work for
	  Yahoo JAPAN accounts.
	* Fix file transfers that get stuck with "Waiting for transfer to
	  begin".

version 2.7.2 (07/21/2010):
	AIM and ICQ:
	* Fix a crash bug related to X-Status messages that can be triggered by
	  remote users.  This is CVE-2010-2528.
	* Fix a rare crash bug caused by certain incoming SMS messages
	  (discovered by Jan Kaluza--thanks Jan!).
	* Change HTML sent from ICQ accounts so that official ICQ clients
	  hopefully display it correctly.

	MSN:
	* Fix a crash related to fast buddy icon transfers.

version 2.7.1 (05/29/2010):
	General:
	* Build fixes on OpenSolaris.  (Brian Lu)
	* Add configure option --enable-trayicon-compat which installs tray
	  icons into directories that are compatible with older versions of
	  hicolor-icon-theme (0.9).

	Pidgin:
	* Restore the tray icon's blinking functionality.
	* Fix a crash setting moods when an account is disconnected.

	Bonjour:
	* Fix a crash on disconnect.

	ICQ:
	* Fix bug that caused HTML to be displayed in incoming messages.

	MSN:
	* Fix unnecessary bandwidth consumption for buddy icon requests when
	  buddies have capital letters in their passport addresses.
	* Support for direct connections, enabling faster file transfers,
	  smiley and buddy icon loading.  (Gábor Szuromi)

	XMPP:
	* Allow connecting to servers that advertise EXTERNAL (broken in
	  2.7.0)

	MXit:
	* Replace the MXit-specific mood management with the new standard Moods
	  API.
	* Add the standard MXit emoticons.
	* Improve the handling of users being kicked from MultiMX rooms.
	* MXit doesn't allow you to see your buddy's Email Address or Title,
	  so remove those two fields from the "Buddy Information" page.
	* Show buddy's Registration Country in their profile.
	* Increment protocol version to v6.0
	* If an invite you sent was rejected with a reason, display that
	  message in the buddy tooltip.
	* CAPTCHA value is a required field during account activation.
	  (Resolves issue on Maemo)
	* When your avatar image is changed, don't forget the user's profile
	  information.

	Windows-Specific Changes:
	* Fix a regression introduced in 2.7.0 that caused Window Flashing not
	  to work.

version 2.7.0 (05/12/2010):
	General:
	* Changed GTK+ minimum version requirement to 2.10.0.
	* Changed GLib minimum version requirement to 2.12.0.
	* Using the --disable-nls argument to configure now works properly.
	  You will no longer be forced to have intltool to configure and build.
	* Fix two related crashes in the GnuTLS and NSS plugins when they
	  suffer internal errors immediately upon attempting to establish
	  an SSL connection.
	* Fix NSS to work when reinitialized after being used.  (Thanks to
	  Ludovico Cavedon for the testcase)
	* Added support for PURPLE_GNUTLS_PRIORITIES environment variable.
	  This can be used to specify GnuTLS priorities on a per-host basis.
	  The format is "host=priority;host2=priority;...".  The default
	  priority can be overridden by using "*" as the host.  See the
	  GnuTLS manual for documentation on the format of the priority
	  strings.
	* Fix autoconf detection of Python.  (Brad Smith)
	* Fix a crash when a Windows proxy (from IE) does not have a port.
	  (Marten Klencke)

	Pidgin:
	* Moved the "Debugging Information" section of the About box to a
	  "Build Information" dialog accessible on the Help menu.
	* Moved the Developer and Crazy Patch Writer information from the About
	  box to a "Developer Information" dialog accessible on the Help menu.
	* Moved the Translator information from the About box to a "Translator
	  Information" dialog accessible on the Help menu.
	* Use GtkStatusIcon for the docklet, providing better integration in
	  notification area.
	* Added UI for sending attentions (buzz, nudge) on supporting protocols.
	* Make the search dialog unobtrusive in the conversation window (by
	  making it look and behave like the search dialog in Firefox)
	* The Recent Log Activity sort method for the Buddy List now
	  distinguishes between no activity and a small amount of activity
	  in the distant past.  (Greg McNew)
	* Added a menu set mood globally for all mood-supporting accounts
	  (currently XMPP and ICQ).
	* Default binding of Ctrl+Shift+v to 'Paste as Plain Text' in
	  conversation windows. This can be changed in .gtkrc-2.0. For example,
	  Ctrl+v can be bound to 'Paste as Plain Text' by default.
	* Plugins can now handle markup in buddy names by attaching to the
	  "drawing-buddy" signal. (Daniele Ricci, Andrea Piccinelli)
	* Be more accommodating when scaling down large images for use as
	  buddy icons.
	* The 'Message Timestamp Formats' plugin allows changing the timestamp
	  format from the timestamps' context menu in conversation log.
	* The 'Message Timestamp Formats' plugin allows forcing 12-hour
	  timestamps.  (Jonathan Maltz)
	* Fix pastes from Chrome (rich-text pastes and probably URLs
	  having garbage appended to them).
	* Show file transfer thumbnails for images on supporting protocols
	  (currently only supported on MSN).

	Bonjour:
	* Added support for IPv6. (Thanks to T_X for testing)

	Gadu-Gadu:
	* Updated our bundled libgadu to 1.9.0-rc2 (many thanks to Krzysztof
	  Klinikowski for the work and testing put in here!)
	* Minimum requirement for external libgadu is now also 1.9.0-rc2.

	AIM and ICQ:
	* X-Status (Custom ICQ status icon) support.  Since most of the icons
	  available reflect moods, this is labeled "Set Mood" on the
	  Accounts->ICQ Account menu. (Andrew Ivanov, Tomáš Kebert,
	  Yuriy Yevgrafov, and trac users bob007, salieff, and nops)
	* Allow setting and displaying icons between 1x1 and 100x100 pixels for
	  ICQ.  Previously only icons between 48x48 and 52x64 were allowed.
	* When using the clientLogin authentication method, prompt for a
	  password on reconnect when "Remember Password" is not checked and
	  authentication fails due to an incorrect password.  (This is the same
	  behavior as the legacy authentication method)
	* Support sending and receiving HTML-formatted messages for ICQ.
	* Use the proper URL for "View web profile" link for ICQ buddies.
	  (Alexander Nartov)

	MSN:
	* Support for version 9 of the MSN protocol has been removed.  This
	  version is no longer supported on the servers.
	* Support file transfer thumbnails (previews) for images.
	* Fix CVE-2010-1624 (custom emoticon remote crash).

	XMPP:
	* Direct messages to a specific resource only upon receipt of a message
	  with content (as opposed to a typing notification, etc).  (Thanks to
	  rjoly for testing)
	* Present a better error message when authentication fails while trying
	  to connect to Facebook.  (David Reiss, Facebook)
	* When sending data using in-band-bytestreams, interpret the block-size
	  attribute as the size of the BASE64-encoded representation of the
	  data.
	* Validate the hash on incoming BoB data objects (for custom smileys
	  etc.), cache based per JID when the CID is not a valid hash (as
	  specified by the BoB XEP).
	* Send whitespace keepalives if we haven't sent data in a while (2
	  minutes).  This fixes an issue with Openfire disconnecting a
	  libpurple-baesd client that has just been quiet for about 6
	  minutes.
	* Only support Google Talk's JID Domain Discovery extension
	  (allowing a user to log in with "@gmail.com" or "@googlemail.com"
	  interchangeably) for those two domains.  This change was made
	  due to interoperability issues with some BOSH Connection Managers
	  and namespaced attributes.

	Yahoo/Yahoo JAPAN:
	* Attempt to better handle transparent proxies interfering with
	  HTTP-based login.
	* Fix handling of P2P packets, thus fixing the loss of some messages.
	* Retrieve the pager server address from Yahoo!'s servers directly.
	* Removed the "Pager server" account option, as it is no longer needed.
	* The authentication code is now less order-sensitive with the
	  components of the server's response.
	* The authentication process now acts more like the official client.

	Finch:
	* New action 'history-search', with default binding ctrl+r, to search
	  the entered string in the input history.

	Windows-Specific Changes
	* Updated GTK+ to 2.16.6
	* Private GTK+ Runtime now used (GTK+ Installer no longer supported)
	* Minimum required GTK+ version increased to 2.14.7
	* Windows 95, Windows 98, Windows 98 Second Edition, Windows ME
	  (Millennium Edition), and Windows NT 4.0 longer supported due to GTK+
	  requirements changes.
	* Crash Report files (pidgin.RPT) are now generated in the ~/.purple
	  directory instead of the installation directory.
	* NSS SSL Library upgraded to 3.12.5 (thanks to Berke Viktor)
	* GtkSpell upgraded to 2.0.16, changing the spellchecking backend to
	  enchant.  This means that myspell and hunspell (OpenOffice)
	  dictionaries can be used (previous versions' aspell dictionaries
	  will not work).

version 2.6.6 (02/18/2010):
	libpurple:
	* Fix 'make check' on OS X. (David Fang)
	* Fix a quirk in purple_markup_html_to_xhtml that caused some messages
	  to be improperly converted to XHTML.
	* Set "controlling-mode" correctly when initializing a media session.
	  Fixes receiving voice calls from Psi.
	* When looking up DNS records, use the type of record returned by the
	  server (instead of the type we asked for) to determine how to process
	  the record.
	* Fix an issue with parsing XML attributes that contain "&lt;br&gt;".
	  See ChangeLog.API for more details.

	General:
	* Correctly disable all missing dependencies when using the
	  --disable-missing-dependencies option.  (Gabriel Schulhof)

	Gadu-Gadu:
	* Fix display of avatars after a server-side change. (Krzysztof
	  Klinikowski)

	AIM:
	* Allow setting and displaying icons between 1x1 and 100x100 pixels.
	  Previously only icons between 48x48 and 50x50 were allowed.

	MSN:
	* Fix CVE-2010-0277, a possible remote crash when parsing an incoming
	  SLP message.  (Discovered by Fabian Yamaguchi)
	* File transfer requests will no longer cause a crash if you delete the
	  file before the other side accepts.
	* Received files will no longer hold an extra lock after completion,
	  meaning they can be moved or deleted without complaints from your OS.
	* Buddies who sign in from a second location will no longer cause an
	  unnecessary chat window to open.
	* Support setting an animated GIF as a buddy icon.
	* Numerous code cleanups and memory savings.

	MySpace:
	* Fix a leak and crash when retrieving buddy icons.

	XMPP:
	* Less likely to send messages to a contact's idle/inactive resource.
	  Previously, if a message was received from a specific resource,
	  responses would be sent to that resource until either it went offline
	  or a message is received from another resource.  Now, messages are
	  sent to the bare JID upon receipt of any presence change from the
	  contact.
	* Added support for the SCRAM-SHA-1 SASL mechanism.  This is only
	  available when built without Cyrus SASL support.
	* When getting info on a domain-only (server) JID, show uptime
	  (when given by the result of the "last query") and don't show status
	  as offline.
	* Fix getting info on your own JID.
	* Wrap XHTML messages in <p>, as described in XEP-0071, for
	  compatibility with some clients.
	* Don't do an SRV lookup for a STUN server associated with the account
	  if one is already set globally in prefs.
	* Don't send custom smileys larger than the recommended maximum object
	  size specified in the BoB XEP.   This prevents a client from being
	  disconnected by servers that dislike overly-large stanzas.
	* Fix receiving messages without markup over an Openfire BOSH
	  connection (forcibly put the stanzas in the jabber:client namespace).
	* The default value for the file transfer proxies is automatically
	  updated when an account connects, if it is still the old (broken)
	  default (from 'proxy.jabber.org' to 'proxy.eu.jabber.org').
	* Fix an issue where libpurple created duplicate buddies if the roster
	  contains a buddy in two groups that differ only by case
	  (e.g. "XMPP" and "xmpp") (or not at all).

	Yahoo:
	* Don't send <span> and </span> tags.  (Fartash Faghri)
	* Support PingBox.  PingBoxes will appear as pbx/PingBoxName.  (Kartik
	  Mohta)

	Pidgin:
	* Fix CVE-2010-0423, a denial of service attack due to the parsing
	  of large numbers of smileys.  (Discovered by Antti Hayrynen)
	* Correctly size conversation and status box entries when the
	  interior-focus style property is diabled. (Gabriel Schulhof)
	* Correctly handle a multiline text field being required in a
	  request form.  (Thanks to Florian Zeitz for finding this problem)
	* Search friends by email-addresses in the buddy list. (Luoh Ren-Shan)
	* Allow dropping an image on Custom Smiley window to add a new one.
	* Prompt for confirmation when clearing a whiteboard (doodle) session.
	  (Kartik Mohta)
	* Use the "hand" cursor when hovering over usernames in chat history to
	  indicate that the username is an actionable item.
	* Double-clicking usernames in chat history will open an IM with that
	  user.
	* Put an icon on the "Filter" button in the debug window.
	* Don't treat "/messages/like/this " as commands.
	* Explicitly mark user interaction when inserting smilies from the
	  toolbar so "Undo" correctly removes these smilies.
	* Clicking "New" or "Saved" in the status selector menu while typing a
	  status message no longer keeps the status entry area stuck in "typing"
	  mode forever.
	* Show tooltips for ellipsized conversation tabs.  On older systems,
	  tooltips will show for all tabs.
	* The File Transfers and Debug Window windows are no longer created as
	  dialogs.  These windows should now have minimize buttons in many
	  environments in which they were previously missing
	  (including Windows).
	* Smiley themes with Windows line endings no longer cause theme
	  descriptions not to be displayed in the theme selector.

	Finch:
	* Fix CVE-2010-0420, a possible remote crash when handling chat room
	  buddy names.
	* Rebindable 'move-first' and 'move-last' actions for tree widgets. So
	  it is possible to jump to the first or last entry in the buddy list
	  (and other such lists) by pressing home or end key (defaults)
	  respectively.

version 2.6.5 (01/08/2010):
	libpurple:
	* TLS certificates are actually stored to the local cache once again
	  (accepting a name mismatch on a certificate should now be remembered)

	General:
	* Build-time fixes for Solaris.  (Paul Townsend)

	AIM and ICQ:
	* Messages from some mobile clients are no longer displayed as
	  Chinese characters (broken in 2.6.4)

	MSN:
	* Fix an issue allowing a remote user to download arbitrary files from
	  a libpurple client.  (CVE-2010-0013)

	XMPP:
	* Do not crash when attempting to register for a new account on Windows.
	* Fix file transfer with clients that do not support Entity Capabilities
	  (e.g. Spark)

version 2.6.4 (11/29/2009):
	libpurple:
	* Actually emit the hold signal for media calls.
	* Fix building the GnuTLS plugin with older versions of GnuTLS.
	* Fix DNS TXT query resolution.
	* Don't send Proxy-Authorization headers to HTTP proxy servers until
	  we've received a "407 Proxy Authentication Required" response from
	  the server.  (thecrux)
	* Added "MXit" protocol plugin, supported and maintained by the MXit
	  folks themselves (MXit Lifestyle (Pty) Ltd.)

	General:
	* New 'plugins' sub-command to 'debug' command (i.e. '/debug plugins')
	  to announce the list of loaded plugins (in both Finch and Pidgin).
	* Always rejoin open chats after an account reconnects.

	AIM and ICQ:
	* Better rate limit calculations and other improvements.  (Aman Gupta)
	* More detailed error messages when messages fail to send.  (Aman Gupta)
	* The simultaneous login account option is respected when using
	  the clientLogin authentication method.
	* Fix offline message retrieval (broken in 2.6.3)
	* Fix handling of markup on some messages (broken in 2.6.2)
	* Fix SSL when clientLogin is enabled.
	* Fix sending and receiving Unicode characters in a Direct IM

	MSN:
	* Don't forget display names for buddies.
	* Fix a random crash that might occur when idle.
	* Fix more FQY 240 connection errors.
	* Fix a crash that could occur when adding a buddy.
	* Fix an occasional crash when sending message to an offline user.
	* Fix a random crash that might occur when idle.
	* Fix a crash when logging in with some long non-ASCII passwords.
	  (Shaun Lindsay)
	* Cache our own friendly name as the server no longer does that for
	  us.  Users of older versions may need to re-set their friendly name
	  as it has probably been reset.

	XMPP:
	* Users connecting to Google Talk now have an "Initiate Chat" context
	  menu option for their buddies.  (Eion Robb)
	* Fix a crash when attempting to validate an invalid JID.
	* Resolve an issue when connecting to iChat Server when no resource
	  is specified.
	* Try to automatically find a STUN server by using an SRV lookup on the
	  account's domain, and use that for voice and video if found and the
	  user didn't set one manually in prefs.
	* Fix a crash when adding a buddy without an '@'.
	* Don't show the option to send a file to a buddy if we know for certain
	  they don't support any file transfer method supported by libpurple.
	* Keep the avatar on the server if one is not set locally.

	Yahoo:
	* Fix sending /buzz.
	* Fix blocking behavior for federated (MSN/OCS/Sametime) service users.
	  (Jason Cohen)
	* Add support for adding OCS and Sametime buddies.  OCS users are added
	  as "ocs/user@domain.tld" and Sametime users are added as
	  "ibm/sametime_id".  (Jason Cohen)

	Finch:
	* The TinyURL plugin now creates shorter URLs for long non-conversation
	  URLs, e.g. URLs to open Inbox in Yahoo/MSN protocols, or the Yahoo
	  Captcha when joining chat rooms.
	* Fix displaying umlauts etc. in non-utf8 locale (fix in libgnt).

	Pidgin:
	* The userlist in a multiuser chat can be styled via gtkrc by using the
	  widget name "pidgin_conv_userlist". (Heiko Schmitt)
	* Add a hold button to the media window.
	* Fix a bug where the conversation backlog stops scrolling in a very
	  busy chat room.
	* In the Conversation "Send To" menu, offline buddies appear grayed
	  out (but are still selectable).  Previously, only offline buddies on
	  accounts that do not support offline messaging appeared grayed out.

	Pidgin Preference and Preference Window Changes:
	* Removed the "Use font from theme" and "Conversation Font" preferences
	  for everyone except Windows users.  The font can be controlled from
	  the Pidgin GTK+ Theme Control plugin.
	* Tabs in the Preferences window are now on the left side.
	* The Browser tab is now visible for GNOME users.
	* Added a Proxy tab shown no matter what environment Pidgin runs in.
	* The Browser and Proxy tabs show appropriate GNOME-specific messages
	  and allow launching the correct applications to change the relevant
	  GNOME preferences if found.  These were previously together on the
	  Network tab.
	* Moved the port range spin buttons on the Network tab to be beside the
	  checkbox that enables/disables them.
	* Reorganized preferences on the Status/Idle tab to have one less
	  "section."
	* Reorganized preferences on the Sounds tab to have one less "section."
	* Renamed Smiley Themes tab to Themes.
	* Moved Buddy List Theme and Status Icon Theme selectors from Interface
	  tab to Themes tab.
	* Moved Sound Theme selector from Sounds tab to Themes tab.
	* Changed the Smiley Theme selector to be consistent with the other
	  theme selectors.
	* Rearranged tabs such that Interface is first and all remaining tabs
	  are alphabetized in English.

version 2.6.3 (10/16/2009):
	General:
	* Fix a crash when performing DNS queries on Unixes that use the
	  blocking DNS lookups.  (Brian Lu)

	AIM and ICQ:
	* Fix a crash when some clients send contacts in a format we don't
	  understand.
	* Fix blocking and other privacy lists.  (Thanks to AOL)

version 2.6.2 (09/05/2009):
	libpurple:
	* Fix --disable-avahi to actually disable it in configure, as opposed
	  to just making the warning non-fatal.
	* Fix using GNOME proxy settings properly.  (Erik van Pienbroek)

	IRC:
	* Fix parsing of invalid TOPIC messages.  (CVE-2009-2703)

	MSN:
	* Sending custom smileys in chats is now supported.
	* Ink messages are now saved when using the HTML logger.
	* Fix a crash when receiving some handwritten messages.
	* Fix a crash when receiving certain SLP invite messages.
	* Chats with multiple people should no longer spontaneously
	  disconnect.

	XMPP:
	* Prompt the user before cancelling a presence subscription.
	* Escape status messages that have HTML entities in the Get Info dialog.
	* Fix connecting to XMPP domains with no SRV records from Pidgin on
	  Windows.
	* Fix typing notifications with Pidgin 2.5.9 or earlier.
	* Fix connecting using BOSH and legacy authentication (XEP-0078).
	* Adding buddies of the form "romeo@montague.net/Resource" are handled
	  properly.  In addition, it is no longer possible to add buddies of
	  the form "room@conference.example.net/User", where
	  room@conference.example.net is a MUC.
	* Don't crash when receiving "smileyfied" XHTML-IM from clients that
	  don't support bits of binary (ie. when getting an empty <data/> in
	  return)
	* Fix bug where SSL/TLS was not required even though the
	  "require SSL/TLS" preference checked when connecting to servers
	  that use the older iq-based authentication.  (CVE-2009-3026)

	Yahoo!/Yahoo! JAPAN:
	* Accounts now have "Use account proxy for SSL connections" option.
	  This option force-overrides the account specific proxy settings for
	  SSL connections only and instead uses the global proxy configuration.

	Finch:
	* Properly detect libpanel on OpenBSD.  (Brad Smith)
	* Remove IO watches in gnt_quit.  (Tomasz Mon)

	Pidgin:
	* Fix the auto-personize functionality in the Buddy List.
	* Set the window icon for the media window to an icon corresponding to
	  the type of call (headphone or webcam).
	* Customized sound files are no longer reset whenever opening the
	  Preferences dialog.
	* The buddy list should now immediately refresh upon changing the icon
	  theme.

version 2.6.1 (08/18/2009):
	* Fix a crash when some users send you a link in a Yahoo IM
	* Fix compilation with GTK+ < 2.6.0
	* Fix compilation on Windows

version 2.6.0 (08/18/2009):
	libpurple:
	* Theme support in libpurple thanks to Justin Rodriguez's summer of code
	  project, with some minor additions and cleanups from Paul Aurich.
	* Voice & Video framework in libpurple, thanks to Mike Ruprecht's summer
	  of code project in 2008.
	* It should no longer be possible to end up with duplicates of buddies
	  in a group on the buddy list.
	* Removed the unmaintained and unneeded toc protocol plugin.
	* Fixed NTLM authentication on big-endian systems.
	* Various memory cleanups when unloading libpurple. (Nick Hebner and
	  Stefan Becker)
	* Report idle time 'From last message sent' should work properly.
	* Better handling of corrupt certificates in the TLS Peers cache.
	* More efficient buddy list and conversation search functions.
	  (Jan Kaluza and Aman Gupta)
	* Install scalable versions of the main Pidgin icon, the protocol icons,
	  the dialog icons, and the Buddy List emblems.
	* Build properly on Hurd.  (Marc Dequènes)
	* Various memory leaks fixed as reported by Josh Mueller.
	* Properly handle an IRC buddy appearing in multiple groups.
	* Escape HTML entities in usernames when written with the HTML logger.
	* Do not display MySpace status changes as incoming IMs.  (Mark Doliner
	  and Justin Williams)

	DNS:
	* DNS servers are re-read when DNS queries fail in case the system has
	  moved to a new network and the old servers are not accessible.
	* DNS SRV records with equal priority are sorted with respect to their
	  weight as specified in RFC 2782.  (Vijay Raghunathan)
	* Don't do IPv6 address lookups if the computer does not have an IPv6
	  address configured.
	* Fix a leak when the UI provides its own DNS resolving UI op.
	  (Aman Gupta)
	* Don't fork a DNS resolver process to resolve IP addresses.
	  (Aman Gupta)
	* Internationalized Domain Names are supported when libpurple is
	  compiled against the GNU IDN library.

	Environment Variables:
	* GnuTLS logging (disabled by default) can be controlled through the
	  PURPLE_GNUTLS_DEBUG environment variable, which is an integer between
	  0 and 9 (higher is more verbose). Higher values may reveal sensitive
	  information.
	* PURPLE_VERBOSE_DEBUG environment variable.  Currently, this is an "on"
	  or "off" variable.  Set it to any value to turn it on and unset it to
	  turn it off.  This will optionally be used to only show less useful
	  debug information on an as-needed basis.
	* PURPLE_LEAKCHECK_HELP environment variable.  Currently, this is an
	  "on" or "off" variable.  Set it to any value to turn it on and unset
	  it to turn it off.  This will be used to perform various actions
	  that are useful when running libpurple inside of Valgrind or similar
	  programs.  Currently, it keeps plugins in memory, allowing Valgrind
	  to perform symbol resolution of leak traces at shutdown.

	AIM and ICQ:
	* Preliminary support for a new authentication scheme called
	  "clientLogin."
	* Fixed a bug where your away message sometimes would not get set when
	  you first sign on.
	* Make sure links in your away messages show up as links to other
	  people.
	* For ICQ, Never change the privacy setting specified by the user.

	Gadu-Gadu:
	* Accounts can specify a server to which to connect.
	  (Krzysztof "kreez" Tobola)
	* Correctly show tooltip status for contacts with status messages.
	  (Krzysztof "kkszysiu" Klinikowski)
	* Support for fetching buddy icons.  (Krzysztof "kkszysiu" Klinikowski)
	* Support connection progress steps in Gadu-Gadu.  (Krzysztof "kkszysiu"
	  Klinikowski)

	MSN:
	* Add support for receiving handwritten (ink) messages on MSN.  (Chris
	  Stafford, Gal Topper, and Elliott Sales de Andrade)
	* Add support for receiving audio clips on MSN.  (Chris Stafford, Gal
	  Topper, and Elliott Sales de Andrade)
	* Show the invite message for buddies that requested authorization
	  from you on MSN.
	* Support sending an invite message to buddies when requesting
	  authorization from them on MSN.
	* Timeout switchboard connections after 60 seconds (msn-pecan devs).

	XMPP:
	* Voice & Video support with Jingle (XEP-0166, 0167, 0176, & 0177),
	  voice support with GTalk and voice and video support with the GMail
	  web client. (Mike "Maiku" Ruprecht)
	* Added a Service Discovery Browser plugin for Pidgin.
	  (Andrei Mozzhuhin)
	* Support for in-band bytestreams for file transfers (XEP-0047). (Marcus
	  Lundblad)
	* Support for sending and receiving attentions (equivalent to "buzz"
	  and "nudge") using the command /buzz. (XEP-0224)
	* Support for connecting using BOSH. (Tobias Markmann)
	* A buddy's local time is displayed in the Get Info dialog if the remote
	  client supports it.
	* The set_chat_topic function can unset the chat topic.
	* The Ad-Hoc commands associated with our server are now always shown at
	  login.
	* Support showing and reporting idle times in the buddy list. (XEP-0256)
	* Support most recent version of User Avatar. (XEP-0084 v1.1)
	* Updated Entity Capabilities support. (Tobias Markmann)
	* Better support for receiving remote users' nicknames.
	* /affiliate and /role will now list the room members with the specified
	  affiliation/role if possible. (Andrei Mozzhuhin)
	* Put section breaks between resources in "Get Info" to improve
	  readability.
	* Silently remove invalid XML 1.0 entities (e.g. ASCII control
	  characters) from sent messages.
	* XHTML markup is only included in outgoing messages when the message
	  contains formatting.
	* Show when the user was last logged in when doing "Get Info" on an
	  offline buddy, provided the server supports it.
	* Support custom smileys in MUCs (only when all participants support the
	  "Bits of Binary" extension, and a maximum of 10 participants are in
	  the chat to avoid getting too many fetch requests).
	* Fix an issue with Jabber (pre-XMPP) servers and the user's preference
	  to require SSL not being respected.
	* Fix an issue where Cyrus SASL DIGEST MD5 authentication might fail if
	  the username, password, or realm (the JID domain) contain non-ASCII
	  characters.
	* Show emblem for mobile, handheld, and web clients and bots (if the
	  other client supports it).
	* Google Talk mail notifications should now work for people for whom
	  they inexplicably did not.  (Thanks to yukam for determining the
	  reason)
	* New XMPP and Google Talk accounts require SSL by default.
	* Display kicks (and the reasons given) in chat rooms when an occupant
	  is kicked.
	* Fix issues with case-sensitivity of XMPP roster and case-insensitive
	  Purple groups.
	* For contacts who advertise Entity Capabilities, only send rich text
	  markup if they support it.
	* Removed support for obsoleted XEP-0022 (Message Events) and XEP-0091
	  (Legacy Entity Time).
	* When the GNU IDN library (libidn) is available, it is used for
	  normalization of Jabber IDs.  When unavailable, internal routines are
	  used (as in previous versions).
	* Topics that contain '<' followed by a non-whitespace character can now
	  be set properly.

	Yahoo!/Yahoo! JAPAN:
	* P2P file transfers.  (Sulabh Mahajan)
	* Sending text messages (address to +<countrycode><phone number>).
	  (Sulabh Mahajan)
	* Addition of MSN buddies to Yahoo accounts by adding them as
	  'msn/buddy@somedomain.com' is now supported.  (Sulabh Mahajan)
	* Further fixes for buddy pictures, aliases, etc.
	* Yahoo! and Yahoo! JAPAN are now two separate protocol plugins that share
	  common protocol code.  You can now have the same account on both
	  networks.  Accounts should be seamlessly migrated to the new
	  arrangement.
	* Ability to set personal details for an account and for buddies in the
	  buddylist.

	Pidgin:
	* Added -f command line option to tell Pidgin to ignore NetworkManager
	  and assume it has a valid network connection.
	* Allow plugins to specify custom link types to the GtkIMHtml widget.
	* The status message input box at the bottom of the buddy list expands
	  correctly when starting a new line of text.
	* Pressing the Enter key in the message entry box of the New Status
	  dialog and various other dialogs now causes the cursor to move to
	  the next line.
	* Created a unified Buddy Pounce notification window for all pounces
	  where "Pop up a notification" is selected, which avoids having a
	  new dialog box every time a pounce is triggered. (Jorge Villaseñor)
	* The New Account dialog is now broken into three tabs.  Proxy
	  configuration has been moved from the Advanced tab to the new tab.
	* Dragging a buddy onto a chat pops up a chat-invitation dialog.
	  (Carlos Bederian)
	* The nicks of the persons who leave the chatroom are italicized in the
	  chat's conversation history. The nicks are un-italicized when they
	  rejoin.
	* Always set unseen-count and unseen-state on conversations.
	  (Joshua Stein)
	* Fix a bug in 'Conversation Colors' plugin for RTL messages.
	* Pressing the Left and Right arrow keys in the buddy list will expand and
	  collapse buddy groups or contacts. (Peter Ruibal)
	* Support saving animated custom smileys as animated images or animated
	  custom smileys. (Andrea Piccinelli)
	* Support for keyboard navigation on the status icon. (Li Yuan)
	* IMG tags without 'id' attributes are turned into links to the image URL.
	  (Dmitry Petroff)
	* Draw the user's buddy icon at the bottom of the Buddy List with rounded
	  corners for visual consistency with the actual icons in the Buddy List.
	  (Kosta Arvanitis)
	* When file transfers are complete, the received file name written to the
	  conversation window is now linked to the file.
	* Fix a crash when closing a conversation tab that has unread messages
	  when the Message Notification plugin is loaded.
	* Fix a crash when closing the New Mail dialog if an account with new
	  mail was previously disconnected while the dialog was open.
	* Fix incorrect unread message counts for the new mail notifications.
	* Do not lose unread messages with a hidden conversation window when
	  new IM conversations are hidden and "Close IMs immediately when the tab
	  is closed" is unset.

	Finch:
	* The hardware cursor is updated correctly. This will be useful
	  especially for users of braille terminals, screen readers etc.
	* Added a TinyURL plugin, which aids copying longer URLs.
	* Fixed UTF-8 compatibility problems which could cause exits or other
	  unrequested behaviour.

	Pidgin GTK+ Theme Control Plugin:
	* Removed mouse cursor color preferences.
	* Added "Typing Notification Color" preference.
	* Added "Disable Typing Notification Text" preference.
	* Preferences have been reorganized into three tabs for Colors, Fonts, and
	  Miscellaneous categories.

version 2.5.9 (08/18/2009):
	* Fix a crash via a specially crafted MSN message (CVE-2009-2694,
	  thanks to Core Security Technologies for discovering this and
	  notifying us privately before announcing it).
	* Fix a crash in Bonjour, MSN, and XMPP when trying to transfer files with
	  NULL names.

version 2.5.8 (06/27/2009):
	ICQ:
	* Fix misparsing a web message as an SMS message. (Yuriy Kaminskiy)

	MSN:
	* Increase NS command history size to prevent crashes on buddy lists that
	  have a lot of buddies on other networks like Yahoo!.

	MySpace:
	* Accounts with empty buddy lists are now properly marked as connected.
	* Fix receiving messages from users of MySpace's web IM client.

	Yahoo:
	* Fixed phantom online buddies.  They should now properly disappear when
	  signing out.
	* Fixed the crashes some users were seeing with cn.scs.msg.yahoo.com in
	  2.5.7.
	* Fixed compiling on systems with glib 2.4.x or older.
	* Fixed an issue with file transfers.  This may not resolve all issues,
	  but it should resolve at least some of the most common ones.
	* The pager server will automatically update to scsa.msg.yahoo.com if the
	  user empties the field or if it is scs.msg.yahoo.com.  This should ease
	  the pain of transition to the new login method.

	XMPP:
	* Fix an incompatibility betweeen Prosody and libpurple clients.

version 2.5.7 (06/20/2009):
	* Yahoo Protocol 16 support, including new HTTPS login method; this should
	  fix a number of login problems that have recently cropped up.  (Sulabh
	  Mahajan, Mike "Maiku" Ruprecht)
	* Only display the AIM "Unable to Retrieve Buddy List" message once per
	  connection.  (Rob Taft)
	* Blocking MSN users not on your buddy list no longer disconnects you.
	* When performing operations on MSN, assume users are on the MSN/Passport
	  network if we don't get network ID's for them.

version 2.5.6 (05/19/2009):
	libpurple:
	* Improve sleep behavior by aggregation of longer timeouts on second
	  boundaries to allow better power saving.  (Arunan Balasubramaniam)
	* Fix various crashes on exit.
	* Make XML parsing more resilient to interactions with other libraries.
	  This, along with the fix for libxml2 bug 564217, fixes the crashes
	  on connect in XMPP with recent gst-plugins-bad (see #8830 for details).
	* Many security related fixes.

	IRC:
	* Correctly handle WHOIS for users who are joined to a large number of
	  channels.
	* Notify the user if a /nick command fails, rather than trying
	  fallback nicks.

	MSN:
	* Fix a race condition causing occasional Pidgin crashes.
	* Fix some errors about the friendly name changing too fast caused
	  by MSN/Yahoo integration buddies.

	XMPP:
	* Less likely to pop up a new conversation window in disregard of
	  the "Hide new IM conversations" preference.

	Yahoo:
	* Fix a crash when sending very long messages.
	* Fix a bug where UTF-8 status messages get garbled when going idle.

version 2.5.5 (03/01/2009):
	libpurple:
	* Fix a crash when removing an account with an unknown protocol id.
	* Beta support for SSL connections for AIM and ICQ accounts.  To
	  enable, check the "Use SSL" option from the Advanced tab when
	  editing your AIM or ICQ account. (Paul Aurich)
	* Fix a memory leak in SILC. (Luke Petre)
	* Fix some string handling in the SIMPLE prpl, which fixes some buddy name
	  handling and other issues. (Paul Aurich, Marcus Sundberg)
	* Implement support for resolving DNS via the SOCKS4 proxy (SOCKS4a).

	ICQ:
	* Fix retrieval of status messages from users of ICQ 6.x, Miranda, and
	  other libpurple clients. (Daniel Ljungborg)
	* Change client ID to match ICQ Basic 14.34.3096.  This fixes publishing
	  of buddy icons and available messages.
	* Properly publish status messages for statuses other than Available.
	  ICQ 6.x users can now see these status messages. (Daniel Ljungborg)
	* Fix receipt of messages from the mobile client Slick. (David Jedelsky)

	MSN:
	* Fix transfer of buddy icons, custom smileys, and files from the
	  latest Windows Live Messenger 9 official client. (Thomas
	  Gibson-Robinson)
	* Large (multi-part) messages are now correctly re-combined.
	* Federated/Yahoo! buddies should now stop creating sync issues at
	  every signin.  You may need to remove duplicates in the Address
	  Book.  See the FAQ for more information.  Thanks to Jason Lingohr
	  for lots of debugging and testing.
	* Messages from Yahoo! buddies are no longer silently dropped.
	* We now save and use the CacheKey for ABCH SOAP requests.
	* Don't try to parse Personal Status Messages or Current Media if they
	  don't exist.
	* Convert from ISO-8859-1 encoding to UTF-8 when no charset is specified
	  on incoming messages.  This should fix some issues with messages from
	  older clients.
	* Force sending the font "Segoe UI" if outgoing formatting doesn't specify
	  a font already.
	* Queue callbacks when token updates are in progress to prevent two token
	  update attempts from trampling each other.
	* Fixed a crash on Windows when removing a buddy's alias.
	* Update the Address Book when buddies' friendly names change.  This
	  prevents seeing an outdated alias or not seeing an alias at all for
	  buddies who are offline when you sign in.
	* Update tokens for FindMembership and ABFindAll SOAP requests.
	* We no longer try to send empty messages.  This could happen when a
	  message contained only formatting and that formatting was not supported
	  on MSN.
	* Buddies on both the Allow and Block list are now automatically
	  removed from the Allow list.  Users with this problem will now no
	  longer receive an ADL 241 error.  The problematic buddy should now
	  appear on the buddy list and can be removed or unblocked as desired.

	XMPP:
	* Resources using __HOSTNAME__ substitution will now grab only the short
	  hostname instead of the FQDN on systems which put the FQDN in the
	  hostname. (Matěj Cepl)
	* No longer send a 'to' attribute on an outgoing stanza when we haven't
	  received one.  This fixes a registration bug as described in ticket
	  #6635.

	Pidgin:
	* Tooltip windows now appear below the mouse cursor. (Kosta Arvanitis)
	* Tooltip windows now disappear on keypress events. (Kosta Arvanitis)
	* Tooltip windows no longer linger when scrolling the buddy list. (Kosta
	  Arvanitis)

	Finch:
	* Allow rebinding keys to change the focused widget (details in the
	  man-page, look for GntBox::binding)

version 2.5.4 (01/12/2009):
	libpurple:
	* Fix a connection timeout with empty Gadu-Gady buddy lists. (Martin
	  Rosinski)
	* Don't ignore namespace information when parsing XMPP data. (Michal
	  Witkowski)
	* Fix a crash that occurred when retrieving certain Offline Messages
	  on MSN.
	* Extended purple-url-handler to handle "gtalk" URI's. (Paul Aurich)
	* Fix the hang on exit in Network Location Awareness for Windows XP
	  and Windows Vista. (Paul Aurich)

	MSN:
	* Change Contact Server to temporarily fix connection problems.
	  (Thanks to Youness Alaoui)

	XMPP:
	* Support for XEP-0191 blocking.  (Vijay Raghunathan)
	* Don't put SASL PLAIN or IQ Auth passwords in debug logs. (Paul Aurich)
	* Fix removal of avatars (both PEP and vCard), we weren't removing
	  them correctly before. (Paul Aurich)

	Pidgin:
	* Fix a crash in the Add Account dialog when changing protocols under
	  certain circumstances.

	Finch:
	* Redirect stderr outputs to the debug window.
	* Fix rebinding actions with the arrow-keys and tab.

version 2.5.3 (12/20/2008):
	libpurple:
	* The Buddy State Notification plugin no longer prints duplicate
	  notifications when the same buddy is in multiple groups. (Florian
	  Quèze)
	* The Buddy State Notification plugin no longer turns JID's, MSN
	  Passport ID's, etc. into links. (Florian Quèze)
	* purple-remote now has a "getstatusmessage" command to retrieve
	  the text of the current status message.
	* Various fixes to the nullprpl. (Paul Aurich)
	* Fix a crash when accessing the roomlist for an account that's not
	  connected. (Paul Aurich)
	* Fix a crash in purple_accounts_delete that happens when this
	  function is called before the buddy list is initialized.
	  (Florian Quèze)
	* Fix use of av_len in perl bindings to fix some off-by-one bugs
	  (Paul Aurich)
	* On ICQ, advertise the ICQ 6 typing capability.  This should fix
	  the reports of typing notifications not working with third-party
	  clients. (Jaromír Karmazín)
	* Many QQ fixes and improvements, including the ability to connect
	  using QQ2008 protocol and sending/receiving of long messages.
	  The recommended version to use is still QQ2005.
	* Fix a crash with DNS SRV lookups. (Florian Quèze)
	* Fix a crash caused by authorization requests. (Florian Quèze)

	Gadu-Gadu:
	* Add support for IM images. (Tomasz Sałaciński, Adam Strzelecki)
	* Gadu-Gadu now checks that UID's are valid. (Adam Strzelecki)
	* Gadu-Gadu now does proper charset translations where needed. (Adam
	  Strzelecki)

	MSN:
	* Fix an error with offline messages by shipping the *new*
	  "Microsoft Secure Server Authority" and the "Microsoft Internet
	  Authority" certificates. These are now always installed even when
	  using --with-system-ssl-certs because most systems don't ship
	  those intermediate certificates.
	* The Games and Office media can now be set and displayed (in
	  addition to the previous Music media). The Media status text now
	  shows the album, if possible.
	* Messages sent from a mobile device while you were offline are now
	  correctly received.
	* Server transfers after you've been connected for a long time
	  should now be handled correctly.
	* Many improvements to handling of "federated" buddies, such as those
	  on the Yahoo network.
	* Several known crashes have been resolved.
	* Many other fixes and code cleanup.

	MySpace:
	* Respect your privacy settings set using the official MySpace client.
	* Add support for blocking buddies.
	* Fix a bug where buddies didn't appear in their correct groups the
	  first time you sign into your account.
	* Properly disconnect and sign out of the service when logging off.
	* Support for foreground and background font colors in outgoing IMs.
	* Support for background font colors in incoming IMs.
	* Many other fixes and code cleanup.

	Sametime:
	* Fix insanely long idle times for Sametime 7.5 buddies by assuming
	  0 idle time if the idle timestamp is in the future. (Laurent
	  Montaron)
	* Fix a crash that can occur on login. (Raiko Nitzsche)

	SIMPLE:
	* Fix a crash when a malformed message is received.
	* Don't allow connecting accounts if no server name has been
	  specified. (Florian Quèze)

	XMPP:
	* Fix the namespace URL we look for in PEP reply stanzas to match
	  the URL used in the 'get' requests (Paul Aurich)
	* Resources can be set to the local machine's hostname by using
	  __HOSTNAME__ as the resource string. (Jonathan Sailor)
	* Resources can now be left blank, causing the server to generate a
	  resource for us where supported. (Jonathan Sailor)
	* Resources now default to no value, but "Home" is used if the
	  server refuses to provide a resource.
	* Quit trying to get user info for MUC's. (Paul Aurich)
	* Send "client-accepts-full-bind-result" attribute during SASL
	  login. This will fix Google Talk login failures if the user
	  configures the wrong domain for his/her account.
	* Support new <metadata/> element to indicate no XEP-0084 User
	  Avatar. (Paul Aurich)
	* Fix SHA1 avatar checksum errors that occur when one of the bytes
	  in a checksum begins with 0. (Paul Aurich)
	* Fix a problem with duplicate buddies. (Paul Aurich)

	Yahoo:
	* Corrected maximum message lengths for Yahoo!
	* Fix file transfers with older Yahoo protocol versions.

	Zephyr:
	* Enable auto-reply, to emulate 'zaway.' (Toby Schaffer)
	* Fix a crash when an account is configured to use tzc but tzc is
	  not installed or the configured tzc command is invalid. (Michael
	  Terry)
	* Fix a 10 second delay waiting on tzc if it is not installed or the
	  configured command is invalid. (Michael Terry)

	Pidgin:
	* On GTK+ 2.14 and higher, we're using the gtk-tooltip-delay setting
	  instead of our own (hidden) tooltip_delay pref.  If you had
	  previously changed that pref, add a line like this to
	  ~/.purple/gtkrc-2.0 (where 500 is the timeout (in ms) you want):
	      gtk-tooltip-timeout = 500
	  To completely disable tooltips (e.g. if you had an old
	  tooltip_delay of zero), add this to ~/.purple/gtkrc-2.0:
	      gtk-enable-tooltips = 0
	* Moved the release notification dialog to a mini-dialog in the
	  buddylist. (Casey Ho)
	* Fix a crash when closing an authorization minidialog with the X
	  then immediately going offline. (Paul Aurich)
	* Fix a crash cleaning up custom smileys when Pidgin is closed.
	* Fix adding a custom smiley using the context menu in a conversation
	  if no custom smilies have previously been added using the smiley
	  manager.
	* Improved support for some message formatting in conversations.
	* Allow focusing the conversation history or userlist with F6.
	* Fixed the Send Button plugin to avoid duplicate buttons in a single
	  conversation.
	* Double-clicking a saved status will now activate it and close the
	  saved status manager, rather than edit the status.

	Finch:
	* Allow binding meta+arrow keys for actions.
	* Added default meta+erase binding for delete previous word.
	* Added "Show When Offline" to buddy menus, so a plugin is no longer
	  needed.

version 2.5.2 (10/19/2008):
	libpurple:
	* Fixed a crash on removing a custom buddy icon on a buddy.
	* Fixed a crash caused by certain self-signed SSL certificates.
	* Enable a number of strong ciphers which were previously disabled
	  when using NSS.  (Thanks to Marcus Trautwig.)

	Pidgin:
	* The status selector now saves your message when changing status.
	* Fix a case where a conversation window could close unexpectedly.
	* A mute sounds option has been added to the preferences window to
	  help with discoverability.  CTRL+S is no longer bound to mute.
	* Added ability to change the color of visited links (using the theme
	  control plugin, or setting the color in ~/.gtkrc-2.0)
	* Fix a crash occuring when a custom smiley is deleted and re-added and
	  used in an open conversation after being re-added.

	Finch:
	* A new 'Nested Grouping' option in the 'Grouping' plugin. Group
	  hierarchies are defined by the '/' character in the group names.
	* A bug was fixed where some key-bindings wouldn't work with some TERMs
	  (e.g. xterm-color, screen-linux etc.)

	MSN:
	* Operations (such as moving to a new group) on contacts that were added
	  in the same session should now complete correctly, and not cause
	  synchronization errors at next login.
	* Minor fixes to login process during a server transfer.
	* Restored the "Has You" feature to the MSN protocol tooltips.
	* ADL 205/214/etc errors should no longer prevent login.

	XMPP:
	* Sending and receiving custom smileys using the specification in
	  XEP-0231 (bits of binary) and XHTML-IM

	Yahoo:
	* Only send a Ping once every hour.  This prevents the account from
	  being disconnected from the server periodically.

version 2.5.1 (08/30/2008):
	libpurple:
	* In the Join/Part plugin, add the ability to apply the rules to
	  buddies.  By default, joins and parts for buddies are still shown.
	* Support SOCKS proxies specified in GNOME or Windows proxy settings.
	* Fix some possible crashes in MSNP15.
	* Enable a default SSL trust relationship for MSN servers.
	* Avoid disconnecting from XMPP servers on parse errors that are
	  non-fatal.
	* Include some perl files that were mistakenly omitted in 2.5.0.

	Pidgin:
	* Prevent use of custom smilies without "shortcuts."
	* Fix a crash that could appear with AIM buddy tooltips.

	Artwork:
	* General refresh of many icons in the interface.
	* Many cleanups to artwork source are now included in the distribution.
	* A new "throbber" animation has been added to indicate when accounts
	  are connecting.

version 2.5.0 (08/18/2008):
	libpurple:
	* Ability to create custom smileys (currently only the MSN protocol
	  utilizes the feature). (Thanks to Mauro Sérgio Ferreira Brasil,
	  Marcus Lundblad, Jorge Villaseñor and other contributors)
	* Add a configure option, --with-system-ssl-certs to allow packagers
	  to specify a system-wide SSL CA certificates directory.  When set,
	  we don't install our SSL CA certs, so it's important that the
	  libpurple package depend on the CA certificates.
	* Add SSL Certificates support to the NSS SSL plugin. (Thanks to Lou
	  Cipher)

	XMPP:
	* Fix a bug that caused the UI to not refresh and caused the client
	  to use 99% CPU when an XMPP account lost its connection to the
	  server.
	* Possibly fix a bug where some clients could get into a state
	  where they moved a buddy back and forth between two groups in
	  an endless loop.

	IRC:
	* /ctcp command (Vladislav Guberinić)
	* Allow for auto-detection of incoming UTF-8 formatted text on
	  accounts which are configured to use some other encoding.

	MSN:
	* Update MSN support to protocol 15 (Elliott Sales de Andrade, Jorge
	  Villaseñor, Mike Ruprecht, Carlos Silva, Ma Yuan, Daniel Ljungborg
	  and others)
	* Personal messages are now supported. They are treated as status
	  messages.
	* Offline IM is now supported.
	* Aliasing is now supported server-side.
	* Buddies are now emblemed. Bots and web clients should now be
	  distinguished.
	* Update smiley set for non-faces.
	* Failing to update a buddy icon when the buddy has gone offline no
	  longer crashes.
	* Custom smileys received in a chat no longer go to a new window.
	* Processing is no longer completely frozen after the servers block a
	  message because it contains (what they consider) inappropriate text.

	Pidgin:
	* Custom buddy icons can now be added to and removed from buddy list
	  entries via the buddy list entry right-click menu.
	* Resize large incoming custom smileys to a maximum of 96px on either
	  side.
	* Offer to add new buddies into the same contact as existing buddies
	  in the same group if the alias given is the same.
	* Minor smiley style update.

	General:
	* Group and Chat buddy list entries can now be given custom buddy
	  icons.

	Finch:
	* Added "Invite..." menu to chats.
	* Added "View All Logs" menu in the buddylist to display a list of all IM
	  logs.
	* Added '/msgcolor' command to change colors of different classes of
	  messages in a conversation. See '/help msgcolor' for details.
	* Added tab-completion for commands in conversation windows.

version 2.4.3 (07/01/2008):
	libpurple:
	* Yahoo! Japan now uses UTF-8, matching the behavior of official clients
	  and restoring compatibility with the web messenger (Yusuke Odate)
	* Setting your buddy icon once again works for Yahoo! accounts.
	* Fixes in the Yahoo! protocol to prevent a double free, crashes on
	  aliases, and alias functionality
	* Fix crashes in the bonjour protocol
	* Always use UTF-8 for Yahoo! (#5973)
	* Fix a crash when the given jabber id is invalid.
	* Make the IRC "unknown message" debugging messages UTF-8 safe.
	* Fix connecting to ICQ
	* Fix a memleak when handling jabber xforms.

	Pidgin:
	* Include the send button plugin in the win32 build
	* Various memory leak fixes

version 2.4.2 (05/17/2008):
	https://developer.pidgin.im/query?status=closed&milestone=2.4.2
	libpurple:
	* In MySpaceIM, messages from spambots are discarded (Justin Williams)
	* Strip mIRC formatting codes from quit and part messages.
	* IRC now displays ban lists in-channel for joined channels.
	* Fixed a bug where the list of loaded plugins would get removed when
	  switching between different operating systems.
	* Fix reception of IRC PART without a part message on Undernet
	  (fixes a problem with litter in the channel user list).
	* IRC no longer crashes on /list on servers which erroneously omit
	  RPL_LISTSTART.
	* Update the NetworkManager support to use D-Bus directly, instead of
	  libnm-glib.  Hopefully it's stable now.  It will now compile by
	  default if you have D-Bus support and NetworkManager.h. (Elliott
	  Sales de Andrade)
	* MSN buddy list synchronization is now more forgiving, only asking
	  about buddies who have disappeared completely from the server list
	  and not those that have simply moved groups.
	* IRC will now try to append 1-9 to your nick if it is in use, instead
	  of substituting the last character with 1-9 where possible.
	* Bonjour buddies will be saved persistently if they're moved out of
	  the "Bonjour" group. (Eion Robb)

	Pidgin:
	* The typing notification in the conversation history can be disabled or
	  customized (font, color etc.) in .gtkrc-2.0.
	* Added a plugin (not installed by default) which adds a Send button
	  back to the conversation window. People without physical keyboards
	  have a hard time with the lack of the button.
	* Clicking on the buddyicon in the conversation window toggles the
	  size of the icon between small and large.
	* The settings of a chat (e.g. Handle in an XMPP chat, or Exchange in
	  an AIM chat) can be edited from its context menu in the buddy list.
	* Add a "Present conversation window" preference to the Message
	  Notification plugin; the "Raise conversation window" option does not
	  unminimize windows or draw attention to them when they are on other
	  workspaces--the "Present" option should.
	* Add a preference to set Escape as the keyboard shortcut for closing
	  the conversation window.
	* Add an option in the context menu to disable smileys in the selected
	  text in the conversation history/log viewer. This should help people
	  who regularly paste code in conversations.
	* Add a preference to choose the minimum size of the text input area in
	  lines.
	* Moved the "Local alias" field in the Modify Account dialog to be below
	  the "User Options" heading on the "Basic" tab.
	* Number of room occupants is now shown in chat tooltips where possible

	General:
	* The configure script now dies on more absent dependencies.  The
	  --disable-xxx arguments to configure can be used to bypass unneeded
	  dependencies.  This will also cause the configure script to die if an
	  --enable-xxx option is used and the dependencies it requires are
	  missing.
	* The Evolution integration plugin must now be explicitly enabled.  Use
	  the --enable-gevolution argument to configure to enable it.
	* The Contact Availability Prediction plugin must now be explicitly
	  enabled.  Use the --enable-cap argument to configure to enable it.

	Finch:
	* New default binding ctrl+x to open context menus.
	* Menu triggers and other bindings will no longer conflict.
	* Middle click pastes the internal clipboard (when mouse support is
	  enabled).

version 2.4.1 (03/31/2008):
	https://developer.pidgin.im/query?status=closed&milestone=2.4.1

	libpurple:
	* Treat AIM Unicode messages as UTF-16 rather than UCS-2; this
	  should have no functional effect, other than continued support
	  on systems which have dropped UCS-2 conversions.
	* Add support for setting buddy icons on Gadu-Gadu (Tomasz Salacinski)
	* Fix a crash when clearing the buddy icon for an account on XMPP
	* Fix a crash during login for some ICQ accounts
	* Prefer more available resources on XMPP when priorities are equal
	* Fix incorrectly marking some Yahoo! contacts as blocked
	* Improved handling of UTF-8 group names on ICQ (beret)
	* Fix a crash when starting if you have a Zephyr account
	* Increase XMPP ping timeout to 120 seconds, to prevent poor network
	  connections from timing out unnecessarily.
	* Don't crash on XMPP forms with empty default values.
	* Fix issues with CHAP authentication for SOCKS5 proxies.

	Pidgin:
	* Remove a workaround for older versions gstreamer that was causing
	  crashes on some non-Linux systems such as HPUX
	* Fix some cases of the conversation input entry area being 1 pixel high
	* Fix for displaying channel & buddy names in conversation window when
	  they have '&' in them
	* Some memory leak fixes, especially in the Text Replacement plugin
	* Rectangular but non-square buddy icons have rounded corners in the buddy
	  list

	Finch:
	* Fix compiling with Glib older than 2.6
	* Ensure existing conversations selected from the 'Send IM' dialog are
	  given focus
	* Move the tooltip on the left of the buddylist if there's not enough room
	  on the right to show it.

version 2.4.0 (02/29/2008):
	https://developer.pidgin.im/query?status=closed&milestone=2.4.0

	libpurple:
	* Added support for offline messages for AIM accounts (thanks to
	  Matthew Goldstein)
	* Fixed various problems with loss of status messages when going
	  or returning from idle on MySpaceIM.
	* Eliminated unmaintained Howl backend implementation for the
	  Bonjour protocol.  Avahi (or Apple's Bonjour runtime on win32) is
	  now required to use Bonjour.
	* Partial support for viewing ICQ status notes (Collin from
	  ComBOTS GmbH).
	* Support for /notice on IRC.
	* Support for Yahoo! Messenger 7.0+ file transfer method (Thanumalayan S.)
	* Support for retrieving full names and addresses from the address book
	  on Yahoo! Japan (Yusuke Odate)
	* The AIM/ICQ server-side preference for "allow others to see me
	  as idle" is no longer unconditionally set to "yes" even when
	  your libpurple preference is "no."
	* Fix SSL certificate checks for renewed certificates
	* Fix the ability to set vCard buddy icons on Google Talk/XMPP
	* D-Bus fixes on 64bit
	* Fixed retrieval of buddy icons and setting of server-side aliases on
	  Yahoo! and Yahoo! Japan when using an HTTP proxy server (Gideon N.
	  Guillen)
	* Fixed an MSN bug that would leave you appearing offline when transferred
	  to different server

	Pidgin:
	* Added the ability to theme conversation name colors (red and blue)
	  through your GTK+ theme, and exposed those theme settings to the
	  Pidgin GTK+ Theme Control plugin (Dustin Howett)
	* Fixed having multiple alias edit areas in the infopane (Elliott Sales
	  de Andrade)
	* Save the conversation "Enable Logging" option per-contact (Moos
	  Heintzen)
	* Typing notifications are now shown in the conversation area

	Finch:
	* Color is used in the buddylist to indicate status, and the conversation
	  window to indicate various message attributes. Look at the sample gntrc
	  file in the man page for details.
	* The default keybinding for dump-screen is now M-D and uses a file
	  request dialog. M-d will properly delete-forward-word, and M-f has been
	  fixed to imitate readline's behavior.
	* New bindings alt+tab and alt+shift+tab to help navigating between the
	  higlighted windows (details on the man page).
	* Recently signed on (or off) buddies blink in the buddy list.
	* New action 'Room List' in the action list can be used to get the list of
	  available chat rooms for an online account.
	* The 'Grouping' plugin can be used for alternate grouping in the
	  buddylist. The current options are 'Group Online/Offline' and 'No
	  Group'.
	* Added a log viewer
	* Added the ability to block/unblock buddies - see the buddy context menu
	  and the menu for the buddy list.
	* Fixed a bug preventing finch working on x86_64

version 2.3.1 (12/7/2007):
	https://developer.pidgin.im/query?status=closed&milestone=2.3.1
		NOTE: Due to the way this release was made, it is possible that
		      bugs marked as fixed in 2.3.1 will not be fixed until the
		      next release.

	* Fixed a number of MSN bugs introduced in 2.3.0, resolving problems
	  connecting to MSN and random local display name changes
	* Going idle on MySpaceIM will no longer clear your status and message.
	* Idle MySpaceIM buddies should now appear online at login.
	* Fixed crashes in XMPP when discovering a client's capabilities
	* Don't set the current tune title if it's NULL (XMPP/Google Talk)
	* Don't allow buddies to be manually added to Bonjour
	* Don't advertise IPv6 on Bonjour because we don't support it
	* Compile fixes for FreeBSD and Solaris
	* Update QQ client version so some accounts can connect again
	* Do not allow ISON requests to stack in IRC, preventing flooding IRC
	  servers when temporary network outages are restored
	* Plug several leaks in the perl plugin loader
	* Prevent autoaccept plugin overwriting existing files

version 2.3.0 (11/24/2007):
	https://developer.pidgin.im/query?status=closed&milestone=2.3.0
		NOTE: Some bugs marked fixed in 2.2.1, 2.2.2 or 2.2.3 may not
		      have been fixed until this release (2.3.0).

	libpurple:
	* Real usernames are now shown in the system log.
	* We now honor a PURPLE_DISABLE_DEPRECATED define to allow plugins to
	  catch deprecated functions earlier rather than later.
	* Thanks to a patch from Intel, the Bonjour prpl now supports file
	  transfers using XEP-0096 and XEP-0065.  This should enable file
	  transfers between libpurple clients and Gajim clients, but will not
	  work with iChat or Adium as they use a different file transfer
	  implementation.
	* XMPP password changes that return errors no longer cause the saved
	  password to be changed.
	* XMPP file transfer support has been enhanced to support sending
	  files through a proxy when the server supports discovering a
	  a bytestream proxy.  This should make file transfers much more
	  reliable.  The next release will add support for manually specifying
	  a proxy when the server doesn't advertise one.

	Pidgin:
	* If a plugin says it can't be unloaded, we now display an error and
	  remove the plugin from the list of saved plugins so it won't load
	  at the next startup.  Previously, we were ignoring this case, which
	  could lead to crashes.
	* Mark dialog windows as transient for appropriate parent windows to
	  help window managers do the right thing  (Gabriel Schulhof)
	* Connection errors are now reported in mini-dialogs inside the buddy
	  list, rather than as buttons in the buddy list and with dialog
	  boxes.  If several accounts are disabled when you sign on elsewhere,
	  you can now re-enable them all with a single click.
	* Added tooltips to the Room List window to show full topics
	* Added buttons in preferences to access GNOME network and browser
	  preferences configuration dialogs when running under GNOME
	* If you alias a buddy to an alias that is already present within
	  a particular group, we now offer to merge the buddies into the
	  same contact.
	* A music emblem is now displayed in the buddy list for a buddy if we
	  know she is listening to some soothing music.
	* Added a 'Move to' menu in buddy list context menu for moving buddies
	  to other groups as an alternative to dragging.
	* Group headings are now marked via an underline instead of a
	  different color background.
	* It is now possible to mark a chat on your buddy list as "Persistent"
	  so you do not leave the chat when the window or tab is closed.
	* The auto-join option for chats is now listed in the "Add Chat"
	  dialog along with the new persistence option.
	* Closing an IM no longer immediately closes your conversation.  It
	  will now remain active for a short time so that if the conversation
	  resumes, the history will be retained.  A preference has been added
	  to toggle this behavior.
	* The "Smiley" menu has been moved to the top-level of the toolbar.
	* Pidgin's display is now saved with the command line for session
	  restoration.  (David Mohr)
	* ICQ Birthday notifications are shown as buddy list emblems.
	* Plugin actions are now available from the docklet context menu
	  in addition to the Tool menu of the buddy list.
	* The manual page has been heavily rewritten to bring it in line
	  with current functionality.

	Finch:
	* If a plugin says it can't be unloaded, we now display an error and
	  remove the plugin from the list of saved plugins so it won't load
	  at the next startup.  Previously, we were ignoring this case, which
	  could lead to crashes.
	* It's possible to bind key-strokes to specific menuitems in the windows.
	  Read the 'Menus' section in the man-page for details.
	* 'transpose-chars' operation for the entry boxes. The default key-binding
	  is ctrl+t.
	* 'yank' operation for the entry boxes. The default binding is ctrl+y.

version 2.2.2 (10/23/2007):
	https://developer.pidgin.im/query?status=closed&milestone=2.2.2
		NOTE: Due to the way this release was made, it is possible that
			  bugs marked as fixed in 2.2.1 or 2.2.2 will not be fixed
			  until the next release.

	* Various bug and memory leak fixes
	* Look for a default prefs.xml in the CSIDL_COMMON_APPDATA directory
	  (e.g. c:\Documents and Settings\All Users\
	        Application Data\purple\prefs.xml) on Windows, similarly to
	  how this is done on other platforms.

version 2.2.1 (09/29/2007):
	https://developer.pidgin.im/query?status=closed&milestone=2.2.1
		NOTE: Due to the backporting that happened for the actual
		      release, it is possible bugs marked as fixed in 2.2.1
		      will not be fixed until 2.2.2.

	libpurple:
	* A few build issues on Solaris were fixed.
	* Cancelling the password prompt for an account will no longer leave
	  it in an ambiguous state.  (It will be disabled.)
	* Fixed an erroneous size display for MSN file transfers. (galt)
	* Fixed multiple memory leaks, particularly in XMPP and MySpace
	  protocols
	* Fixed remembering proxy preferences and status scores
	* Gmail notifications are better tracked

	Pidgin:
	* Fixed keyboard tab reordering to move tabs one step instead of two.
	* You should no longer lose proxy settings when Pidgin is restarted.
	* Fixed detection of X11 when compiling

	Finch:
	* Pressing 'Insert' in the buddylist will bring up the 'Add Buddy'
	  dialog.

version 2.2.0 (09/13/2007):
	https://developer.pidgin.im/query?status=closed&milestone=2.2.0

	libpurple:
	* New protocol plugin: MySpaceIM (Jeff Connelly, Google Summer of
	  Code)
	* XMPP enhancements. See
	  http://www.adiumx.com/blog/2007/07/soc-xmpp-update.php (Andreas
	  Monitzer, Google Summer of Code for Adium)
	* Certificate management. libpurple will validate certificates on
	  SSL-encrypted protocols (William Ehlhardt, Google Summer of Code)
	* Some adjustments were made to fix sending messages when using
	  the MSN HTTP method. (Laszlo Pandy)
	* Yahoo! Chat is fixed.
	* Some AIM file transfer issues between Pidgin and other clients
	  have been fixed. (Kyryll A Mirnenko)
	* Properly restore idle status and time for AIM and ICQ accounts
	  when they reconnect after being disconnected.

	Pidgin:
	* Insert Horizontal Rules and Strikethrough text from toolbar.
	* Option to show protocol icons in the buddy list, from the
	  Buddies > Show menu. (Justin Heiner)
	* Ability to build with native, non-X11 GTK+ on OSX. (Anders
	  Hasselqvist)
	* Remember the 'Enable Sounds' setting for a conversation.
	* Right-clicking the empty space in the formatting toolbar
	  allows you to toggle back to the old "ungrouped" version.
	* Protocols supporting account registration via Pidgin now show
	  a descriptive checkbox instead of a vague "Register" button.
	* Fixed a bug where a tab would be shown on single conversations
	  when tabs were disabled.

	Finch:
	* Per-conversation mute and logging options (accessible from the menu).

version 2.1.1 (08/20/2007):
	Yahoo:
	* Added an account action to open your inbox in the yahoo prpl.
	* Added support for Unicode status messages in Yahoo.
	* Server-stored aliases for Yahoo. (John Moody)
	* Fixed support for Yahoo! doodling.
	* Limited support for MSN Messenger contacts
	
	Bonjour:
	* Bonjour plugin uses native Avahi instead of Howl
	* Bonjour plugin supports Buddy Icons

	XMPP:
	* Only report conversation close when 'send typing notifications'
	  preference is turned on (Bob Rossi)

	Pidgin:
	* Show current outgoing conversation formatting on the font label on
	  the toolbar
	* Slim new redesign of conversation tabs to maximize number of
	  conversations that can fit in a window
	* Tab bar is not visible when only one conversation is open. You can
	  drag and drop conversations from the infopane.
	* Moved "Reset Formatting" toolbar button to Font menu.
	* Double click on the infopane to alias buddies and set topics
	  on chats
	* New smiley style

	Finch:
	* Sound support (Eric Polino)

version 2.1.0 (07/28/2007):
	libpurple:
	* Core changes to allow UIs to use second-granularity for scheduling.
	  Pidgin and Finch, which use the glib event loop, were changed to use
	  g_timeout_add_seconds() on glib >= 2.14 when possible.  This allows
	  glib to better group our longer timers to increase power efficiency.
	  (Arjan van de Ven with Intel Corporation)
	* No longer linkifies screennames containing @ signs in join/part
	  notifications in chats
	* With the HTML logger, images in conversations are now saved.
	  NOTE: Saved images are not yet displayed when loading logs.
	* Added support for QIP logs to the Log Reader plugin (Michael Shkutkov)

	Pidgin:
	* Ensure only one copy of Pidgin is running with a given configuration
	  directory.  The net effect of this is that trying to start Pidgin a
	  second time will raise the buddy list.  (Gabriel Schulhof)
	* Undo capability in the conversation window
	* The formatting toolbar has been reorganized to be more concise.
	* A new status area has been added to the top of conversations to
	  provide additional detail about the buddy, including buddy icon,
	  protocol and status message.
	* Show idle times in the buddy list as days, hours, seconds

	Finch:
	* There's support for workspaces now (details in the manpage)
	* There's a new custom window manager, Irssi
	* Some improvements for tab-completion, tooltip and the password entries
	* Some bugs regarding search results fixed
	* A new DBus-script to create a docklet for finch
	* Support for showing empty groups in the buddy list (Eric Polino)

version 2.0.2 (06/14/2007):
	Pidgin:
	* Added a custom conversation font option to preferences
	* Fixed smiley ordering in the insert smiley popup to be more intuitive
	* Conversation->More menu items work for Chats as well as Buddies,
	  including those not on your buddy list
	* newline plugin should work better with conversation colors plugin now
	* Get Info on users now provides immediate feedback that something is
	  happening
	* Aliasing a buddy will not be interrupted by other buddy list activity
	* Using the -l option to log in to a specific account works better

	libpurple:
	* Moving an ICQ buddy from one group to another no longer
	  re-requests authorization from that person (Rene Hausleitner)
	* Added nullprpl, an example protocol plugin (Ryan Barrett)
	* Fixed SOCKS5 bug which caused Jabber file receiving to fail
	* Remove MSN's random "Authorization Failed" dialogs
	* Fix MSN to correctly detect incorrect passwords and disable the account
	* Get User Info on MSN is now more reliable & accurate
	* Updated SILC protocol to support SILC Toolkit 1.1 (Pekka Riikonen)
	* Fix for some QQ authentication problems
	* Fix for building on FreeBSD
	* Prevent "Logged in:" times for AIM buddies being ridiculously high
	* Updates and fixes to Bonjour support
	* Improve ICQ encoding support for some non-latin languages

	Finch:
	* Auto account reconnecting

version 2.0.1 (05/24/2007):
	* Buddy list update speedups when buddy icons are not being
	  displayed.  (Scott Wolchok)
	* Fix icons on docklet change status menu to match the status selector
	* Custom smileys on MSN can be saved by right-clicking on them
	* Fix a crash deleting a buddy that is in the Buddy List more than once
	* Compile fixes for Solaris
	* Fix GTalk formatting when there's a space before/after a */_
	* Fix Log viewer crash when the filename is not in the expected format
	* Get User Info now provides immediate feedback, and is updated when the
	  user information is available
	* Make the choose buddy icon dialog correctly list the current directory
	* Fix for buddy icons disappearing
	* Timestamps are always on in debug output (-d) and Debug Window now
	* Don't escape html entities in Yahoo! system messages
	* Fix for the choose buddy icon dialog resizing strangely as files are selected
	* Receives notifications when XMPP buddies send "leaving chat"
	  messages
	* Fix the typing animation so it doesn't stop animating once a conversation
	  has gone from typing -> not typing -> typing
	* Fix error messages when joing XMPP chats
	* Identify the account when warning about plaintext auth over an
	  unencrypted channel
	* Fix XMPP SASL authentication error when using Cyrus and a connect server
	* Fix changing tab locations to update properly
	* Turning off "Show formatting on incoming messages" now ignores
	  formatting in <span> tags too
	* File transfer progress for transfers on MSN is now correctly displayed
	* You can set/change alias of buddies/chats by double-clicking on the
	  conversation tabs (Ma Xuan)
	* Fix IRC connection bug with dircproxy (xjoe)
	* Ctrl+[shift]+tab focuses the next most active tab (William Thompson)
	* Fix Open Hotmail Inbox for MSN to work more reliably
	* Add a Google Talk item to the protocol list, to help users who think
	  we don't support Google Talk.  The item acts just like "XMPP".
	* Remember if the X server supports XScreenSaver, to avoid waking it
	  every 5 seconds.  (Arjan van de Ven with Intel Corporation)
	* Change our idle checking to poll only as necessary and raise the
	  unidle timeout from 5 seconds to 60 when using XScreenSaver.  This
	  and the XScreenSaver change will reduce Pidgin's effect on power
	  consumption when running with NO_HZ.  (Arjan van de Ven with Intel
	  Corporation)
	* Conversation -> Save As will now use aliases.
	* ALSA added as a possible sound method
	* Google Talk accounts will not import buddies from your Gmail address
	  book

	Finch:
	* Userlist in chat windows, which can be turned on or off using
	  "/users" command
	* Menus in the conversation windows
	* Improved tab completion support
	* Ctrl+c prompts with a dialog before exiting
	* Filter string in the debug window
	* Notify when you leave a chat
	* Work around an ncurses bug which appears when half of a multi-cell
	  character is covered by an upper-level window
	* New plugins are shown in bold text in the plugin dialog
	* Nicer HTML screendumps

version 2.0.0 (5/3/2007):
	* The project has new names - libpurple for the core, Pidgin for the
	  GTK+ UI and Finch for the ncurses based console UI (AOL LLC)

	Build Changes:
	* With the Core/UI split complete, it is now possible to build
	  libpurple without any UIs, creating a library upon which other
	  UIs may be constructed
	* A new ncurses-based console UI called Finch is now available
	  (Sadrul Habib Chowdhury, Google Summer of Code)
	* Reorganized the source tree to split apart the code for the UI
	  changes and libpurple targets
	* libxml2 is now required.  We switched from gmarkup to libxml2 for
	  more correct XML parsing.

	Status System:
	* The code dealing with buddy and account status, away messages,
	  away states, online/offline, etc has been completely rewritten.
	  Huge thanks to Christian Hammond, Dave West, Daniel Atallah and
	  Sadrul Habib Chowdhury.
	* Your status can now be set from inside the buddy list using the
	  selector at the bottom of the window.
	* To see messages when a buddy signs on or off, goes away, or
	  becomes idle, load the "Buddy State Notification" plugin

	Buddy List:
	* Performance when manipulating and displaying the buddy list has
	  been significantly improved (Aaron Sheldon, Google Summer of Code)
	* Buddy icons are now shown in tooltips (Felipe Contreras)
	* Tooltips now contain additional information about a "Person" that
	  contains multiple online buddies
	* Added a "Last Seen" field to buddy tooltips
	* Contacts will auto-expand when buddies are dragged around
	* If Pidgin is exited with the buddy list hidden in the docklet, it
	  will remain hidden when Pidgin is started again (Scott Shedden)
	* Improved buddy list searching with CTRL+F
	* Ability to set a buddy icon for all of your accounts at once via
	  the buddy list (You can still set per-account icons via the
	  account editor)
	* The space wasted by the group expanders has been eliminated and
	  the expander setting in .gtkrc-2.0 is no longer needed
	* Authorization requests don't popup new dialogs anymore. They are
	  displayed at the bottom of the buddy list instead.
	* New mail notifications don't popup new dialogs anymore. They are
	  displayed at the top of the buddy list instead.

	Conversations and Chats:
	* Timestamps honor the locale.  To use the traditional style,
	  enable the "Message Timestamp Formats" plugin.  The plugin
	  also provides options to show dates in timestamps.
	* Messages from buddies in the same "Person" will automatically
	  use the same conversation window.
	* The "Send As" menu has been replaced with a more appropriate
	  "Send To" menu based on "Persons" on your buddy list
	* Message formatting persists between messages (Igor Belyi)
	* Full message background colors are now supported
	* Smooth scrolling when receiving a new message
	* Screenname colors in chats now chosen intelligently
	* Conversation buffer scrollback limited to avoid large memory
	  usage in active conversations
	* Control-Shift-Tab will reverse cycle through the conversation tabs
	  (James Vega)
	* Many problems related to having an IM conversation and a chat open
	  with the same name are fixed (Andrew Hart)
	* Warning dialog when closing a window with unread IM messages
	* In chats right-click on names in the conversation window to
	  IM/Send File/Get info/ignore the user
	* Added tab management options to the tab right-click menu (Sadrul
	  Habib Chowdhury)
	* Brand new message queueing system.  Sounds are played when a
	  message is queued rather than when the message is dequeued
	  (Casey Harkins)
	* Ability to find the last message from a user in a chat (Levi Bard
	  and Sadrul Habib Chowdhury)
	* Formatting is preserved across messages
	  (There are known issues with pasting formatted text.  Either use
	   "Paste as Plain Text", hit Ctrl-R after pasting, or use the Clear
	   Formatting button on the toolbar.)
	* Performance while joining large chat rooms has been significantly
	  improved (Aaron Sheldon, Google Summer of Code)
	* Bi-Directional text support improvements for GtkIMHtml (Shlomi Loubaton)

	Sounds:
	* Beautiful new default sounds (Brad Turcotte)
	* Use GStreamer for playing sounds, instead of libao
	* A volume control in the preferences (Casey Harkins)

	Log Viewer:
	* Log viewer aggregates logs from the same "Person"
	* When opening the log viewer, show the most recent log by default
	  (Peter McCurdy)
	* Logs are now saved with the current timezone, which is displayed
	  in the log viewer
	* Text logs are linkified, so URLs are clickable
	* The old logger now caches file offsets, so opening the log viewer
	  for buddies with old logs should be much faster now if you have large
	  log files (except the first time for a log, when the cache is built)

	Plugins:
	* Plugins are now accessed through a separate dialog from the Tools
	  menu of the Buddy List
	* Newly installed plugins can now be activated without restarting
	  Pidgin (Sadrul Habib Chowdhury)
	* Overhauled the system tray/docklet plugin (Casey Harkins)
	* Text Replacement Plugin rewritten, works in real time and far more
	  intuitively (Benjamin Kahn)
	* Entries in the text replacement plugin are now sorted
	  alphabetically
	* The text replacement plugin allows non-whole-word replacement rules
	  (Levi Bard)
	* The text replacement plugin offers both case sensitive matching and
	  automatic case handling
	* I'dle Ma'ker plugin now has an easier method to unidle accounts, a
	  way to idle all accounts at once, and a way to unidle all accounts
	  idled via the plugin (John Bailey, Sadrul Habib Chowdhury)
	* The Evolution Integration plugin now supports Groupwise contacts
	* Mono plugin loader (Eoin Coffey)
	* Perl plugin loader has been rewritten (John Kelm, Google Summer
	  of Code)
	* New music messaging plugin (Christian Muise, Google Summer of Code)
	* gaim-remote has been superceded by new DBUS bindings within libpurple
	  (Piotr Zielinski, Google Summer of Code)
	* The purple-url-handler program has been added to provide a way to
	  automatically launch IM links via Pidgin or Finch.
	* The functionality of the auto-reconnect plugin has been
	  moved into the core, and the plugin itself has been removed.
	* 'Highlight when nick said' option added to Message Notification
	  plugin.
	* The system tray icon is now properly transparent (Dan Winship)
	* New Log Reader plugin that can read and display logs from Adium,
	  MSN Messenger, and Trillian in the log viewer
	* New Contact Availability plugin that attempts to predict the
	  times when people in your buddylist will most likely respond
	  to you, based on times in the past when they have responded
	  (Geoffrey Foster, Google Summer of Code)
	* A few new plugins: Autoaccept, Autoreply, Buddy Notes, New Line,
	  Offline Message Emulation, Conversation Colors and Markerline

	MSN Features:
	* Custom smiley receiving support (Irving Cordova & Francesco Fracassi)
	* Added support for sending (with the /nudge command) and receiving
	  "nudges" (Julien Cegarra, Martin Bayard)
	* Added an account action to open your Hotmail inbox from MSN
	* Bi-directional text is correctly handled now (Shlomi Loubaton)

	Yahoo Features:
	* Stealth Settings have been implemented
	* Doodle is now supported (Andrew Dieffenbach, Google Summer of Code)
	* Buddies' requests to add you to their lists now prompt for
	  authorization
	* Account option to ignore chat and conference invitations (Peter
	  Lawler)
	* Added a /list command to bring up the room list (Peter Lawler)

	AIM/ICQ Features:
	* ICQ file transfer support with newer ICQ clients (Jonathan Clark,
	  Google Summer of Code)
	* Many overall improvements to AIM and ICQ file transfers (Jonathan
	  Clark, Google Summer of Code)
	* Support for pausing and resuming AIM and ICQ file transfers
	  (Graham Booker)
	* Ability to set ICQ "require authorization" and "web aware"
	  setting (Ettore Simone)
	* ICQ encoding fix for offline buddies (Ilya Konstantinov)

	IRC Features:
	* SSL support for IRC connections (Daniel Atallah)
	* Show an error message when temporarily unable to join an IRC
	  channel or change your nick
	* Added /nickserv, /memoserv, /chanserv and /operserv
	  commands (Joao Luís Marques Pinto)
	* Added CTCP VERSION via /version (Andrej Krivulčík)
	* Added /whowas command (achris)

	Jabber Features:
	* Support for SRV lookups
	* Support for buddy icons
	* Jabber User Directory searching

	SILC Features:
	* Whiteboard support (Pekka Riikonen)
	* Sending/receiving images in IMs (Pekka Riikonen)
	* Cipher and HMAC selection support (Pekka Riikonen)
	* Buddy Icon support (Pekka Riikonen)

	Other Protocol Changes:
	* Bonjour (Rendezvous) protocol support (Juanjo Molinero Horno, Google
	  Summer of Code)
	* Updated Gadu-Gadu protocol support (Bartosz Oler, Google Summer of
	  Code).  This requires the libgadu library.  See
	  https://pidgin.im/faq.php#libgadu for more information.
	* SIP/SIMPLE support (Thomas Butter, Google Summer of Code)
	* Sametime protocol support
	  Requires the meanwhile library: http://meanwhile.sourceforge.net
	* QQ protocol support (Mark Huetsch, Google Summer of Code, and the
	  developers of the OpenQ project)
	* Removed the Napster and TOC protocols plugins

	Other Noteworthy Changes:
	* NAT traversal support via UPnP (Adam J. Warrington, Google Summer of
	  Code)
	* NAT traversal support via NAT-PMP (Evan Schoenberg and R. Tyler Ballance)
	* The modify account dialog now contains two tabs, which should display
	  better at lower resolutions (Sadrul Habib Chowdhury)
	* New "find buddy" results dialog (Alex Converse)
	* People using input methods can now use Enter again
	* Mouse-over hyperlink coloring is now themeable
	* Buddy Pounces now have a proper management window. (Kevin Stange)
	* Buddy icons maintain aspect ratio when resized
	* The last used directory is remembered for opening or saving files and
	  buddy icons
	* Add an SVG version of our desktop icon, pidgin.svg (John Oyler)
	* If a given protocol doesn't support privacy, we now handle blocking
	  in the core. (Jean-Yves Lefort)
	* Smiley themes can now include spaces in the smiley definitions.
	  The spaces (and now backslashes) must be backslash-escaped.
	  (Sadrul Habib Chowdhury)
	* New e-mail notices are now grouped into one dialog.
	  (Sadrul Habib Chowdhury, Chris Stafford)
	* "Open" in the File Transfer window integrates with GNOME, KDE, and
	  Windows and falls back to the browser in other environments.
	* On Mac OS X, the keyboard/mouse idle time pref now uses system idle
	  time instead of X11 idle time (Michael Culbertson)
	* Autocomplete in the buddy pounce dialog (Sadrul Habib Chowdhury)
	* Non-blocking socket I/O is used in most protocol plugins
	* All-new icons all over the place (Hylke Bons)

	Preference Changes:
	* Preferences have been substantially reorganized and cleaned up
	* Smiley theme descriptions are now shown correctly for the highlighted
	  smiley theme (Levi Bard)
	* All Buddy List preferences have been moved to the Buddies menu of
	  the buddy list window.
	* Proxy settings will be taken from Gnome if it is running.  These may
	  still be overridden on a per-account basis.
	* Removed "Dim idle buddies;" behavior is now always enabled
	* Removed keyboard shortcut preferences for ctrl-B/I/U; enabled by
	  default, but won't interfere with bindings set by the GTK theme
	* Removed keyboard shortcuts preferences for ctrl-# to insert a smiley;
	  behavior removed from Pidgin
	* Removed "Enter" vs. "Ctrl-Enter" to send; "Enter" sends by default,
	  but it is now possible to change this binding in your GTK theme
	* Removed "Show multi-colored screennames in chats;" behavior is now
	  always enabled and screenname colors automatically adjust themselves
	  to compensate for background color.
	* Removed "Raise Buddy List Window on Events" and the related behavior
	* Removed "Display remote nicknames if no alias is set"
	* Removed "Show idle times" and "Show warning levels" on the buddy
	  list; behavior is now always enabled
	* Removed "Auto-expand contacts;" contacts expand only when dragging
	  buddies around the buddy list
	* Removed conversation and buddy list buttons and related preferences
	* Removed "Raise conversation window" preferences; moved feature to
	  the notify plugin
	* Removed "Show alias in tabs/titles;" behavior is now always enabled
	* Removed "Show formatting toolbars;" the setting in conversations'
	  "Options" menu now affects the global preference
	* Removed "Show timestamps;" behavior is now enabled, but is overridden
	  by the timestamp plugin
	* Removed all protocol options pages
	* Removed "Escape closes windows;" default key binding is now Ctrl-W
	* Removed "Log when buddies sign on/sign off/become idle/become
	  un-idle/go away/come back" and "Log your own actions;" all of these
	  will be logged when the system log is enabled
	* Removed the separate ignore formatting preferences; behavior has been
	  consolidated into a single preference

version 1.5.0 (8/11/2005):
	* Ability to set IRC quit message (Lalo Martins)
	* OSCAR file transfers now work for 2 users behind the same NAT
	  (Jonathan Clark)
	* Yahoo! buddy requests to add you to their buddy list now prompt for
	  authorization
	* Added a /clear command for conversations/chats
	* Fixed ICQ encoding for messages with offline ICQ users
	  (Ilya Konstantinov, SF Bug #1179452)
	* Default Yahoo! chat roomlist locale to 'us'

version 1.4.0 (7/7/2005):
	* Fix system log start times for some protocols
	* SILC compiles with newer SILC toolkit versions (Pekka Riikonen)
	* Fixed a bug where buddy icon cache files were left in the icon
	  cache directory after they were no longer in use.
	* Attempt to detect the file type of a buddy icon when saving.
	* Additional Yahoo! boot protection (Peter Lawler)
	* A few Yahoo! memory leaks plugged (Peter Lawler)
	* Fixed handling of the new Yahoo! profile page. (Joshua Honeycutt,
	  Peter Lawler)
	* Fixed localized Yahoo! room lists.  Please refer to the Yahoo!
	  section of the Gaim FAQ for details. (Peter Lawler)
	* Enabled sending files to ICQ users using ICQ 5.02 and newer
	  (Jonathan Clark)

version 1.3.1 (6/9/2005):
	* The file transfer details section now also displays the full path to
	  the local file sent/received.
	* Yahoo! has the following new "/" commands:  /join, /buzz
	* Fix Yahoo! privacy bug
	* Fix Jabber Get Info crash on busted servers
	* Updated our gaim.desktop file, thanks to all our terrific translators
	  for sending in translations of the changes
	* Improvements to how Gaim handles new message notification
	* Fix Jabber registration on XMPP servers (including jabber.org)

version 1.3.0 (5/10/2005):
	* Removed parts of the font selection dialog that were not respected
	* Fix being invited to a multi user chat on MSN
	* Multiple SILC accounts should work now (Pekka Riikonen)
	* Fix times on jabber chat backlogs
	* Fix gevolution plugin to compile with e-d-s 1.0 or 1.2
	* Fix gevolution plugin to remember buddy name when someone added you
	  and you then add them
	* Formatting in jabber chats works
	* Fix to prevent MSN disconnecting if you change status while connecting
	* Fixes for two remotely exploitable crash bugs.  See
	  http://gaim.sourceforge.net/security/ for more information.
	* Change to correctly handle adding jabber buddies on ejabberd servers

version 1.2.1 (4/3/2005):
	* URL escaping now works with UTF-8 text. This may break some old log
	 files.
	* Revert to XOR auth for ICQ as the md5 is not fully functional
	* Fix bug with going away while in a jabber chat
	* MSN bug fixes (Felipe Contreras)
	* Escape things properly in IRC
	* Docklet fixes: fix the "1 pixel-wide icon" bug, fix problems with Gaim
	  crashing when the tray manager dies, and work correctly with multi-headed
	  displays where the tray isn't on the primary screen (Robert McQueen)

version 1.2.0 (3/17/2005):
	* Yahoo file receiving and buddy icon receiving work again.
	* Limit animated buddy icon frame rates to 10 frames per second
	  (Nathan Conrad)
	* Fix a bug where portions of your account configuration would
	  fail to be read correctly if you set a proxy user name or
	  password containing invalid XML characters such as < and >
	  (Bastien Durel)
	* Yahoo! privacy improvements (Bleeter)
	* Fix receiving Jabber formatting (broken in 1.1.3)

version 1.1.4 (2/24/2005):
	* Fixed a bug where Yahoo! would lose messages (and any other packet
	  really)
	* Correctly show the time when incoming Gadu-Gadu messages were sent
	  (Carl-Daniel Hailfinger)
	* Fixed crashes with glib 2.6
	* Fixed MSN crash when conversations time out after the conversation
	  window was closed
	* Fixed an html parsing bug, CAN-2005-0208

version 1.1.3 (2/17/2005):
	* CHAP authentication support for SOCKS5 proxies (Malcolm Smith)
	* ICQ offline messages are sent using your specified character
	  set instead of Unicode (Magnus Hult)
	* MSN HTTP method works with proxies using authentication (Bastien Durel)
	* Really fix the bug where buddies show as logged in for 49 thousand days
	* Buddy pounces containing '&' are saved correctly
	* Improved MSN error handling when the servers are unavailable
	* More MSN bug fixes
	* Fix some leaks
	* Fix "Find" in the log viewer so that it finds in all logs
	* Smileys not appearing at the end of lines has been fixed
	* Closing conversation windows no longer cancels active file transfers on
	  MSN (Felipe Contreras)

version 1.1.2 (1/20/2005):
	* MSN 'HTTP Method' fixed (Felipe Contreras)
	* Better handling of MSN's Individuals group and buddy status updates
	  (Felipe Contreras)
	* Fix a crash inviting MSN user to a chat when they're already there
	* AIM SecurID login support
	* Fix configuration of Jabber chat rooms on some servers
	* More MSN bug fixes (Felipe Contreras)
	* Fix queue messages to Docklet when not globally away (Robert McQueen)
	* Fix some leaks
	* The Autopackage now builds both the mozilla-nss and the gnutls
	  ssl plugins, and requires at least one of those libraries.

version 1.1.1 (12/28/2004):
	* Allow SILC authentication via public key if your key is password
	  protected (Michele Baldessari)
	* More MSN bug fixes (Felipe Contreras)
	* Drag-and-drop to conversation window file transfers work again
	* Disable the delete button on pounces that aren't saved yet anyway
	  (Kevin Stange)

version 1.1.0 (12/02/2004):
	New Features:
	* Binary relocable. Gaim will find its files even if it's installed
	  in a location other than the --prefix it was ./configured with.
	  Pass --disable-binreloc to ./configure to disable.
	* IRC now has fallback encodings, and tries harder to display
	  something useful during an encoding error.
	* New MSN protocol icon (Felipe Contreras)

	Bug Fixes:
	* Fix some leaks (Miah Gregory, Felipe Contreras)
	* Fix crashes when removing buddies in certain situations (Andrew Hart)
	* Eliminate MSN switchboard errors (Felipe Contreras)
	* Fix MSN buddy icon synchronization (Felipe Contreras)
	* Correctly display file transfer dialogs for filenames containing &, < or >
	* Correctly display MSN authorization dialogs for friendly names containing
	  &, < or >
	* Properly align the right-click docklet menu with the docklet icon in
	  *nix.
	* Fix a crash if the MSN buddy list is not available
	* Fix a bug in the request api (Gary Kramlich)

version 1.0.3 (11/11/2004):
	Bug Fixes:
	* Jabber authentication fixes (Michael Plump)
	* Yahoo buddy idle reporting is more accurate (Evan Schoenberg)
	* "Allow All" privacy setting works on Yahoo (Peter Lawler)
	* Fix a crash when dragging a buddy to the conversation entry area
	* Fix a crash removing chats from the buddy list
	* Correctly display buddy pounces for aliases with &, < or > in them
	* Correctly follow the per-conversation logging option

version 1.0.2 (10/19/2004):
	Bug Fixes:
	* MSN file transfers work on big endian machines (Jean-Francois Roy and
	  Evan Schoenberg)
	* Fixed the MSN signon crash with Miranda users in the buddy list
	* Fixed sending messages to MSN Web Messenger users (Damien Ayers)
	* Fixed some memory leaks in the MSN plugin (Evan Schoenberg)
	* Fixed a crash viewing certain MSN user profiles (Evan Schoenberg)
	* Fixed a crash sending a file on MSN when the file is unreadable
	* Fixed a crash deleting accounts (Andrew Hart)
	* Fixed a crash inviting to chats (Andrew Hart)
	* Fixed a bug in Yahoo privacy handling (Peter Lawler)
	* Fixed a crash trying to join a chat from the docklet when not signed in
	  to a chat-capable account (Daniel Atallah)

version 1.0.1 (10/07/2004):
	New Features:
	* Use the GNOME default browser when opening links if you're running GNOME
	  (Alex Duggan)
	* Added support for multiple addressbooks in the gevolution plugin
	  (Henry Jen).

	Bug Fixes:
	* Send-As menu duplicates less work (Dave West)
	* Can now see your own MSN buddy icon (Felipe Contreras)
	* Jabber roomlist fetches work again
	* Close buttons on tabs in existing conversations correctly reflect the
	  "show close buttons on tabs" preference (Nathan Fredrickson)
	* Fix to make the get_signon(buddy) perl plugin function work (Gregory C.
	  Harfst)
	* Fixed crashes when reloading the gevolution plugin (Henry Jen)
	* Fixed some memory leaks in the gevolution plugin.
	* Wrap at character boundaries if there is not enough space for a full word
	* 64 bit compile warning fixes

version 1.0.0 (09/17/2004):
	New Features:
	* Drag-and-drop buddy support for the Invite dialog (Stu Tomlinson)
	* Drag-and-drop buddy support for the Pounce dialog (Stu Tomlinson)
	* View Chat log available from the interface (Daniel Atallah)
	* Ability to receive offline messages in character encodings
	  other than ASCII (thanks to Nick Sukharev)
	* File transfer status messages printed to conversation
	  windows (Dave West)
	* Display file transfer messages when someone sends you a file
	  over AIM (Dave West)
	* Handle MSN buddy lists more sanely (Felipe Contreras)
	* Zephyr can use tzc to run from behind a firewall (Arun A Tharuvai)

	Bug Fixes:
	* Work around window manager stupidity with new dialog windows (Dave West)
	* Compile with gtk 2.5.x (Gary Kramlich)
	* Escape invalid characters in log names (Daniel Atallah)
	* Fix for clicking add in an msn chat with 2 or more people in your buddy
	  list (Daniel Atallah)

version 0.82.1 (08/27/2004):
	Bug Fixes:
	* Fix a crash when changing the preference for how to display buttons
	  on conversation windows
	* Remove a stray printf() when beginning new conversations and logging
	  is enabled

version 0.82 (08/26/2004):
	New Features:
	* Ability to set available messages for AIM
	  (Tools->Account Actions->Set Available Message...)
	* Ability to specify a custom character set for messages sent to ICQ
	  users and messages received from ICQ users
	* Ability to edit your current away message (Rhett Robinson)
	* Topics in the conversation window (not the topic field at the
	  top) with URLs will now appear as links (Stu Tomlinson)
	* File transfers appear in the file transfer window when they
	  are initiated rather than when they begin transferring (Dave West)
	* Instead of toggling slash commands on/off, you can now toggle
	  passing through unknown slash commands on/off.

	Bug Fixes:
	* Joining a Jabber chat no longer causes a crash (Stu Tomlinson)
	* Selecting a buddy icon for a brand new account no longer
	  causes a crash
	* Better file transfer error messages (Dave West)
	* Remotely canceled file transfers in MSN are now noticed, so that we
	  don't accidentally cancel the file transfer and crash Gaim
	  (Felipe Contreras)
	* Protocols that don't support joining chat rooms by name no longer
	  allow chat rooms to be added to the buddy list (Felipe Contreras)
	* Delayed messages and system messages no longer cause
	  sound events to be triggered (Nathan Fredrickson)
	* The chat invite button has a correct label (Stu Tomlinson)
	* The system log should leak fewer file descriptors (Ka-Hing Cheung)
	* Buddy list tooltips display in more appropriate positions when
	  using multiple monitors (Dave West)
	* Better parsing of URLs containing special characters
	* All users are shown when joining a Yahoo! conference (Bleeter Yaluser)
	* You now leave all Yahoo! conferences when you log out of Yahoo!
	* Buddy Icon updating bug fixed (Felipe Contreras)

version 0.81 (08/05/2004):
	New Features:
	* The autorecon plugin will somewhat remember state information(Yosef
	  Radchenko)
	* Visual display of ops/voice/halfops/so on in Chats (Stu Tomlinson)
	* Tab completion of slash commands in Chats (Stu Tomlinson)
	* gaim-remote can now manipulate status (István Váradi)
	* The text messages of Yahoo Audibles are now displayed, although
	  the audio and graphics are not.
	* Yahoo! away messages can be 255 characters long now

	Bug Fixes:
	* Gadu-Gadu should connect again (Andrew Wellington)
	* Novell fixes (Mike Stoddard of Novell):
		* Fixed reconnect crash
		* Fixed duplicate root folder bug
		* Fixed bug with folder ordering (on a first time login
		  folders were being added in reverse order).
	* Use ISO date format for the system log (Eduardo Pérez)
	* Long buddy lists with irc should cause flooding disconnects less
	  (Stu Tomlinson)
	* Better smiley substitution
	* Fix a crash related to auto-expanding contacts at the bottom of
	  buddy lists
	* Fix a crash on Solaris when changing or viewing information for
	  your AIM account (Format Screen Name, Change Email Address, etc.)
	* HTML in OSCAR buddy comments is now escaped (and not rendered)
	* Fix a crash when dragging a screen name to a conversation window
	  for that screen name
	* User-requested new conversation windows are now always given focus
	* Pasting HTML into Gaim from certain sources no longer results in
	  the spaces between some words being removed
	* The alias of a contact is now displayed in more places when the
	  alias of a buddy is not set
	* .gaimrc is no longer imported
	* Prevent a crash if you sign off and try to dequeue messages from
	  the away dialog (Kevin Stange)
	* Prevent a possible crash if gaim_gtkconv_write_conv is called
	  with who as NULL (Kevin Stange)
	* Prevent (null) or an empty string from being logged as the sender's
	  name if the sender no longer has an alias because the account is
	  signed off (Kevin Stange)
	* The auto-reconnect plugin will no longer attempt to reconnect an
	  MSN account if you were disconnected because you signed on from
	  another location (Stu Tomlinson)
	* On Solaris, chatting in IRC using the UTF-8 charset no longer gives
	  a "conversion failed" error for every message (Arvind Samptur)
	* ICQ offline messages should have the correct timestamp (Dave West)

version 0.80 (07/15/2004):
	New Features:
	* Ability to send files from the conversation window (Daniel Atallah)
	* Drag a file into the buddy list or a conversation to send it to that
	  buddy
	* Yet more new commands and features for SILC (Stu Tomlinson)
	* Gaim uses the new file chooser when compiled for GTK+ 2.4
	  (Fernando Herrera)
	* Support for the Epiphany web browser (Leonardo Serra)
	* Status messages in Gadu-Gadu (Andrew (proton) Wellington)
	* Parentheses are now displayed around the title and tabs of
	  conversations from offline accounts or parted chats.
	* Zephyr typing notification (Arun A Tharuvai)
	* Account dialog's columns are resizable (Eduardo Pérez)

	Bug Fixes:
	* The firefox browser option now works with firefox 0.9
	* Buddy icons in conversations no longer depend on the
	  buddy list
	* Fix for the bug where some buddies seemed logged in 4
	  thousand some odd days (Alan Ford)

version 0.79 (06/24/2004):
	New Features:
	* Display name changes are now shown in the conversation windows.
	  (Robert Mibus)
	* Get Info on Yahoo! now works for nonenglish profiles.
	  (Ambrose Li)
	* General "Get Info" improvements on Yahoo! and MSN (Ambrose Li)
	* Yahoo! Japan support. Click More Options and check Yahoo Japan
	  in the account editor, to use your Yahoo! Japan account
	* Gtk themes can now theme the Gaim buddy list independently of
	  other things (Stu Tomlinson)
	* Show timestamps now has a per-conversation option in addition
	  to the global one, bringing it in line with the other conver-
	  sation options (Stu Tomlinson)
	* Added MSN buddy icons (Felipe Contreras)
	* Added MSN file transfer (Felipe Contreras)
	* MSN's idle state now actually sets a buddy idle
	* Buddy pounce defaults are now more sane, and apply to the state the
	  buddy is currently in. For example, if the buddy is idle, set
	  "Return from idle" by default. The last action(s) used are the
	  defaults for the next pounce
	* Yahoo buddy icon support
	* Selected buddy icons will automatically convert to the appropriate
	  format for the protocol. (GTK 2.2 and higher only)
	* Dragging an image file into the Modify Account dialog will set that
	  as a buddy icon.
	* Development headers for compiling third-party plugins are now
	  installed. (Stu Tomlinson)
	* Headers for gaim-remote now reside in gaim/ instead of
	  gaim-include/.
	* Basic YCHT support, which allows joining Yahoo! Chats when
	  logged in using the web messenger method

	Bug Fixes:
	* Fixed Yahoo! authentication problems.  (Cerulean Studios)
	* Non-looping animated icons no longer cause Gaim to freeze
	* Flashing windows should work again for unix in window managers that
	  support the URGENT hint (Etan Reisner)
	* Better handling of character sets in RTF for Novell (Mike Stoddard of
	  Novell)
	* Contact list sync problems in Novell fixed (Mike Stoddard of Novell)
	* Fixed a crash in SILC that sometimes happened when resolving
	  the buddy list (Pekka Riikonen)
	* Parallel compiles of the perl plugin should work better
	  (Stu Tomlinson)
	* The disconnected UI op was called twice on connection errors. Now
	  it is only called once. (Evan Schoenberg)
	* Dragging into conversation windows works better
	* Protocol-specific settings for accounts were being removed whenever
	  the account was modified. Now they're only removed when the protocol
	  type changes, as it should be.
	* Zephyr bug fixes and memory leak plugs (Arun A Tharuvai)
	* Rewrite of MSN buddylist support, which fixed a known syncronization
	  bug and some others (Felipe Contreras)

version 0.78 (05/30/2004):
	New Features:
	* Support for the SILC protocol (http://www.silcnet.org/)
	  (Pekka Riikonen)
	* Option to suppress disconnect notification when using
	  the autoreconnect plugin (Christopher (siege) O'Brien)
	* Added support for dragging buddies from the buddy list into the
	  Add Buddy Pounce dialog
	* Pounce notification now includes time (Mike Lundy)
	* The history plugin now shows history for chats in addition to IMs
	* Menu item to view conversation logs (Tom Samstag)
	* Conversation and chat sizes automatically saved (Stu Tomlinson)
	* Added support for Novell privacy settings (Mike Stoddard of Novell)
	* Added ability to initiate multi-user conferences (chats) in Novell
	  (Mike Stoddard of Novell)
	* Find and Save buttons on the debug window (Stu Tomlinson)
	* Plugin Actions menu (Christopher (siege) O'Brien)
	* Plugins can now add entries to the right-click menu of a group or chat
	  (Stu Tomlinson and Christopher (siege) O'Brien)
	* Hyperlink colors are now themeable via your ~/.gtkrc-2.0 file

	Bug Fixes:
	* Compiles again with gcc 2.96 (Ignacio J. Elia)
	* Gtk2.0 compatibility fixes (Tim Ringenbach)
	* Many documentation updates (Jonathan Champ, Gary Kramlich,
	  Stu Tomlinson, and Kevin Stange)
	* Yahoo works on 64 bit machines (Gary Kramlich)
	* Zephyr works on 64 bit machines (Arun A Tharuvai)
	* Novell 64bit fixes, better error messages, and buddy list sync fixes
	  (Mike Stoddard of Novell)
	* Novell protocol works on big endian machines (Novell)
	* Massive rewrite of MSN support, which should fix a number of issues
	  and make errors easier to interpret (Felipe Contreras)
	* Fixed a privacy-related bug in MSN that affected blocking/permitting,
	  which was due to case-sensitive string comparisons (Gudmundur
	  Olafsson)
	* Fixed an MSN HTTP method bug where MSN would queue data indefinitely.
	  (Andrew Wellington)
	* All known MSN formatting bugs were fixed.
	* Overly long messages and paging cell phones in MSN no longer cause
	  disconnects (Felipe Contreras)
	* Several bug fixes for MSN's MSNSLP and MSNObject support (Finlay
	  Dobbie)
	* ALT-F works correctly in the System Log Viewer (Stu Tomlinson)
	* New tabs should scroll correctly again (Tim Ringenbach)
	* Dialogs opened from a conversation window are now closed when
	  the conversation window is closed, preventing a crash (Kevin Stange)
	* Copy/paste encoding fixes (Joe Marcus Clarke)
	* IRC disconnect crash fix (Luciano Miguel Ferreira Rocha)
	* Ampersands in links should work correctly (Tim Ringenbach)
	* DirectIM and IM Image support for AIM are greatly improved
	  (Tim Ringenbach)
	* Gadu-Gadu updates (Andrew Wellington)
	* Print Gadu-Gadu messages to the debug window instead of the console
	* Updated and standardized blist signals (Gary Kramlich)
	* Made the recieve-*-msg signals match the sending ones (Stu Tomlinson)
	* The idle time for the buddy-idle and buddy-unidle signals should
	  be correct again.

	Preference Changes:
	* Added "Conversation placement - By conversation count"
	* Added a "none" smiley theme to replace the "Show graphical
	  smileys" option
	* Replace default formatting preferences with a dialog to set a
	  default formatting in a WYSIWYG manner.
	* Removed "Show logins in window," default to yes
	* Removed "Send URLs as links," default to yes (in protocols that
	  support HTML)
	* Removed "Show URLs as links," default to yes
	* Removed New window height & width and Entry field height for Chats &
	  IMs, sizes are now saved automatically
	* Removed "Tab-complete nicks" default to yes
	* Removed "Old-style tab completion", no longer supported
	* Removed "Sending message removes away status", default to no
	* Removed "Show numbers in groups", default to yes
	* Removed "Icons on tabs", default to yes
	* Removed "Sounds when you log in", default to no
	* Removed "Seconds before resending autoresponse", default to 600
	  seconds
	* Removed "Send autoresponse in active conversations", default to no
	* Removed "Show people joining in window", default to yes
	* Removed "Show people leaving in window", default to yes

version 0.77 (04/22/2004):
	New Features:
	* The System Log returns (Ka-Hing Cheung)
	* Added a conversation-drag-ended signal (Etan Reisner)
	* Reorganized and cleaned up the MSN protocol plugin (Felipe Contreras)
	* Added the -c option to specify location of the .gaim directory,
	  removed the outdated -f option that no longer had any effect (Daniel
	  Atallah)
	* Novell GroupWise protocol support added (Novell)
	* WYSIWYG improvements (Tim Ringenbach)
	* WYSIWYG editing for user info (Jon Oberheide)
	* Rich-text copy and paste
	* Plugins can now add menu items to the buddy context menu
	  (Christopher O'Brien)
	* Plugins can now add preferences (Gary Kramlich)
	* The TOC protocol is no longer built by default. The plugin is not
	  being properly tested and is no longer officially supported.
	* Bumped up the plugin API version number, and added version numbers
	  for loader plugins and protocol plugins. Authors will want to
	  update their plugins, and possibly use GAIM_PLUGIN_API_VERSION,
	  GAIM_PRPL_API_VERSION, and GAIM_LOADER_API_VERSION constants.
	* Zephyr error reporting works (Arun A. Tharuvai)
	* Zephyr deals with non-utf8 characters (Arun A. Tharuvai)

	Bug Fixes:
	* Formatting in the Log viewer is fixed (Kevin Stange)
	* Save Conversation works again (Kevin Stange)
	* The Clear button in privacy works (Robert Mibus)
	* MSN error reporting works again (Stu Tomlinson)
	* MSN e-mail notifications should no longer cause Gaim to crash
	  (Felipe Contreras)
	* Fixed an infinite loop bug that would sometimes cause MSN to lock
	  up (Nickolai Zeldovich)
	* All away messages should now show up in tooltips
	* Removing zephyr buddies no longer crashes (Arun A. Tharuvai)

version 0.76 (04/01/2004):
	New Features:
	* WYSIWYG text input (with much help from Gary Kramlich and Kevin
	  Stange)
	* Ability to be invisible on AIM
	* Chatroom list support (Tim Ringenbach)
	* Added auto-completion for screen names to the New Instant Message and
	  Get User Info dialogs.
	* Non-ascii character support in AIM chats (Uli Luckas and Marco Ziech)
	* Vastly improved browser opening, with tab support! (Nathan
	  Fredrickson)
	* Added support for connecting to MSN using the port 80 method.
	* Support for Mozilla Firefox (Chris Friesen and Nathan Fredrickson)
	* Added protocol-specific preferences (Gary Kramlich)
	* Local IP address information can be changed in Preferences
	  (Tim Ringenbach)
	* Improved local IP address detection (Tim Ringenbach)
	* Offline accounts in account drop-down lists are now greyed (Etan
	  Reisner)
	* Improved accessibility support for screen readers and other
	  accessibility tools (Marc Mulcahy)
	* Improved accessibility in conversation windows (Nathan Fredrickson)
	* Keyboard access to context menus via Shift+F10 (Marc Mulcahy)
	* Core/UI split event loop code. (Scott Lamb)
	* Added improvements to the multi-field request code, including
	  required fields and account fields.
	* Moved more dialogs to the request API for interface consistency
	  (Send Message, Get User Info, and Insert Link dialogs)
	* Jabber file transfer
	* IRC file transfer (Tim Ringenbach)
	* Added a hidden preference for disabling buddy list tooltips or
	  changing the pop-up delay in prefs.xml.
	* Moved translation news to po/ChangeLog

	Bug Fixes:
	* Changes in AIM/ICQ server-side buddy lists take
	  precedence over the local buddy list
	* Significant work on the Zephyr plugin (Arun A. Tharuvai)
	* You can now use :/ as a smiley safely (Nathan Owens)
	* Various buffer overflow fixes (Stefan Esser)
	* Tabs now stay green when they are supposed to (Etan Reisner)
	* Fixed a bug where only the first user in a chat room list was removed
	  sometimes when trying to remove a group of users (Tim Ringenbach)
	* Clearing an AIM buddy icon actually removes it from the server,
	  icons changes in the account editor do not take effect if the
	  cancel button is used (Stu Tomlinson)
	* Improved chat parting logic (Tim Ringenbach)
	* Yet Another IRC channel user duplication bugfix (Tim Ringenbach)
	* Deleting an account while modifying it will no longer crash gaim.
	* Only one account preference window will now appear per account when
	  clicking Modify.
	* Aliases are now shown alongside the screen name in the message
	  queue window. (Kevin Stange).
	* TCL Plugin API changed
	* The mobile icon on MSN users is now removed when the person disables
	  mobile paging (Stu Tomlinson)
	* Removing invalid buddies in MSN with a space in their name no longer
	  causes a disconnect (Stu Tomlinson)
	* Multiple MSN chats should now work (Robert Mibus)
	* Added new MSN error codes and fixed an incorrect one (Stu Tomlinson)
	* Incoming colors are now processed correctly in MSN.
	* Conversation placement by account now works correctly with both
	  chats and IMs, and takes the Combine Chats and IMs option into
	  consideration.
	* Minor tweaks to the list box in the multi-field request dialogs
	  so they work without a label and scrollbar (Pekka Riikonen)
	* Hitting enter in a multi-field request dialog when a textfield has
	  the focus no longer ignores the changed text in the textfield
	  (Gary Kramlich)
	* The Disconnect dialog no longer raises and gains focus each time
	  a disconnected account is added (Ka-Hing Cheung)
	* Gadu-Gadu might actually connect again (Ignacy Gawedzki)
	* Buddy pounces for an account are removed when the account is
	  deleted (Gary Kramlich)
	* Various bug and memory leak fixes (Gary Kramlich)
	* Assorted SSL crashfixes
	* --enable-debug no longer breaks compilation when using gtk 2.4,
	  which also broke garnome.
	* Tooltips shouldn't crash now (Daniel Atallah)

version 0.75 (01/09/2004):
	* New Yahoo! auth method
	* Yahoo! file transfer (Tim Ringenbach)
	* Yahoo! chat joining fixes (Tim Ringenbach)
	* Persons can auto-expand when hovering your mouse over it
	* Improved i18n support for MSN email notification (Felipe Contreras)
	* Jabber SASL PLAIN support
	* Improved Jabber MUC (Chat) support
	* Fixed an MSN login bug some people likely experienced (Felipe
	  Contreras)
	* Touch-up various dialogs to follow the Gnome Human Interface
	  Guidelines more closely (Steven Garrity, Nathan Fredrickson, and
	  Ka-Hing Cheung)
	* Works better with all-black gtk themes (Etan Reisner)
	* Mozilla Firebird support (Chris (darth_sebulba04))

version 0.74 (11/25/2003):
	* Sort-by-size log sorting fix
	* Log directory umask fix for users of gaim-remote
	* Fix Jabber room creation on MUC servers.

version 0.73 (11/21/2003):
	* New Logging format and code:
		* fixes i18n issues with logs
		* compatible with old logs
		* hopefully fixes segfault in viewing logs
	* New disconnected account dialog (Thanks, Daniel Atallah)
	* Fixes several Jabber bugs
	* Fixes the bug where some dialogs would crash when spell checking was
	  enabled. Closes #827930.
	* Fixed unblocking of users in MSN (Robert Mibus)
	* Fixes outgoing mobile pages on MSN.
	* The border on the close buttons on inactive tabs are no longer shown,
	  thanks to a fix used by Galeon.
	* Compatible with autoconf 2.58.
	* Cleaned up gtkspell-related code (Robert McQueen)
	* Changed the parameters for the received-chat-msg signal.
	* Added a Release Notification plugin

version 0.72 (10/31/2003):
	* Added a search feature to conversations.
	* Added an option to remove the formatting toolbar, both globally and
	  on a per-window basis (Nathan Fredrickson)
	* Added a drop shadow to the buddy list tooltip
	* Smileys are copyable
	* Fixed the ICQ login crash
	* Fixed a crash in the Add Chat dialog when selecting an
	  account that doesn't support chats. Closes bug #821606.
	* Fixed a bug where new MSN accounts without buddies added wouldn't
	  connect.
	* Fixed a crash when deleting an account that has IMs or chats open.
	  Closes bug #821630.
	* Smileys have background colors
	* If SSL is not enabled, MSN will load, but error on connect.
	* Disable Jabber SASL auth until the standard stabilizes

version 0.71 (10/09/2003):
	* The right-click menu for e-mail links now presents a "Copy E-Mail
	  Address" item
	* Fix sort by idle to behave as it did pre-contact support (David
	  Smock)
	* Display AIM away messages in the tooltip for buddies when
	  they are away
	* Support for Buddy Comments for AIM and ICQ buddies
	* Window icons are now set as buddy icons or status icons
	* Get User Info in MSN and Yahoo now return an error indicating that
	  the information doesn't exist if the profile is empty (parts by
	  Nathan Poznick)
	* Added startup notification support for window managers that support it
	* The protocol icon for an account in the accounts window will now
	  "pulse" when signing the account on.
	* Zephyr formatting fixes (Arun A. Tharuvai)
	* Zephyr can connect to chats (Karsten Huneycutt)
	* SSL support can now be provided by third party plugins.
	* Multiple copies of gaim installed at different locations no
	  longer attempt to load the same, possibly incompatible plugins
	  (Robert McQueen)
	* Implemented another new Yahoo! authentication method
	* Fixed a bug displaying Chinese MSN messages (Ambrose C. LI).
	* Additional fixes and checks for the perl build process (Sean Burke).
	* Massive core/UI splitting.
	* Re-write of Jabber protocol plugin
	* Conversation API changes.
	* Some plugins must be updated due to code variable changes,
	  function name changes, and change of behavior for certain
	  functions.

version 0.70 (09/28/2003):
	* Implemented Yahoo's new authentication method (Cerulean Studios)
	* Protocol plugins that have plugin dependencies now load correctly.
	* Perl installs where it's told to a bit more correctly.
	* Robert "Robot101" McQueen cleaned and core/UI split IM
	  image support.

version 0.69 (09/24/2003):
	* Added Contact (aka Person, aka Meta-Contact, aka Buddy Merging, etc)
	  support
	* Added MSN 6 smileys.
	* Added animated smiley support (Ka-Hing Cheung)
	* Added SSL support, compatible with GNUTLS and Mozilla NSS.
	* Added plugin IPC.
	* Added support for gettext 0.12.x.
	* Updated MSN support to the MSN Protocol version 9.
	* Jabber now supports SSL
	* Yahoo now shows people using the java chat client (Tim Ringenbach)
	* Yahoo chat and conference (Tim Ringenbach)
	* Yahoo ignore support (Jesse Farmer (farmerje))
	* Yahoo idle times displayed, long buddy lists work, sms users,
	  and other improvements (Tim Ringenbach)
	* The accounts window now shows offline accounts as greyed out, and
	  online accounts as colored.
	* Fixed the text replacement plugin.
	* Fixed all known signal problems in perl.
	* The right-click menu for conversation tabs now shows the tab icon
	  and status, if tab icons are enabled. (Jesse Farmer)

version 0.68 (09/01/2003):
	* Removed the old event system and replaced it with a much better
	  signal system.
	* Added plugin dependency support.
	* Rewrote the Perl plugin. All old scripts will break, but it offers
	  a much better API for new scripts.
	* Yahoo color support (Tim Ringenbach (marv_sf))
	* Yahoo and MSN get info support (Nathan Poznick)
	* Fixed Jabber registrations.
	* Fixed a problem where pouncing two users with the same name
	  appeared in the same conversation window, and other related
	  problems. (Robot101)
	* Corrected problems with proxy preferences.
	* Mailchk.c and simple.c compile again (Paul A (darkrain))

version 0.67 (08/14/2003):
	* Brought back the message notification plugin (Brian Tarricone)
	  You'll need to reconfigure your settings for this plugin
	* IRC protocol plugin rewritten (Ethan Blanton)
	* New IRC protocol icon (Nuno Donato)
	* Protocol and status icons now optionally appear on tabs.
	  (Etan Reisner)
	* Various dialog rewrites (Jabber vCard, Add Group, Alias Chat,
	  Rename Group, Privacy)
	* Shows "hiptop" icon for AIM buddies using hiptop
	  devices (Robey Pointer)
	* Privacy core/UI split.
	* Conversation placement by group now applies to chats in the buddy
	  list as well.
	* Events in a conversation (user logged in, logged out, window closed,
	  etc.) now grey the tab.
	* Various bug fixes (larne from irc, Tim Ringenbach, Bjoern
	  Voigt, Paul A (darkrain))

version 0.66 (07/18/2003):
	* Freebsd compile fix (Matthew Luckie)
	* .spec file improvements (Ethan Blanton)
	* Added a gaim-remote man page (Robert McQueen)
	* The Remote Control plugin no longer adds duplicate groups to your
	  buddy list.
	* Servers and ports are now imported correctly in MSN.
	* Core/UI split the core initialization and shutdown.
	* MSN messages with newlines are now sent correctly to MSN clients.
	* Fix some sound initialization stuff
	* Fix saving and import of default away message

version 0.65 (07/16/2003):
	* Massive internal core/ui splitting
	* New account dialog
	* Preferences moved to ~/.gaim/prefs.xml
	* Account information moved to ~/.gaim/accounts.xml
	* Pounces moved to ~/.gaim/pounces.xml
	* Added protocol icons to various drop-down boxes
	* New Send IM buddy icon merged from Ximian Desktop 2
	* Fixed "Sort by Status" crash
	* Fixed the MSN signon crash
	* Fixed the MSN add buddy crash
	* Fixed the MSN empty buddy list bug
	* Fixed all known MSN chat bugs
	* Fixed HTTP redirect handling in smiley retrieval. This fixes the
	  problems with some smiley themes.
	* Chats in MSN can now be initiated by right-clicking a buddy and
	  choosing Initiate Chat.
	* MSN Alerts and incoming MSN pages no longer pop up several error
	  dialogs
	* Ability to view iChat "Available" messages for AIM
	* Stores your buddy icon on the server for AIM
	* Support for non-ascii characters with Yahoo! Messenger
	* Focus returns to the input box when you click elsewhere, like it used
	  to
	* New typing notification icons from Ximian

version 0.64 (05/29/2003):
	* Buddy list sorting in buddy list preferences.
	* Improved debug window with timestamps and pause buttons.
	* New core/ui split notification and request APIs.
	* New mail notification dialog.
	* Several bug fixes in MSN.
	* Conversation window buddy icon bugs were fixed.

version 0.63 (05/16/2003):
	* A rewrite of the plugin API. Plugin authors will need to change their
	  code based off the changes found in other plugins.
	* Perl script support is now provided in the perl plugin.
	* Debugging is core/ui split, and has a new API with support for
	  debug levels and categories.
	* Support for adding chats to your buddy list.
	* MSN protocol plugin was rewritten, has experimental buddy icon
	  support, and MSN Mobile support.
	* Buddy list speed enhancements (Thanks Ethan Blanton).
	* Napster protocol updates (Thanks Auke Kok).

version 0.62 (04/23/2003):
	* Keyboard shortcuts in the buddy list work again (Thanks Joe
	  Clarke).
	* Support for Jabber XHTML messages
	* Ability to re-request authorization from ICQ and Jabber users by right
	  clicking on them in your buddy list.
	* Improved Zephyr internationalization.
	* Bug causing 'Hide on Send' windows to be lost forever fixed.
	* Iconified windows are now raised properly.
	* Dates printed for old/offline messages.
	* Some assorted crash bugs fixed.

version 0.61 (04/07/2003):
	* Split the buddy pounce core and UI, and rewrote the UI for it.
	* Removed folder icons and excess space from the buddy list (Thanks
	  Dave Camp)
	* Fixed a bug involving dragging buddies and groups
	* Re-implemented the logout icons.
	* New icons for "away" and "aol" (Thanks, Moses Lei)

version 0.60 (04/04/2003):
	Core:
	* Auto-loading protocol plugins.
	* Plugins dialog and perl script menu merged into preferences.
	* Don't auto-login if an existing Gaim session is already
	  running.
	* Moved "privacy preferences" to Tools menu.
	* -n, --loginwin option to disable autologins.
	* Added support for gettext 0.11.x.
	* Added support for automake 1.6.
	* aim:// URI's supported with gaim-remote command.
	* Quit Gaim remotely with gaim-remote. (Thanks, John Silvestri)
	* Added rudimentary support for X11R6 session management. (Thanks,
	  Robert McQueen)
	* Conversation backend and UI are now separated. (Thanks,
	  Christian Hammond)
	* Asynchronous, non-blocking, DNS function (Thanks, Nicolas
	  Lichtmaier)
	* As a side effect of the above: IPv6 support. Tested only with IRC
	  (you can receive ipv6 chat requests from irssi!).

	Plugins:
	* Tray icon plugin--replaces the old GNOME applet. You'll need
	  the panel Notification Area applet (aka system-tray-applet)
	  for GNOME 2, or the Kicker for KDE 3.1. (Thanks, Robert
	  McQueen, Nicolás Lichtmaier, Kristian Rietveld, Ari Pollak &
	  Patrick Aussems)
	* Added GAIM::remove_event_handler and made set_info short
	  circuitable in perl. (Thanks, Ryan McCabe)
	* event_del_conversation for plugins. (Thanks, Bill Tompkins)
	* Notify.c plugin rewritten; check its configure dialog. (Thanks,
	  Etan Reisner)
	* Buddy Ticker made a plugin.
	* Idle Maker added to source.
	* Fortune profile added to source.

	AIM/ICQ:
	* TOC no longer compiles statically by default--use OSCAR.
	* ICQ plugin no longer gets built--use OSCAR.
	* Server-stored buddy lists for ICQ with full support for
	  authorization (Thanks, Mark Doliner)
	* File send/receive support for Aim over Oscar (Thanks, William T.
	  Mahan and Mark Doliner)
	* Non-direct connect typing notification for AIM over OSCAR.
	  (Thanks, Mark Doliner)
	* Allow only people in buddy list privacy option added for AIM.
	* Full ICQ info reading support. (Thanks, Vincas Ciziunas)
	* Support for synchronizing group renames on server.  Group
	  rename server synchronization for AIM.  Server-side
	  synchronization for moving individual AIM buddy to new
	  group improved. (Thanks, Mark Doliner)
	* Ability to add screenname@mac.com people to AIM buddy lists.
	  (Thanks, Graham Booker)
	* Ability to change ICQ password. (Thanks, Mark Doliner)
	* Option to have AIM notify you if you have
	  unread mail. (Thanks, Mark Doliner)
	* Parse URL messages, Contact Sending and Pager Messages
	  in ICQ. (Thanks, Mark Doliner)
	* use snprintf instead of sprintf. (Thanks, William T. Mahan)
	* Fixed crashbug on empty rvous requests. (Thanks Brandon Scott
	  (Xeon) for pointing this out, and Matt Pandina for the patch)
	* Nice Oscar changes--mostly internal. (Thanks, Mark Doliner)

	IRC:
	* Added more IRC slash commands -- /W, /VERSION, /MODE, /CTCP stuff,
	  -- and other cool IRC enhancments. (Thanks, Jonas Birmé)
	* IRC's /topic with no argument displays the current topic (Thanks,
	  Mark Doliner)
	* DCC File Receive support for IRC.
	* Optional password on IRC accounts. (Thanks, Christian Hammond)
	* Added half-op support.

	Jabber:
	* Jabber invisibility and permanently cancel sending on-
	  line status to Jabber buddies.
	* Jabber roster updated on group renames.
	* Fixed a possible segfault when signing off Jabber. (Thanks,
	  Craig Boston)
	* Improved typing notification support for Jabber and
	  Yahoo! (Thanks, Nathan Walp)
	* File receive support for Jabber. (Thanks, Nathan Walp)

	MSN:
	* MSN users are notified when the other party closes the conversation
	  window. (Thanks, Christian Hammond)
	* File receive support for MSN. (Thanks, Christian Hammond)

	Internationalization:
	* Now using libiconv for better i18n support (Thanks, Junichi
	  Uekawa)
	* Lots of i18n fixes (Thanks Matt Wilson, Ethan Blanton, A Lee)
	* Correct i18n handling for many parts of AIM/ICQ, including
	  instant messages, away messages, and profiles (Thanks,
	  Ethan Blanton)
	* Improved MSN internationalization (Thanks, A Lee)

	Other:
	* Optionally uniquely colorize nicks in chats
	* Add / Remove buddy menu item added to the chat users list
	  (Thanks, Jonas Birmé)
	* View log button in conversation toolbar (Thanks, Etan Reisner)
	* Option to log IMs and Chats seperately. (Thanks, Etan
	  Reisner)
	* Removed Ctrl-C binding for color
	* Fix first message in tab not displaying bug (Thanks, Etan Reisner)
	* Changed some default options
	* Updated desktop and window icons (Thanks, Robert McQueen)
	* Switch the .desktop file to the new KDE/GNOME common vfolder
	  format (Thanks, Robert McQueen)
	* Removed all deprecated GTK calls.  Now 100% GTK 2. (Thanks Nathan
	  Walp, Christian Hammond, Ari Pollak, Ethan Blanton, Robert McQueen)
	* Read proxy environment variables. (Thanks, Christian Hammond)
	* Fixed security vulnerability with manual browser option (Thanks,
	  Robert McQueen)
	* Can get info for ICQ and Jabber users from the "Edit
	  Buddies" tab (Thanks, Brian Bernas)
	* Code cleanups and fixes (Thanks, Federico Mena Quintero and
	  Ka-Hing Cheung)
	* Word-wrapping on mail notification text (Thanks, Andrew Molloy)
	* Generic File Transfer PRPL interface (Thanks, Christian Hammond)
	* Better supression of auto-responses (Thanks, Joshua Blanton)
	* Drag-and-drop tabs in conversations, and multiple windows with tabs
	  in each (Thanks, Christian Hammond)

version 0.59.9 (03/01/2003):
	* Updated zh_TW.po file (Thanks breeze833)
	* Fix an oscar bug that caused some messages from
	  AOL 8.0 to be dropped (Thanks Mark Doliner)
	* Changed "openprojects" to "freenode" in irc.c
	* Fixed charset conversion on systems which use a BOM for UCS-4
	  (Thanks, Alfredo Pen~a, Ethan Blanton)
	* Fixed a typo in the man page (Thanks Eric S. Raymond)

version 0.59.8 (01/06/2003):
	* Ripped out all gtk2 support (Thanks Nathan Walp).
	* Fixed smiley related segfault (Thanks Robert McQueen)
	* Yahoo! can connect again

version 0.59.7 (12/21/2002):
	* Yahoo i18n fix (Thanks Ethan Blanton).
	* Fixed a bug in escaping saved passwords (Thanks
	  Eric Timme)
	* Fixed an overflow bug in perl script autoloading
	  (Thanks David Kaelbling)
	* Some build fixes for those using stricter compilers,
	  notably MIPSpro (Thanks David Kaelbling)
	* Fixed a bad argument to accept() calls (Thanks David
	  Kaelbling)
	* Fixed crashbug on empty rvous requests (Thanks Brandon Scott (Xeon))
	  for being the first to point this out.

version 0.59.6 (11/07/2002):
	* Fixed a segfault introduced in 0.59.5 when gtk
	  fails to read the ~/.gtkrc or reads it but fails
	  to create a style from it.
	* Jabber conference timestamps are no longer gigantic

version 0.59.5 (10/14/2002):
	* Fixed a Yahoo! segfault (Thanks, Craig Metz)

version 0.59.4 (10/06/2002):
	* Removed color keybinnding altogether.
	* Added a horizontal scrollbar to Edit page of
	   buddy list. (Thanks, David Fallon)
	* Various bug fixes ((Thanks to (in no particular order)
	  Ethan Blanton, Mark Doliner, Luke Schierer)
	* i18n fixes (thanks, A Lee)

version 0.59.3 (09/14/2002):
	* Reversed patch that accidentally caused Yahoo
	  not to connect--for implementation reasons
	* Changed "color" binding to Ctrl-K.
	* Unaliaising a person in the "Online" tab will show up
	  in the "Edit" tab as well (Thanks, Jason Willis)
	* Internationalization fixes, esp. with UTF-8 locales
	  (Thanks Matt Wilson and Ethan Blanton)

version 0.59.2 (09/09/2002):
	* Japanese translation updated (Thanks, Junichi Uekawa)
	* Won't crash when you set your MSN Friendly name to an
	  empty string.
	* Default manual browser command changed to reflect the
	  fix in 0.59.1
	* Fixed the non-manual browser settings which were broke in
	  0.59.1 (Thanks, Chris Blizzard)
	* Improved MSN internationalization (Thanks A Lee)
	* Smiley lookup will search for longest match for smilies
	  like :-(( (Thanks Eric Melski)
	* When an IM image is clicked, don't open the browser (Thanks
	  Ari Pollak)
	* Prevent a possible crash in unhide_buddy_list() (Thanks Ari
	  Pollak)
	* Fixed a compilation problem on systems without iconv.
	* GtkIMHtml can be set to render font sizes as point size
	  or AIMish relative sizes -- no more huge Yahoo fonts. (Thanks
	  Ka-Hing Cheung)
	* Fixed a bug with regard to Jabber resources (Thanks Nathan
	  Walp)
	* Fixed a possible segfault when signing off Jabber (Thanks
	  Craig Boston)
	* Word-wrapping on mail notification text (Thanks, Andrew Molloy)
	* Strip trailing and leading spaces from MSN/Yahoo names (Thanks,
	  Arun Tharuvai)

version 0.59.1 (08/25/2002):
	* Created a gtk1-stable branch for GTK+ 1.2 bugfix releases.
	  Development will continue in our main branch in GTK+ 2 only.
	* Fixed a security bug in the manual browser setting (Thanks
	  Robert McQueen)
	* Now using libiconv for better i18n support (Thanks Junichi
	  Uekawa)
	* Will work with Perl 5.8 (thanks, Timothy Lee and Dan
	  Colascione)
	* Fix for HTTP proxies (thanks, Ethan Blanton)
	* Read proxy environment variables. (thanks, Christian Hammond)
	* Use the pretty gaim.png for our menu entry.
	* Added support for gettext 0.11.x.

version 0.59 (06/24/2002):
	* Squashed a bug in buddy right-click menu handling
	  that crashed Gaim.  In the process: found and
	  eliminated some memory leaks.
	* Fixed a significant applet leak
	* Can now change Jabber password on server (Thanks,
	  Nathan Walp)
	* Certain types of Jabber presence errors no longer
	  falsely show a buddy on-line.  Instead now a "broken
	  light-bulb" icon is shown and the error status is
	  available via "Get Away Msg"  (Thanks and a tip o'
	  the hat to Christian Hammond for the graphic)
	* Conversation struct has pointer to toolbar (thanks Brent
	  Priddy and Paul Miller)
	* Zephyr fixes (thanks, Arun A. Tharuvai)
	* Aliases in buddy ticker
	* Perl scripts can play Gaim sounds (thanks Andrew Rodland)
	* Internal sounds can be played by commands (thanks Lex Spoon)
	* Auto-login item in applet menu (thanks Chris Boyle)
	* Fixed MSN "Unkown Error Code", "Already there", and
	  "Already in opposite list" errors
	* Changed "Play sound" button to "Mute" button
	* You can now have "reserved" chars in IM and proxy passwords
	* Jabber now has typing notification  (Thanks, Nathan Walp)
	* Improved support for Jabber resources  (Thanks, Nathan Walp)
	* Fixed problem with Gaim crashing on non-ASCII Jabber buddy
	  aliases (Jabber "name" attribute) chars  (Thanks, Ho-seok Lee)
	* Plugged memory leaks in Jabber plug-in
	* Fixed problem with Jabber away status not being propagated to
	  conference rooms for jabberd (server) v1.4.2 and above
	* Chat room buddy lists are now sorted independent of case
	* Added capability for protocol-specific edit buddy menu entries
	* Can now remove a Jabber buddy roster item from the server
	  entirely
	* Gaim can now handle messages from Mac ICQ and Miranda ICQ
	  (Thanks, Mark Doliner)
	* Added Mozilla to browser options and changed KFM to
	  Konqueror.
	* Can now set the server and port for MSN and Napster
	* MSN Internationalization (Thanks Felipe Contreras and
	  countless, countless others)
	* E-mail addresses are no longer truncated when there is a '.' at
	  the end.

version 0.58 (05/13/2002):
	* Better applet transparency
	* Option to raise buddy list on signons/signoffs
	* Formatting of incoming MSN messages
	* Get Info from menu multiple-account-aware (thanks
	  Brian Bernas)
	* Hide and unhide functions for the filectl plugin.
	  (Thanks, Ari Pollak)
	* Added helpful stuff to the Help menu.
	* Self-aliasing from the account editor.
	* Better selection in GtkIMHtml (Thanks Ben Miller)
	* A warning when your OSCAR buddy list is too long
	  (Thanks, Mark Doliner)
	* ICQ status messages in OSCAR (Thanks, Mark Doliner)
	* Play sound when your name is said in a chat
	* Approval dialog for Jabber when somebody wants to
	  subscribe to user's presence. Also gives user the
	  opportunity to add that buddy if not already on the
	  user's buddy list.
	* Jabber "Change buddy group" roster synchronization now
	  works again.  (This was unknowingly broken when the
	  "out-sourced" Jabber libs were upgraded in 0.56)
	* Invalid Jabber I.D.'s no longer crash Gaim.  User now
	  notified with pop-up's.
	* Jabber Buddy sign-on time support, added in 0.57,
	  removed until and unless and inconsistency can be
	  resolved. (Thanks, Nathan Walp)
	* Bug-fix for potential buffer overflow in Jabber
	  plugin. (Thanks, rwscott)
	* Tempfiles used for secure MSN/HotMail login (added in
	  0.57) are now themselves created securely.
	* Secure MSN logins (added in 0.57) no longer blow up
	  on Solaris.
	* Timezone support improved.

version 0.57 (04/25/2002):
	* New authorization method for Yahoo!
	* Jabber will tell you when your buddies signed on (Thanks
	  Nathan Walp)
	* Jabber improvements (Thanks, Nathan Walp)
	* More keyboard shortcuts
	* event_chat_recv takes char**'s, and event_im_recv takes
	  a *guint32 for flags
	* Secure hotmail login for MSN (thanks for the tips,
	  Scott Werndorfer)

version 0.56 (04/11/2002):
	* Shell-like send history binded to Ctrl-Up and Ctrl-Down
	* libjabber upgraded to most recent stable version
	* Buddylist looks a little better
	* Fixed MSN privacy settings
	* Group deletion fix (Thanks Mark Doliner)
	* Alias/Group syncronization for Jabber (Thanks JSeymour)
	* Fixed broken signal handling in gdm-started GNOME sessions
	  (Thanks Jim Seymour, Vann, Robert McQueen)
	* Oscar group syncronization (Thanks, Mark Doliner)
	* ICQ Authorization via Oscar (Thanks, Mark Doliner)

version 0.55 (03/29/2002):
	* Jabber improvements (Thanks Jim Seymour)
	* Various sound cleanups (Thanks Robert McQueen)
	* Login process shown in single window (Thanks Michael
	  Golden)
	* Can reorder your accounts in the account editor (Thanks
	  Luke Schierer)
	* Shows "mobile" icon for Oscar buddies using mobile
	  devices (Thanks Mark Doliner)
	* Fixed bug in MSN smilies that crashed PPC (and other?) platforms
	* HTTP Proxy settings now HTTP compliant (Thanks Robert McQueen)
	* Speling corections (Thanks Tero Kuusela)
	* Oscar list icon fixes (Thanks Mark Doliner)
	* Oscar idle times work again (Thanks Mark Doliner)
	* Protocol icons on Edit Buddies tab (Thanks Christian Hammond)

version 0.54 (03/14/2002):
	* Compiles without GdkPixbuf again
	* GtkIMHtml will refresh when you set a new GTK+ theme
	* Improved Yahoo! typing notification (thanks Brian Macke)
	* Prompt to authorize MSN buddies who added you while you
	  were offline (Thanks Jason Willis)
	* Option to globally disable Buddy Icon animation (Thanks
	  Luke Schierer)
	* Numerous bugfixes
	* Yahoo! will tell you when your buddies are playing Yahoo!
	  games and give you the ability to join them
	* Yahoo! can receive offline messages
	* IRC can do DCC chat.
	* IRC will convert HTML formatting to mIRC formatting.
	* Buddylist tab placement option (Thanks Jason Willis)
	* Protocol specific smiley faces
	* IM Image sending

version 0.53 (02/28/2002):
	* Minor bug fixes re: queued away messages
	* Better buddy icon transparency (for real this time ;-))
	* Ability to change formatting of Oscar screen name
	* Better selection in HTML widget (Thanks BMiller)
	* New icons for ICQ (Thanks Kevin Miller)
	* Editable buddy pounces (Thanks Jason Willis)
	* Server side buddy lists in Oscar (Thanks Mark Doliner :-))
	* Fix for the chatlist plugin
	* Typing Notification (AIM Direct Connect, Yahoo, MSN)
	* IM Images (Receive Only)
	* Prettier GtkImHtml selection
	* Better buddy icon transparency (for real this time ;-) )

version 0.52 (02/17/2002):
	* Better buddy icon transparency (thanks SeanEgan)
	* Fixed a little bug with connecting via proxy (thanks
	  for reminding me of this, Manish Singh)
	* Yahoo! Messenger works again
	* MSN Works again
	* Can register a new user with a Jabber Server (JSeymour)
	* Can now set Jabber vCards (JSeymour)
	* Jabber vCards are now shown in their entirety (JSeymour)
	* Various jabber bug fixes/enhancements (JSeymour)

version 0.51 (01/24/2002):
	* Arrow buttons in log viewer and some other dialogs
	  work (thanks Ben Miller)
	* Option to only send auto-response while idle (thanks
	  Sean Egan)
	* Control time between sending auto-responses (thanks
	  Mark Doliner)
	* Should be able to sign on to Oscar using Mac OS X
	  (thanks Fingolfin, Vincas Ciziunas, et al.)

version 0.50 (12/14/2001):
	* Able to import GnomeICU contact lists
	* Galeon as browser option (Thanks Rob McQueen)
	* IRC /list, /invite (Thanks Sean Egan)
	* Option to have IMs and Chats tabbed in same window
	* Finally put the lagmeter plugin out of its misery and
	  removed it. (/me dances on its grave.)

version 0.49 (11/29/2001):
	* Can compile against GTK+ 2.0 (version 1.3.10/1.3.11)
	* Confirm before removing buddies
	* Yahoo updates (thanks Brian Macke)
	* Jabber updates
	* Zephyr updates (thanks Arun A Tharuvai)
	* Gadu-Gadu updates (thanks Arkadiusz Miskiewicz)
	* Option to show aliases in conversation tabs
	* Option to hide windows after sending messages
	* licq2gaim.pl conversion script (thanks Arturo Cisneros, Jr.)

version 0.48 (11/18/2001):
	* Right-click on links to open/copy URL
	* Yahoo changes
	* Oscar can send/receive offline messages in ICQ. Since the "real"
	  ICQ protocol isn't working too well it's recommended that you
	  use Oscar for ICQ.

version 0.47 (11/01/2001):
	* Better font loading (pays attention to charset now)
	  (thanks Arkadiusz Miskiewicz)
	* Better recoding in Gadu-Gadu (thanks Arkadiusz Miskiewicz)
	* Open Mail button for when you get new mail (Yahoo and MSN)
	* New buddy pounce option: Popup Notification
	* When adding a buddy, the groups list now updates when you switch
	  accounts.
	* When creating a new buddy pounce, gaim now automagically
	  selects "on away" or "on idle", if the user is away
	  or idle.
	* Add Opera to the available browsers (thanks Brian Enigma)
	* Improved log viewer (thanks to Ben Miller)
	* When you are queueing away messages, double clicking on
	  a buddy's name will cause the messages for that name to be
	  dequeued.
	* You can choose which sound player you use at run-time
	  (thanks Ben Miller)
	* When someone adds you to their buddy list, it asks if you want
	  to add them as well (Yahoo, ICQ, and MSN) (thanks Nathan Walp)
	* Option to grey idle buddies (thanks Nathan Walp)
	* MSN Privacy Options
	* In MSN you can set a person's alias to their "friendly name" by
	  right-click on their name while they're online.
	* IRC can do /WHOIS
	* The usual bug fixes and memory leak plugs

version 0.46 (10/18/2001):
	* New applet icons (courtesy David Raeman)
	* ICQ works on big-endian platforms, e.g. sparc and ppc
	  (thanks to Nathan Walp and Ben Miller)
	* Better applet icon drawing (thanks to Ari Pollak)
	* An extraordinary number of bug fixes
	* Ability to stop animation on buddy icons, restart animation,
	  hide certain buddy icons, and save people's buddy icons, all
	  through a right-click menu
	* Event handlers in perl passed arguments as elements of
	  an array rather than all concatenated as a string, making
	  perl much easier to use (thanks Dennis Lambe Jr.)
	* Can pass an argument to timeout_handlers in perl
	  (thanks Artem Litvinovich)
	* Redesigned Modify Account window (thanks Sean Egan)
	* Add buddy dialog now lets you select which protocol
	  to add the buddy to
	* Pressing 'signon' on the first screen for accounts that
	  do not require passwords no longer incorrectly displays
	  an error message.

version 0.45 (10/04/2001):
	* New plugin event: event_chat_send_invite
	* Major updates to the perl system (reread PERL-HOWTO and
	  SIGNALS)
	* Major updates to event_chat_* events for plugins (reread
	  SIGNALS)
	* Some GtkIMHtml improvements
	* Various bugfixes
	* Nick Highlighting in chat
	* Tab-completion for nicks in chat (thanks to Sean Egan)
	* Large internal reworkings
	* New Protocol: Gadu-Gadu, written by Arkadiusz Miskiewicz
	* Can choose buddy icon to send (for Oscar)

version 0.44 (09/20/2001):
	* More sane scaling of buddy icons (intelligently scale to
	  either 48x48 or 50x50 depending on icon)
	* Have you ever had it happen where you cancel a login and
	  Gaim starts using all the available processing power? I
	  think I fixed that.
	* Temporarily removed Jabber user registration, which wasn't
	  working anyway.
	* Added a spiffy Help button
	* Wrote a plugin for all those people who miss having the
	  chat rooms in their buddy lists (chatlist.so)
	* Updated libfaim
	* Added drop down selection to chat invitation
	* Improved the look of the chat invitation dialog
	* Improved the look of the proxy preferences
	* event_im_recv and event_im_display_rcvd passed whether
	  the message received was auto-response (see SIGNALS)
	* IRC fixes (largly copied from X-Chat)
	* Internal change to how preferences are stored
	* Other bug fixes
	* Option to hide buddy icons

version 0.43 (09/06/2001):
	* Can change friendly name in MSN again
	* Bug fixes
	* Auto-reconnect plugin has exponential timeout (i.e. it
	  tries after 8 seconds, then 16, then 32, etc. up to 17
	  minutes)
	* Removed file transfer things from Napster. It didn't work
	  well anyway. It'll be back eventually. (Does anyone even
	  use napster anymore?)

version 0.11.0-pre15 (08/28/2001):
	* MSN works again
	* Fixed a little segfault when images are links
	* Redid the about box again.
	* Fixed a nice little bug with the manual browser command
	* Oscar Unicode fix (Thanks John Matthews)
	* Can select which protocols are compiled statically
	  (e.g.: ./configure --with-static-prpls=oscar,jabber)
	* New plugin events: event_im_displayed_sent and
	  event_im_displayed_rcvd. Use these to change messages after
	  they're displayed (e.g. encrypt sent messages, or send
	  auto-responses and have them display locally properly)
	* Can use Arts for sound (thanks Tom Dyas)

version 0.11.0-pre14 (06/17/2001):
	* Fixed a segfault with Oscar's account confirmation
	  (Thanks, Adam)
	* Some MSN changes
	* Some HTML widget changes
	* Can specify hosts/ports for Yahoo (thanks Jeremy Brooks)
	* Many many bugfixes

version 0.11.0-pre13 (06/06/2001):
	* Can view/set chat topic in Jabber (thanks faceprint)
	* The napster plugin no longer segfaults on invalid names
	  and/or passwords.
	* HTML is properly stripped from away messages in protocols that
	  do not use HTML.  (thanks, faceprint)
	* Can view/set chat topic in IRC
	* MSN properly escapes outgoing messages
	* Much needed updates to the gaim man page (thanks, Sean Egan)

version 0.11.0-pre12 (05/29/2001):
	* Fixed a funny bug with auto responses when queued messages
	  are enabled.
	* Redesigned the Font Options preference page
	* Improved Jabber chat support (it whispers now, too)
	* Zephyr can do Subscriptions now (thanks to nsanch)
	* Auto-recon plugin got reworked
	* Lots of clean-ups
	* Some new pixmaps (Thanks, DennisR).
	* Fixed a segfault in IRC (Thanks Sean Egan)
	* MSN can now change your 'friendly name' (Thanks for the
	  packet logs, aechols)
	* More IRC improvements [colors, etc] (Thanks Sean Egan)
	* Improved proxy options
	* Fixed a small issue with HTML not being stripped from
	  log files properly (Thanks, faceprint and David Stoddard)
	* Can turn on/off Yahoo! Mail announcements
	* Can force messages through the server for ICQ (use this if
	  you have problems sending)
	* Can receive buddy icons in Oscar (requires gdk_pixbuf,
	  which GNOME depends on. If you --disable-pixbuf, it will
	  disable this.)
	* Redesigned plugins dialog (thanks Mike Heffner)

version 0.11.0-pre11 (04/30/2001):
	* Zephyr updates and additions, thanks Neil Sanchala (nsanch)
	* Jabber can send/accept chat invites (due to mid)
	* MSN has the option to notify you of new hotmail
	  messages
	* Fixed a problem with ADD requests in MSN
	* Fixed a small memory leak with MSN
	* Moved MSN's spammy debug output into debug_printf's
	* Can rename groups/buddies in the Edit Buddies pane
	  (thanks Neil Sanchala)
	* Some perl updates (thanks to Sean Egan)
	* IRC got the following slash commands:
	  op, deop, voice, devoice, mode, raw, quote, and kick (thanks
	  to Sean Egan)
	* MSN Properly handles URL decoding of 'friendly' names
	* Redesigned Preferences pages (design by DennisR)
	* Can select where tabs are for tabbed IM/Chat windows
	* Option to queue away messages while away
	* Jabber got good updates (from faceprint)
	* Oh yes, and Oscar works, yet again. (gee... that's what, 4
	  releases that have "fixed" it now?)

version 0.11.0-pre10 (04/13/2001):
	* Many, many bug fixes
	* Can choose to not send away auto-response (thanks phzzzt)
	* Uh... Oscar works? For now?
	* IRC Plugin can do whois (right click and info)
	* IRC Plugin got away message support
	* Gaim blist to WinAIM blt perl script (courtesy Andy Harrison)
	* Sound on buddy pounce (Thanks Andrew Echols)
	* Can view all group chats in one tabbed window (same keybindings
	  as for tabbed normal conversations)
	* More Protocol plugins:
		Zephyr (plugins/zephyr) (DON'T USE THIS unless you know
			what it is and why you'd want to use it)

version 0.11.0-pre9 (03/26/2001):
	* Can register Jabber accounts (load the Jabber plugin and click
	  Register on the login window)
	* GtkIMHtml handles themes (no background pixmaps though) (thanks
	  decklin, mishan)
	* URLS Linkify properly in Buddy chats
	* Jabber compiles better on Solaris?
	* Gaim works with Oscar Again (Huge thanks to Adam Fritzler of
	  libfaim)

version 0.11.0-pre8 (03/23/2001):
	* Fixed a problem with MSN not detecting signoffs and buddy updates.
	* Implemented away options in MSN
	* Alt-[1-9] to go to [1-9]th pane in tabbed convo window
	* Jabber fixes, Oscar fixes (!), Yahoo fixes, TOC fixes
	* Can use Alt to access menu, and Ctl-char for certain actions
	  (thanks baldnik)
	* Oscar blocking works (?)
	* MSN can see status of other users

version 0.11.0-pre7 (03/16/2001):
	* Can build RPMs as non-root
	* New yahoo library (can use HTTP proxy)
	* Command-line arg to specify config file (thanks Jason Boerner)
	* Can view all conversations in one tabbed window (Control-[ and
	  Control-] move left and right respectively; Control-Tab moves
	  to the next unread, or the next tab if there are no unread tabs)
	* Tooltips on links work again
	* Can log system notices: signons/signoffs, awayness and idleness
	  (thanks Andrew Echols)
	* MSN fixes
	* Applet fixes

version 0.11.0-pre6 (03/06/2001):
	* Fixed bug with NAS support
	* Napster plugin is included again
	  (Thanks for pointing out that it was missing,
	  (Yan V. Bulgak)
	* Oscar can: search by email, request confirmation, change password
	* TOC fixes
	* ICQ fixes
	* Faster HTML parsing/rendering

version 0.11.0-pre5 (02/26/2001):
	* Minor GUI changes
	* ICQ Alias problem fixed
	* Negative times fixed
	* Cannot create blank away messages/messages with blank titles
	* Can right-click Edit Buddies list to alias/add pounce/etc.
	* Ability to independently set accounts as away
	* Can use all away states for ICQ, Yahoo (N/A, Be Right Back, etc.)
	* Fixed hanging trees
	* Can close windows by hitting 'Esc' (optional)
	* Better HTML Widget
	* Can toggle timestamps by hitting F2 (optional)
	* Rewritten file transfer for TOC
	* Jabber got chat
	* Log Viewer (courtesy BMiller)
	* Can save conversation history
	* Napster can kinda sorta download files sometimes :)
	* You can activate IDs in Yahoo
	* ICQ upgraded to use icqlib 1.1.5

version 0.11.0-pre4:
	* ICQ upgraded to use icqlib 1.1.0
	* An enormous amount of bug fixes
	* Even More Protocol Plugins:
		Jabber (plugins/jabber)
		Napster (plugins/napster.c)
	* Fixed a segfault with 'Ignore new conversations while away'

version 0.11.0-pre3 (12/15/2000):
	* Away messages arranged alphabetically (Thanks Justin)
	* More GUI adjustments
	* Can optionally run command to play sound files
	* Icons for ICQ plugin (blatently stolen from GnomeICU)
	* Icons for Yahoo plugin (not-so-blatently stolen from GTKYahoo)
	* Optionally display warning level next to name in buddy list
	* Optionally ignore fonts on incoming messages
	* Command-line option to automatically set yourself as
	  away upon signon (thanks bmiller)
	* Buddy list backups now stored in ~/.gaim/SN.protocol.blist (gaim will
	  move the old file for you). Needed for when you have the same name on
	  two different protocols. (Oscar and TOC share the same file.)
	* More Protocol plugins:
		MSN (plugins/msn)

version 0.11.0-pre2 (12/04/2000):
	* Fixed a segfault with a bad util.c

version 0.11.0-pre1 (12/03/2000):
	* Multiple connections
	* Protocol plugins:
		IRC (plugins/irc.c)
		Yahoo (plugins/yay)
		ICQ (plugins/icq)
	* Logs now stored to ~/.gaim/logs rather than ~/.gaim/SN/
	* User configurable sounds
	* Scroll bar now functions properly in chat room user lists
	* X-Idle support added (thanks bmiller and bryner)
	* small change in the way away messages are displayed
	  (Thanks Ryan C. Gordon)
	* Plugin system uses GModule now (improves portability, adds features)
	  (Requires recompile and probably modifications of most plugins)
	* Perl got updates (reread plugins/PERL-HOWTO)
	* Spell checker now uses gtkspell
	* Auto-Away (thanks, yet again, to bmiller ;)
	* More buddy pounce options
	* Various GUI improvements

version 0.10.3 (10/09/2000):
	* Segfault when viewing user info fixed
	* libdb problem fixed

version 0.10.2 (10/07/2000):
	* A few fixes to the URL parser.
	* Better placement of smiley dialog
	* Improved log file readibility
	* Code cleanups (thanks kylev)
	* Fixed problem when closing away message box (thanks bmiller)
	* sprintf() problem on some systems
	* Various small bug fixes

version 0.10.1 (09/15/2000):
	* Better chatroom logging
	* Oscar works again. Pay no attention to Slashdot.
	* gtkhtml handles background colours better.
	* A third conversation window display preference.
	* Better support for things like Sawfish

version 0.10.0 (09/11/2000):
	* New Smiley Faces and Pixmaps added.
	* Smiley faces now properly wrap in the conversation windows.
	* Smiley dialog
	* Fixed 0-byte file segfault.
	* Borderless buttons (for that cool pop-up look)
	* Fixed some resizing bugs
	* Added Ctrl+{B/I/U/S} hotkeys to conversation windows.
	* Added Ctrl+(number) hotkeys to insert smileys in conversation windows.
	* Support for %n, %d, and %t in away messages.  Thanks bmiller!
	* Background colors
	* Redesigned preferences dialog
	* Redesigned conversation dialog
	* Removed the Lag-O-Meter (Lag-O-Meter is now a plugin)
	* SOCKS 4/5 proxy works
	* Buddy Pounces are now saved in .gaimrc
	* Buddy Chats are now saved in .gaimrc
	* Ability to merge gaim, aim2, aim4 buddylists. Thanks again bmiller!
	* ICQ-style aliases. This lets you change the name you see your buddy
	  as. For example, if your buddy's SN is 'CouldntGetMyName', you can
	  alias him as 'Loser'.
	* Compile with GNOME bits if available
	* Added GNOME Url Handler as an available web-browser
	* Added the S html tag.
	* Optionally Ignore TiK's Automated Messages
	* Option to beep instead of play sound
	* New icons for panel (depends on some GNOME pixmaps)
	* Perl scripting. See plugins/PERL-HOWTO for how to write perl scripts.
	  All .pl files in ~/.gaim are autoloaded when gaim starts.
	* HTML widget is faster, more stable

version 0.9.20 (07/14/2000):
	* More plugin events, more plugin features
	* Run-time OSCAR support
	* Added buddy list ticker (See prefs/Appearance). Clicking on a
	  name will cause a new or previous IM window to display for
	  that screenname
	* "You are sending messages too quickly" error is now fixed
	   when you have a large buddylist.
	* Fixed the LC_ALL compile problem on Solaris boxes
	* Fixed PPC and ARM compile problem with oscar.c
	* Smileys work better, and don't cause font attributes to drop
	* Dialog windows are now prettier
	* /me in IM window; font/color dialogs and smileys in chat window

version 0.9.19 (06/09/2000):
	* Graphical Smiley Faces
	* Applet got a bit of a makeover (inside & out)
	* Compile-time options affect Preferences dialog
	* Whispering in chat works (does anyone even use this?)
	* HTML-tag buttons in chat
	* Chat got all kinds of new features (like IRC-sytle /me)
	* Chat in oscar works much better
	* Locale support
	* Fixed the segfault when your server-side config is null
	* Many many bugfixes

version 0.9.18 (06/02/2000):
	* Logging in works better for oscar
	* Double error bug when sending message to an offline user is
	  fixed.
	* Pressing enter once again sends a message in buddy chatrooms (oops)
	* More fixes for the change on the AOL sign-on process.
	* Fixed bug where Gaim sometimes doesn't find a font to use.
	* Per-conversation font and color dialogs (thanks fflewddur)
	* Chat in oscar works (somewhat)
	* Even more fixes for the sign-on process, and now you don't flash when
	  setting permit/deny lists.

version 0.9.17 (05/31/2000):
	* Automagic feature to check for new versions has been removed
	* Infinite loop bug fixed

version 0.9.16 (05/31/2000):
	* Paned buddy chat window (Thanks Syd)
	* Buddy lists (and changes) are cached to ~/.gaim/<sn>.blist
	  where <sn> is your screen name. If for some reason, you log
	  into the AOL server and the buddy list comes back empty, we
	  check for a cache file, and, if we find one, read it in. This
	  essentially implements recovery from a server crash at AOL
	  (AOL does not back up machines that contain TOC-based buddy
	  lists, unfortunately).  (Thanks Syd)
	* Font selection dialog
	* Small changes to the Oscar/libfaim stuff (see libfaim/README.gaim)
	* SOCKS 4 proxy support
	* Better proxy support overall (you can get people's info now! :) )
	* Two-way file transfer (you can get and send files, but you still
	  can't initiate either)
	* Fixed font problem with Misconfigured X-Servers.  Thanks Decklin!
	* Fixed the No Configuration problem that came about today (5/31)

version 0.9.15 (05/06/2000):
	* Plugin support enabled by default (oops)
	* Some plugins built/installed by default
	* Option to automagically check for new releases
	* Ability to receive files (one-way file transfer)
	* In-line spell checker (thanks to Torrey Searle of the
	  Everybuddy Devel team for this one)

version 0.9.14 (04/24/2000):
	* Numerous Fixes by G. Sumner Hayes (buffer over flow patches,
	  etc)
	* Paned Conversation Windows (Thanks Syd)
	* Raise Window On Message Received, Fixed (Thanks Syd)
	* When multiple screen names, Gaim now correctly remembers the name
	  that was used last.
	* FONT sizes now work correctly.
	* PLUGIN SUPPORT!! (Lots of cool goodies here)
	* Fixed another leak or two
	* Added ability to change your screenname password
	* Devil pixmaps

version 0.9.13 (03/27/2000):
	* Dialog Box Segfault Fixed (When You Click A Toggle Then Cancel)
	* Double Log-Out Message Fixed
	* GNOME compile error fixed
	* Away Message Problem Fixed
	* Fixed URL Right Click Menus
	* Conversation Loggin now shows Full Date and Time
	* Internal Change to Buddy List

version 0.9.12 (03/25/2000):
	* Segfault fix for PPC/Alpha/etc machines with log(0)
	  Thanks to Todd Cohen for this one.
	* Small internal change to the way prefs work
	* GNOME Applet support works better
	  (thanks to Eric Warmenhoven for the patch)
	* Support for displaying true type fonts
	* Lag-O-Meter does not send lag-test if not selected
	* Fixed problem with saving away messages which contain spaces
	  and numbers.
	* Various GNOME Applet Enhancements (thanks AGAIN to
	  Eric.  Someone needs to stop this boy :-) )
	* A lot of random, obscure bugs fixed
	* All of the major and I believe all of the minor memory leaks are
	  now fixed
	  (Thanks to Peter Teichman, Larry Ewing, Jeramey Crawford, and me)

version 0.9.11 (03/22/2000):
	* <STRIKE>Strike Tag Support</STRIKE> :-)
	* Another memory leak fix
	* New .gaimrc format
	* Better support for multiple screen names
	* Font Properties
	* Saving of buddylist window position
	* Fixed a problem with Gaim and the Netscape-branded version
	  of Mozilla
	* New Sound Properties
	* More General Properties
	* Bigger Text-Entry field (Thanks to CrazyDavy for this one)
	* Various Random Bug fixes

version 0.9.10 (11/03/1999):
	* Fixed a nasty memory leak.  No more 40M Gaim processes. LOL
	* IDLE Times are displayed in a neater fashion.

version 0.9.9  (10/31/1999):
	* A little selection bug has been squished
	* Small memory leak fixed
	* Small network fix (problem with HTTP Proxy fixed?)
	* Proxy stuff should work now :)
	* Widget table support, dir info looks nicer
	* Info box looks nicer (thanks to Decklin Foster)
	* Client now 'corrects' time values from the server for accurate
	  login times.
	* Lag-O-Meter (ala Drunken Jim)
	* IDLE Preferences

version 0.9.8  (10/04/1999):
	* HTTP Proxy Support (No SOCKS yet)
	* HTML Widget more robust
	* Graphical Debug Window
	* Buddylist bug fixed
	* Some logging fixes and improvements
	* configurable host/port selection
	* Clickable Links in buddy chat
	* New Gaim Logo
	* Display Signon/Signoff messages in conversation windows
	* Option to strip HTML from logged messages
	* GNOME cleanups (It might work now haha)
	* When viewing user info, URLS are converted to clickable links
	* Tooltips on URLS

version 0.9.7  (08/08/1999):
	* Preliminary Oscar Support
	* Fixed bad network bug
	* Fixed some bad text rendering bugs in the HTML widget
	* log all conversation names are now normalized.
	* Fixed another bad network bug :)
	* Multiple browser support, some Netscape buggies fixed.
	* Permit/Deny preferences moved to 'Permit' pane on buddylist.
	* Fixed problem with _, ', and \ in passwords

version 0.9.6  (08/01/1999):
	* Fixed 'log all conversation' segfault
	* Added NAS support
	* Removed Xmu dependancies.
	* Restructured network code
	* ESD detection more robust.
	* Sound fallbacks are MUCH more robust!

version 0.9.5  (07/25/1999):
	* Fixed About Box SegFault
	* Autologin Works with Applet
	* Option to Show Buddy List after Signon with Applet
	* 2048 character messages
	* Away-Detection (shows a different icon on the buddy list)
	* Fixed Segfault with messages > allowed size
	* Added option to log all conversations
	* Changed g_new to g_new0
	* Buddy List: Right Click Menus
	* Find Buddy By Email
	* Find Buddy By Info
	* New HTML widget (Underline/Links/HRs)
	* Updated Toolbar with 'Underline' Icon
	* More Buddy Pounce Options
	* Option to auto-change urls into clickable links (Under Prefs)
	* Better Buddy Chat functionality
	* Away Prefs
	* Registration Information (Let Us Know Who You Are)
	* Buddy Chat Prefs (Update Chatroom Lists)
	* Set User Info
	* FAQ added to the distribution
	* Sound problem with some systems fixed
	* Set Dir Info
	* Autostart of Netscape on URL Click
	* DnD Rearranging of Groups
	* Better Netscape Functionality
	* Right Click `URL' Menus
	* DnD Rearranging of Buddies
	* Script to convert win95 buddylist to gaim buddylist
	* Added `Link/URL' button to conversation window
	* ESD is now autodetected
	* Not too important but we GNU-ified the source tree :)

version 0.8.0  (04/31/1999):
	* Code clean-up
	* Updated Prefs
	* Buddy Pouncing
	* Pixmaps for buttons
	* Buddylist import/export
	* Autoconf/Automake
	* Conversation Logging
	* Coloured Text Selection
	* Updated Preferences
	* ESD Support
	* Minor Bug Fixes
	* `Warning' support
	* `Blocking' on conversation window
	* Add/Remove buddy from conversation window
	* Scroll-Wheel Mice work in Conversation Window
	* Fixed WindowMaker Appicon
	* version Number in About Box
	* Gaim Slogan in about box :)
	* Created Changelog File :)<|MERGE_RESOLUTION|>--- conflicted
+++ resolved
@@ -1,6 +1,6 @@
 Pidgin and Finch: The Pimpin' Penguin IM Clients That're Good for the Soul
 
-version 2.11.0 (MM/DD/YY):
+version 2.10.13 (MM/DD/YY):
 	Pidgin:
 	* Fixed #14962
 	* Fixed alignment of incoming right-to-left messages in protocols that
@@ -14,7 +14,6 @@
 	* Fixed building on Mac OSX (Patrick Cloke) (#16883)
 
 	MXit
-<<<<<<< HEAD
 	* Fixed a buffer overflow.  Discovered by Yves Younan of Cisco Talos.
 	  (TALOS-CAN-0120)
 	* Fixed a remote out-of-bounds read.  Discovered by Yves Younan of Cisco
@@ -29,11 +28,9 @@
 	  (TALOS-CAN-0123)
 	* Fixed a directory traversal issue.  Discovered by Yves Younan of Cisco
 	  Talos (TALOS-CAN-0128)
-=======
 	* Fixed a remote denial of service vulnerability that could result in
 	  a null pointer dereference.  Discovered by Yves Younan of Cisco Talos.
 	  (TALOS-CAN-0133)
->>>>>>> efe29918
 
 version 2.10.12 (12/31/15):
 	General:
