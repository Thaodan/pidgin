--- conflicted
+++ resolved
@@ -4,6 +4,7 @@
 	Gadu-Gadu:
 	* Fixed searching for buddies in public directory. (Tomasz Wasilczyk)
 	  (#5242)
+	* Better status message handling. (Tomasz Wasilczyk) (#14314)
 
 version 2.9.0 (06/23/2011):
 	Pidgin:
@@ -29,14 +30,6 @@
 	Plugins:
 	* The Evolution Integration plugin compiles again.
 
-<<<<<<< HEAD
-	Gadu-Gadu:
-	* Fixed searching for buddies in public directory. (Tomasz Wasilczyk)
-	  (#5242)
-	* Better status message handling. (Tomasz Wasilczyk) (#14314)
-
-=======
->>>>>>> 3a453fa9
 version 2.8.0 (06/07/2011):
 	General:
 	* Implement simple silence suppression for voice calls, preventing
