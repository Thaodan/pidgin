Pidgin and Finch: The Pimpin' Penguin IM Clients That're Good for the Soul

<<<<<<< HEAD
version 3.0.0 (??/??/????):
	Pidgin:
	* Support building with the GTK+ 3.x toolkit.  When configuring the
	  build, use --with-gtk=<2|3> to determine which toolkit to use.  Using
	  either 2 or 3 will attempt to build with specifically 2.x or 3.x
	  support.  The default is 'auto', which will first look for 3.x
	  development headers and then 2.x development headers.
	* Add email notification in the docklet area. (Alexei) (#3571)
	* Add a pref to select the type messages in conversation that triggers 
	  the docklet notification. (Momchil) (#12598)
	* Complete support for receiving a limited amount of history when
	  joining a room. (Kha) (#15458)

	Finch:
	* Support the conversation-extended signal for extending the
	  conversation menu. (Howard Chu) (#14818)

	AIM and ICQ:
	* Make buddy list management code more efficient. (Oliver) (#4816)

	Bonjour:
	* Support file transfers up to ~9 EiB.

	Gadu-Gadu:
	* Possibility to require encryption. Also, using encryption when
	  available is default option now. (Tomasz Wasilczyk)
	* Show local time for incoming messages. (Tomasz Wasilczyk) (#4579)
	* Fixed password change dialog and problems with connecting to accounts
	  with non-ASCII passwords. (Tomasz Wasilczyk) (#14652)
	* Option to show links from strangers. (Tomasz Wasilczyk) (#10591)
	* Better handling of "invisible" and "chatty" statuses. (Tomasz
	  Wasilczyk) (#13836)

	MSN:
	* Fix file transfer with older Mac MSN clients.
	* Support file transfers up to ~9 EiB.
	* Fix buddies not going offline.

	MXit:
	* Remove all reference to Hidden Number.
	* Fix decoding of font-size changes in the markup of received messages.
	* Ignore new invites to join a GroupChat if you're already joined, or
	  still have a pending invite.
	* The buddy's name was not centered vertically in the buddy-list if they
	  did not have a status-message or mood set.

	XMPP:
	* Strip element prefixes from XHTML-IM messages as they're presented
	  to the core (and UIs) as incoming messages (Thijs Alkemade).
	  (#14529)
	* Support file transfers up to ~9 EiB.
	* Invalid user moods can no longer be sent to the server.

	Plugins:
	* The Offline Message Emulation plugin now adds a note that the message
	  was an offline message. (Flavius Anton) (#2497)

	General:
	* Various core components of libpurple are now GObjects.
	* Ciphers are now built from the libpurple directory.

version 2.10.9:
=======
version 2.10.10:
	Stuff:
	* Stuff.

version 2.10.9 (2/2/2014):
>>>>>>> 032015c0
	XMPP:
	* Fix problems logging into some servers including jabber.org and
	  chat.facebook.com. (#15879)

version 2.10.8 (1/28/2014):
	General:
	* Python build scripts and example plugins are now compatible with
	  Python 3. (Ashish Gupta) (#15624)

	libpurple:
	* Fix potential crash if libpurple gets an error attempting to read a
	  reply from a STUN server. (Discovered by Coverity static analysis)
	  (CVE-2013-6484)
	* Fix potential crash parsing a malformed HTTP response. (Discovered by
	  Jacob Appelbaum of the Tor Project) (CVE-2013-6479)
	* Fix buffer overflow when parsing a malformed HTTP response with
	  chunked Transfer-Encoding. (Discovered by Matt Jones, Volvent)
	  (CVE-2013-6485)
	* Better handling of HTTP proxy responses with negative Content-Lengths.
	  (Discovered by Matt Jones, Volvent)
	* Fix handling of SSL certificates without subjects when using libnss.
	* Fix handling of SSL certificates with timestamps in the distant future
	  when using libnss. (#15586)
	* Impose maximum download size for all HTTP fetches.

	Pidgin:
	* Fix crash displaying tooltip of long URLs. (CVE-2013-6478)
	* Better handling of URLs longer than 1000 letters.
	* Fix handling of multibyte UTF-8 characters in smiley themes. (#15756)

	Windows-Specific Changes:
	* When clicking file:// links, show the file in Explorer rather than
	  attempting to run the file. This reduces the chances of a user
	  clicking on a link and mistakenly running a malicious file.
	  (Originally discovered by James Burton, Insomnia Security. Rediscovered
	  by Yves Younan of Sourcefire VRT.) (CVE-2013-6486)
	* Fix Tcl scripts. (#15520)
	* Fix crash-on-startup when ASLR is always on. (#15521)
	* Updates to dependencies:
		* NSS 3.15.4 and NSPR 4.10.2
		* Pango 1.29.4-1daa
			Patched for https://bugzilla.gnome.org/show_bug.cgi?id=668154

	AIM:
	* Fix untrusted certificate error.

	AIM and ICQ:
	* Fix a possible crash when receiving a malformed message in a Direct IM
	  session.

	Gadu-Gadu:
	* Fix buffer overflow with remote code execution potential. Only
	  triggerable by a Gadu-Gadu server or a man-in-the-middle.
	  (Discovered by Yves Younan and Ryan Pentney of Sourcefire VRT)
	  (CVE-2013-6487)
	* Disabled buddy list import/export from/to server (it didn't work
	  anymore). Buddy list synchronization will be implemented in 3.0.0.
	* Disabled new account registration and password change options, as it
	  didn't work either. Account registration also caused a crash. Both
	  functions are available using official Gadu-Gadu website.

	IRC:
	* Fix bug where a malicious server or man-in-the-middle could trigger
	  a crash by not sending enough arguments with various messages.
	  (Discovered by Daniel Atallah) (CVE-2014-0020)
	* Fix bug where initial IRC status would not be set correctly.
	* Fix bug where IRC wasn't available when libpurple was compiled with
	  Cyrus SASL support. (#15517)

	MSN:
	* Fix NULL pointer dereference parsing headers in MSN.
	  (Discovered by Fabian Yamaguchi and Christian Wressnegger of the
	  University of Goettingen) (CVE-2013-6482)
	* Fix NULL pointer dereference parsing OIM data in MSN.
	  (Discovered by Fabian Yamaguchi and Christian Wressnegger of the
	  University of Goettingen) (CVE-2013-6482)
	* Fix NULL pointer dereference parsing SOAP data in MSN.
	  (Discovered by Fabian Yamaguchi and Christian Wressnegger of the
	  University of Goettingen) (CVE-2013-6482)
	* Fix possible crash when sending very long messages. Not
	  remotely-triggerable. (Discovered by Matt Jones, Volvent)

	MXit:
	* Fix buffer overflow with remote code execution potential.
	  (Discovered by Yves Younan and Pawel Janic of Sourcefire VRT)
	  (CVE-2013-6489)
	* Fix sporadic crashes that can happen after user is disconnected.
	* Fix crash when attempting to add a contact via search results.
	* Show error message if file transfer fails.
	* Fix compiling with InstantBird.
	* Fix display of some custom emoticons.

	SILC:
	* Correctly set whiteboard dimensions in whiteboard sessions.

	SIMPLE:
	* Fix buffer overflow with remote code execution potential.
	  (Discovered by Yves Younan of Sourcefire VRT) (CVE-2013-6490)

	XMPP:
	* Prevent spoofing of iq replies by verifying that the 'from' address
	  matches the 'to' address of the iq request. (Discovered by Fabian
	  Yamaguchi and Christian Wressnegger of the University of Goettingen,
	  fixed by Thijs Alkemade) (CVE-2013-6483)
	* Fix crash on some systems when receiving fake delay timestamps with
	  extreme values. (Discovered by Jaime Breva Ribes) (CVE-2013-6477)
	* Fix possible crash or other erratic behavior when selecting a very
	  small file for your own buddy icon.
	* Fix crash if the user tries to initiate a voice/video session with a
	  resourceless JID.
	* Fix login errors when the first two available auth mechanisms fail but
	  a subsequent mechanism would otherwise work when using Cyrus SASL.
	  (#15524)
	* Fix dropping incoming stanzas on BOSH connections when we receive
	  multiple HTTP responses at once. (Issa Gorissen) (#15684)

	Yahoo!:
	* Fix possible crashes handling incoming strings that are not UTF-8.
	  (Discovered by Thijs Alkemade and Robert Vehse) (CVE-2012-6152)
	* Fix a bug reading a peer to peer message where a remote user could
	  trigger a crash. (CVE-2013-6481)

	Plugins:
	* Fix crash in contact availability plugin.
	* Fix perl function Purple::Network::ip_atoi
	* Add Unity integration plugin.

version 2.10.7 (02/13/2013):
	Alien hatchery:
	* No changes

	General:
	* The configure script will now exit with status 1 when specifying
	  invalid protocol plugins using the --with-static-prpls and
	  --with-dynamic-prpls arguments. (Michael Fiedler) (#15316)

	libpurple:
	* Fix a crash when receiving UPnP responses with abnormally long values.
	  (CVE-2013-0274)
	* Don't link directly to libgcrypt when building with GnuTLS support.
	  (Bartosz Brachaczek) (#15329)
	* Fix UPnP mappings on routers that return empty <URLBase/> elements
	  in their response. (Ferdinand Stehle) (#15373)
	* Tcl plugin uses saner, race-free plugin loading.
	* Fix the Tcl signals-test plugin for savedstatus-changed.
	  (Andrew Shadura) (#15443)

	Pidgin:
	* Make Pidgin more friendly to non-X11 GTK+, such as MacPorts' +no_x11
	  variant.

	Gadu-Gadu:
	* Fix a crash at startup with large contact list. Avatar support for
	  buddies will be disabled until 3.0.0. (#15226, #14305)

	IRC:
	* Support for SASL authentication. (Thijs Alkemade, Andy Spencer)
	  (#13270)
	* Print topic setter information at channel join. (#13317)

	MSN:
	* Fix SSL certificate issue when signing into MSN for some users.
	* Fix a crash when removing a user before its icon is loaded. (Mark
	  Barfield) (#15217)

	MXit:
	* Fix two bugs where a remote MXit user could possibly specify a local
	  file path to be written to. (CVE-2013-0271)
	* Fix a bug where the MXit server or a man-in-the-middle could
	  potentially send specially crafted data that could overflow a buffer
	  and lead to a crash or remote code execution. (CVE-2013-0272)
	* Display farewell messages in a different colour to distinguish
	  them from normal messages.
	* Add support for typing notification.
	* Add support for the Relationship Status profile attribute.
	* Remove all reference to Hidden Number.
	* Ignore new invites to join a GroupChat if you're already joined, or
	  still have a pending invite.
	* The buddy's name was not centered vertically in the buddy-list if they
	  did not have a status-message or mood set.
	* Fix decoding of font-size changes in the markup of received messages.
	* Increase the maximum file size that can be transferred to 1 MB.
	* When setting an avatar image, no longer downscale it to 96x96.

	Sametime:
	* Fix a crash in Sametime when a malicious server sends us an abnormally
	  long user ID. (CVE-2013-0273)

	Yahoo!:
	* Fix a double-free in profile/picture loading code. (Mihai Serban)
	  (#15053)
	* Fix retrieving server-side buddy aliases. (Catalin Salgu) (#15381)

	Plugins:
	* The Voice/Video Settings plugin supports using the sndio GStreamer
	  backends. (Brad Smith) (#14414)
	* Fix a crash in the Contact Availability Detection plugin. (Mark)
	  (#15327)
	* Make the Message Notification plugin more friendly to non-X11 GTK+,
	  such as MacPorts' +no_x11 variant.

	Windows-Specific Changes:
	* Compile with secure flags (Jurre van Bergen) (#15290)
	* Installer downloads GTK+ Runtime and Debug Symbols more securely.
	  Thanks goes to Jacob Appelbaum of the Tor Project for identifying
	  this issue and suggesting solutions. (#15277)
	* Updates to a number of dependencies, some of which have security
	  related fixes. Thanks again to Jacob Appelbaum and Jurre van Bergen
	  for identifying the vulnerable libraries and to Dieter Verfaillie 
	  for helping getting the libraries updated. (#14571, #15285, #15286)
		* ATK 1.32.0-2
		* Cyrus SASL 2.1.25
		* expat 2.1.0-1
		* freetype 2.4.10-1
		* gettext 0.18.1.1-2
		* Glib 2.28.8-1
		* libpng 1.4.12-1
		* libxml2 2.9.0-1
		* NSS 3.13.6 and NSPR 4.9.2
		* Pango 1.29.4-1
		* SILC 1.1.10
		* zlib 1.2.5-2
	* Patch libmeanwhile (sametime library) to fix crash. (Jonathan Rice)
	  (#12637)

version 2.10.6 (07/06/2012):
	Pidgin:
	* Fix a bug that requires a triple-click to open a conversation
	  window from the buddy list. (#15199)

version 2.10.5 (07/05/2012):
	libpurple:
	* Add support for GNOME3 proxy settings. (Mihai Serban) (#15054)

	Pidgin:
	* Fix a crash that may occur when trying to ignore a user who is
	  not in the current chat room. (#15139)

	MSN:
	* Fix building with MSVC on Windows (broken in 2.10.4). (Florian
	  Quèze)

	MXit:
	* Fix a buffer overflow vulnerability when parsing incoming messages
	  containing inline images.  Thanks to Ulf Härnhammar for reporting
	  this! (CVE-2012-3374)

version 2.10.4 (05/06/2012):
	General:
	* Support building against Farstream in addition to Farsight.
	  (Olivier Crete) (#14936)

	IRC:
	* Disable periodic WHO timer.  IRC channel user lists will no
	  longer automatically display away status, but libpurple will be
	  much kinder to the network.
	* Print unknown numerics to channel windows if we can associate
	  them.  Thanks to Marien Zwart. (#15090)

	MSN:
	* Fix a possible crash when receiving messages with certain characters
	  or character encodings.  Thanks to Fabian Yamaguchi for reporting
	  this! (CVE-2012-2318)

	XMPP:
	* Fix a possible crash when receiving a series of specially crafted
	  file transfer requests.  Thanks to José Valentín Gutiérrez for
	  reporting this!  (CVE-2012-2214)

	Windows-Specific Changes:
	* Words added to spell check dictionaries are saved across restarts of
	  Pidgin (#11886)

version 2.10.3 (03/26/2012):
	MSN:
	* Fix buddies not going offline. (#14997)

version 2.10.2 (03/14/2012):
	General:
	* Fix compilation when using binutils 2.22 and new GDK pixbuf. (#14799)
	* Fix compilation of the MXit protocol plugin with GLib 2.31. (#14773)

	Pidgin:
	* Add support for the GNOME3 Network dialog. (#13882)
	* Fix rare crash. (#14392)
	* Add support for the GNOME3 Default Application dialog for configuring
	  the Browser.

	libpurple:
	* Support new connection states and signals for NetworkManager 0.9+.
	  (Dan Williams) (#13859)

	AIM and ICQ:
	* Fix a possible crash when receiving an unexpected message
	  from the server. (Thijs Alkemade) (#14983)
	* Allow signing on with usernames containing periods and
	  underscores. (#13500)
	* Allow adding buddies containing periods and underscores. (#13500)
	* Don't try to format ICQ usernames entered as email addresses.
	  Gets rid of an "Unable to format username" error at login. (#13883)

	MSN:
	* Fix possible crashes caused by not validating incoming messages as
	  UTF-8. (Thijs Alkemade) (#14884)
	* Support new protocol version MSNP18. (#14753)
	* Fix messages to offline contacts. (#14302)

	Windows-Specific Changes:
	* Fix the installer downloading of spell-checking dictionaries (#14612)
	* Fix compilation of the Bonjour protocol plugin. (#14802)

	Plugins:
	* The autoaccept plugin will no longer reset the preference for unknown
	  buddies to "Auto Reject" in certain cases. (#14964)

version 2.10.1 (12/06/2011):
	Finch:
	* Fix compilation on OpenBSD.

	AIM and ICQ:
	* Fix remotely-triggerable crashes by validating strings in a few
	  messages related to buddy list management.  Thanks to Evgeny Boger
	  for reporting this!  (#14682)

	Bonjour:
	* IPv6 fixes (Linus Lüssing)

	Gadu-Gadu:
	* Fix problems linking against GnuTLS. (#14544)

	IRC:
	* Fix a memory leak when admitting UTF-8 text with a non-UTF-8 primary
	  encoding.  (#14700)

	Jabber:
	* Fix crashes and memory leaks when receiving malformed voice
	  and video requests.  Thanks to Thijs Alkemade for reporting this!

	Sametime:
	* Separate "username" and "server" when adding new Sametime accounts.
	  (#14608)
	* Fix compilation in Visual C++. (#14608)

	SILC:
	* Fix CVE-2011-3594, by UTF-8 validating incoming messages before
	  passing them to glib or libpurple.  Identified by Diego Bauche
	  Madero from IOActive.  (#14636)

	Yahoo!:
	* Fetch buddy icons in some cases where we previously weren't. (#13050)

	Windows-Specific Changes:
	* Fix compilation

version 2.10.0 (08/18/2011):
	Pidgin:
	* Make the max size of incoming smileys a pref instead of hardcoding it.
	  (Quentin Brandon) (#5231)
	* Added a plugin information dialog to show information for plugins
	  that aren't otherwise visible in the plugins dialog.
	* Fix building with GTK+ earlier than 2.14.0 (GTK+ 2.10 is still the
	  minimum supported) (#14261)

	libpurple:
	* Fix a potential crash in the Log Reader plugin when reading QIP logs.
	* Fix a large number of strcpy() and strcat() invocations to use
	  strlcpy() and strlcat(), etc., forestalling an entire class of
	  string buffer overrun bugs.
	  (The Electronic Frontier Foundation, Dan Auerbach, Chris Palmer,
	  Jacob Appelbaum)
	* Change some filename manipulations in filectl.c to use MAXPATHLEN
	  instead of arbitrary length constants.  (The Electronic Frontier
	  Foundation, Dan Auerbach, Chris Palmer, Jacob Appelbaum)
	* Fix endianness-related crash in NTLM authentication (Jon Goldberg)
	  (#14163)

	Gadu-Gadu:
	* Fixed searching for buddies in public directory. (Tomasz Wasilczyk)
	  (#5242)
	* Better status message handling. (Tomasz Wasilczyk) (#14314)
	* Merged two buddy blocking methods. (Tomasz Wasilczyk) (#5303)
	* Fix building of the bundled libgadu library with older versions
	  of GnuTLS. (patch plucked from upstream) (#14365)

	ICQ:
	* Fix crash selecting Tools->Set Mood when you're online with an
	  ICQ account that is configured as an AIM account. (#14437)

	IRC:
	* Fix a crash when remote users have certain characters in their
	  nicknames. (Discovered by Djego Ibanez) (#14341)
	* Fix the handling of formatting following mIRC ^O (#14436)
	* Fix crash when NAMES is empty. (James McLaughlin) (#14518)

	MSN:
	* Fix incorrect handling of HTTP 100 responses when using the HTTP
	  connection method.  This can lead to a crash. (Discovered by Marius
	  Wachtler)
	* Fix seemingly random crashing. (#14307)
	* Fix a crash when the account is disconnected at the time we are doing a
	  SB request. (Hanzz, ported by shlomif) (#12431)

	XMPP:
	* Do not generate malformed XML ("</>") when setting an empty mood.
	  (#14342)
	* Fix the /join <room> behavior.  (Broken when adding support for
	  <room>@<server>)  (#14205)

	Yahoo!/Yahoo! JAPAN:
	* Fix coming out of idle while in an unavailable state
	* Fix logging into Yahoo! JAPAN.  (#14259)

	Windows-Specific Changes:
	* Open an explorer.exe window at the location of the file when clicking
	  on a file link instead of executing the file, because executing a file
	  can be potentially dangerous.  (Discovered by James Burton of
	  Insomnia Security) (Fixed by Eion Robb)

version 2.9.0 (06/23/2011):
	Pidgin:
	* Fix a potential remote denial-of-service bug related to displaying
	  buddy icons.
	* Significantly improved performance of larger IRC channels (regression
	  introduced in 2.8.0).
	* Fix Conversation->Add on AIM and MSN.
	* Entries in the chat user list are sorted properly again.  This was
	  inadvertenly broken in 2.8.0.

	Finch:
	* Fix logging in to ICQ.

	libpurple:
	* media: Actually use the specified TCP port from the TURN configuration to
	  create a TCP relay candidate.

	AIM and ICQ:
	* Fix crashes on some non-mainstream OSes when attempting to
	  printf("%s", NULL).  (Clemens Huebner) (#14297)

	Plugins:
	* The Evolution Integration plugin compiles again.

version 2.8.0 (06/07/2011):
	General:
	* Implement simple silence suppression for voice calls, preventing
	  wasted bandwidth for silent periods during a call. (Jakub Adam)
	  (half of #13180)
	* Added the DigiCert High Assurance CA-3 intermediate CA, needed for
	  validation of the Facebook XMPP interface's certificate.
	* Removed the QQ protocol plugin.  It hasn't worked in a long time and
	  isn't being maintained, therefore we no longer want it.

	Pidgin:
	* Duplicate code cleanup.  (Gabriel Schulhof) (#10599)
	* Voice/Video call window adapts correctly to adding or removing
	  streams on the fly. (Jakub Adam) (half of #13535)
	* Don't cancel an ongoing call when rejecting the addition of a
	  stream to the existing call. (Jakub Adam) (#13537)
	* Pidgin plugins can now override tab completion and detect clicks on
	  usernames in the chat userlist. (kawaii.neko) (#12599)
	* Fix the tooltip being destroyed when it is full of information and
	  cover the mouse (dliang) (#10510)

	libpurple:
	* media: Allow obtaining active local and remote candidates. (Jakub
	  Adam) (#11830)
	* media: Allow getting/setting video capabilities. (Jakub Adam) (half
	  of #13095)
	* Simple Silence Suppression is optional per-account. (Jakub Adam)
	  (half of #13180)
	* Fix purple-url-handler being unable to find an account.
	* media: Allow adding/removing streams on the fly. (Jakub Adam)
	  (half of #13535)
	* Support new connection states in NetworkManager 0.9. (Dan Williams)
	  (#13505)
	* When removing a buddy, delete the pounces associated with it.
	  (Kartik Mohta) (#1131)
	* media: Allow libpurple and plugins to set SDES properties for RTP
	  conferences. (Jakub Adam) (#12981)
	* proxy: Add new "Tor/Privacy" proxy type that can be used to
	  restrict operations that could leak potentially sensitive data
	  (e.g. DNS queries).  (#11110, #13928)
	* media: Add support for using TCP relaying with TURN (will only work with
	  libnice 0.1.0 and later).

	AIM:
	* Fix setting icons with dimensions greater than 64x64 pixels by scaling
	  them down to at most 64x64. (#12874, #13165)

	Gadu-Gadu:
	* Allow showing your status only to buddies. (Mateusz Piękos) (#13358)
	* Updated internal libgadu to version 1.10.1. (Robert Matusewicz,
	  Krzysztof Klinikowski) (#13525)
	* Updated internal libgadu to version 1.11.0. (Tomasz Wasilczyk)
	  (#14248)
	* Suppress blank messages that happen when receiving inline
	  images. (Tomasz Wasilczyk) (#13554)
	* Fix sending inline images to remote users, don't crash when
	  trying to send large (> 256kB) images. (Tomasz Wasilczyk) (#13580)
	* Support typing notifications. (Jan Zachorowski, Tomasz Wasilczyk,
	  Krzysztof Klinikowski) (#13362, #13590)
	* Require libgadu 1.11.0 to avoid using internal libgadu.
	* Optional SSL connection support for GNUTLS users (not on Windows
	  yet!). (Tomasz Wasilczyk) (#13613, #13894)
	* Don't count received messages or statuses when determining whether
	  to send a keepalive packet. (Jan Zachorowski) (#13699)
	* Fix a crash when receiving images on Windows or an incorrect
	  timestamp in the log when receiving images on Linux. (Tomasz
	  Wasilczyk) (#10268)
	* Support XML events, resulting in immediate update of other users'
	  buddy icons. (Tomasz Wasilczyk) (#13739)
	* Accept poorly formatted URLs from other third-party clients in
	  the same manner as the official client.  (Tomasz Wasilczyk)
	  (#13886)

	ICQ:
	* Fix setting icons with dimensions greater than 64x64 pixels by scaling
	  them down to at most 64x64. (#12874, #13165)
	* Fix unsetting your mood when "None" is selected.  (Dustin Gathmann)
	  (#11895)
	* Ignore Daylight Saving Time when performing calculations related to
	  birthdays. (Dustin Gathmann) (#13533)
	* It is now possible to specify multiple encodings on the Advanced
	  tab of an ICQ account's settings by using a comma-delimited list.
	  (Dmitry Utkin) (#13496)

	IRC:
	* Add "authserv" service command.  (tomos) (#13337)

	MSN:
	* Fix a hard-to-exploit crash in the MSN protocol when using the
	  HTTP connection method (Reported by Marius Wachtler).

	MXit:
	* Support for an Invite Message when adding a buddy.
	* Fixed bug in splitting-up of messages that contain a lot of links.
	* Fixed crash caused by timer not being disabled on disconnect.
	  (introduced in 2.7.11)
	* Clearing of the conversation window now works.
	* When receiving an invite you can display the sender's profile
	  information, avatar image, invite message.
	* The Change PIN option was moved into separate action.
	* New profile attributes added and shown.
	* Update to protocol v6.3.
	* Added the ability to view and invite your Suggested Friends,
	  and to search for contacts.
	* Also display the Status Message of offline contacts in their
	  profile information.

	XMPP:
	* Remember the previously entered user directory when searching.
	  (Keith Moyer) (#12451)
	* Correctly handle a buddy's unsetting his/her vCard-based avatar.
	  (Matthew W.S. Bell) (#13370)
	* Squash one more situation that resulted in duplicate entries in
	  the roster (this one where the server reports the buddy as being
	  in the same (empty) group.  (Reported by Danny Mayer)

	Plugins:
	* The Voice/Video Settings plugin now includes the ability to test
	  microphone settings. (Jakub Adam) (#13182)
	* Fix a crash when handling some saved settings in the Voice/Video
	  Settings plugin. (Pat Erley) (13290, #13774)

	Windows-Specific Changes:
	* Fix building libpurple with Visual C++ .NET 2005. This was
	  accidentally broken in 2.7.11. (Florian Quèze)
	* Build internal libgadu using packed structs, fixing several
	  long-standing Gadu-Gadu issues. (#11958, #6297)

version 2.7.11 (03/10/2011):
	General:
	* Our bundled libgadu should now build on HP-UX.
	* Fix some instances of file transfers never completing. (Cristi Posoiu)
	  (#12472)

	Pidgin:
	* Sort by Status no longer causes buddies to move around when you
	  click them.
	* Fix embedding in the system tray on older GTK+ releases (such as on
	  CentOS 5.5 and older Fedora).
	* No longer require libstartup-notification for startup notification
	  support.  GTK+ has included support for years, so use it instead. (David
	  Benjamin) (#13245)

	AIM:
	* Fix a bug where some buddies from your buddy list might not show up.
	  Affected non-English ICQ users the most. (#13386)
	* Send keepalives for all types of network connections.  Will hopefully
	  make chat rooms more reliable. (#1449)

	MSN:
	* Fix bug that prevented added buddies to your buddy list in certain
	  circumstances.  (#13298)

	MXit:
	* MXit plugin and reported client version now follow the libpurple
	  version.
	* Don't try to request profile information for non-user contacts.
	* Allow Re-Invite for contacts in Deleted or Rejected state.
	* Ensure we don't send packets too fast to the MXit server and trigger
	  its flood-detection mechanism.  Also increased the internal packet queue
	  to 32 packets.

	XMPP:
	* Fix building on platforms with an older glib (inadvertantly broken in
	  2.7.10).  (#13329)
	* Don't treat the on-join status storms as 'new arrivals'.  (Thijs
	  Alkemade) (#a14527)
	* Extend the /join command to support room JIDs, enabling you to join
	  a room on any server.  (Solarius, Matěj Cepl, Tirtha 'wyuka'
	  Chatterjee) (#4526)
	* Add support for receiving a limited amount of history when joining a
	  room (not currently supported by Pidgin and Finch).  (Thijs Alkemade)
	  (#10986, #a14219)

	Yahoo!/Yahoo! JAPAN:
	* Fix CVE-2011-1091, denials of service caused by NULL pointer
	  dereferences due to improper handling of malformed YMSG packets.  Thanks
	  to Marius Wachtler for reporting this and reviewing the fix!

version 2.7.10 (02/06/2011):
	General:
	* Force video sources to all have the same capabilities.  This reduces the
	  number of times video must be scaled down, saving CPU time. (Jakub Adam)
	  (half of #13095)
	* Starting multiple video calls and ending one no longer causes the other
	  calls to stop sending audio and video. (Jakub Adam) (#12758, #13237)
	* Perl bindings now respect LDFLAGS. (Peter Volkov, Markos Chandras)
	  (#12638)
	* Added AddTrust External Root CA.  (#11554)
	* Resolve some issues validating X.509 certificates signed off the CAcert
	  Class 3 intermediate cert when using the GnuTLS SSL/TLS plugin.

	Gadu-Gadu:
	* Don't drop whole messages when text is colored. (Jan Zachorowski)
	  (#13259)

	Groupwise:
	* Don't show two windows when using "Get Info" on a buddy. (Gabriel Burt;
	  Novell, Inc.) (#13108)

	IRC:
	* Don't send ISON messages longer than 512 bytes. (Jeffrey Honig) (#9692)

	libpurple:
	* Stop sending audio when placing a call on hold. (Jakub Adam) (#13032)
	* Stop translating gpointers to ints in the dbus API.  This removes
	  functions from the dbus API.  (The openSUSE Project) (#12507)
	* Fix D-Bus introspection calls that omit the interface parameter.  (Tom
	  Samstag) (#13073)
	* Fixed bugs in purple_str_to_time() that caused the most recent 'make
	  check' failures.  (Nader Morshed) (#13131)
	* Correct an issue that caused some UIs other than Pidgin or Finch to
	  leave a buddy in the "is typing" state.  (Jan Kaluza)
	* Fix potential information disclosure issues in the Cipher code.  (Julia
	  Lawall)

	Pidgin:
	* Support using the Page Up and Page Down keys on the numeric keypad in
	  the conversation window.  (Ryan Flegel) (#13127)
	* Fix a few memory leaks. (Nader Morshed) (#13162)
	* Support rendering strikethrough when received as in-line CSS. (#13168)
	* Editable comboboxes are now more friendly to some GTK+ themes. (Hugo
	  Pereira Da Costa) (#13164).

	Plugins:
	* The Voice/Video Settings plugin no longer resets selected devices to
	  defaults. (Jakub Adam) (#13044)
	* The Voice/Video Settings plugin no longer crashes when a stored device
	  name is not found in the list of available devices. (Jakub Adam)
	  (#13238)
	* The Autoaccept plugin now allows disabling filename escaping. (Rok
	  Mandeljc) (half of #11459)
	* The Autoaccept plugin now allows choosing Reject/Ask/Accept for
	  non-buddies. (Rok Mandeljc) (half of #11459)

	QQ:
	* QQ2008 is now the default protocol version. (Michael Terry) (#11635)

	XMPP:
	* Don't crash when receiving an unexpected/invalid jingle transport type.
	  (Nikita Kozlov) (#13136)
	* Handle Connection: Close headers for BOSH, when the server does not
	  terminate the connection itself. (#13008)
	* Improved parsing for DIGEST-MD5, which should resolve issues
	  connecting to some jabberd2 servers.  This corrects an issue parsing
	  one-character or empty elements. (Noa Resare) (#a14514)

	Yahoo!/Yahoo! JAPAN:
	* Fix a crash when an account disconnects before a p2p session is
	  completely set up. (Jan Kaluza) (#12432)

version 2.7.9 (12/26/2010):
	MSN:
	* Fix CVE-2010-4528, a crash when receiving short packets related to
	  P2Pv2 messages.

version 2.7.8 (12/19/2010):
	General:
	* Fix the exceptions in purple-remote on Python 2.6+. (Ari Pollak)
	  (#12151)

	Pidgin:
	* When a conversation has reached the maximum limit on the number
	  of smileys, display the text representation of the smiley properly
	  when it contains HTML-escapable characters (e.g. "<3" was previously
	  displayed as "&lt;3").
	* Drop dependency on GdkGC and use Cairo instead.
	* New UI hack to assist in first-time setup of Facebook accounts with
	  icon from Jakub Szypulka.
	* Don't hide the buddy list if there is no notification area in which
	  to put the icon. (#12129)

	libpurple:
	* Fix multipart parsing when '=' is included in the boundary for
	  purple_mime_document_parse. (Jakub Adam) (#11598)

	AIM and ICQ:
	* Buddies who unset their status message will now be correctly shown
	  without a message in your buddy list. (#12988)

	Gadu-Gadu:
	* Updated our bundled libgadu and minimum requirement for external
	  libgadu to 1.9.0. (#12789)

	MSN:
	* Stop showing ourselves in the list of endpoints that can be
	  disconnected.
	* Allow full-size display names, by not escaping (most) non-English
	  characters. (#8508)
	* Fix receiving messages from users on Yahoo and other federated
	  services. (#13022)
	* Correctly remove old endpoints from the list when they sign out.
	* Add option to disable connections from multiple locations. (#13017)
	* Correctly update your own display name in the buddy list. (#13064) 
	* Correctly show ourselves as offline in the buddy list when going
	  invisible. (#12945)
	* Correctly update your own icon in the buddy list. (#12973)
	* Remove struct packing for better portability. (#12856)

	XMPP:
	* Terminate Jingle sessions with unsupported content types. (#13048)

version 2.7.7 (11/23/2010):
	General:
	* Allow multiple CA certificates to share the same Distinguished Name
	  (DN).  Partially fixes remaining MSN issues from #12906.
	* The GNUTLS SSL plugin now discards any certificate (and all subsequent
	  certificates) in a chain if it did not sign the previous certificate.
	  Partially fixes remaining MSN issues from #12906.
	* Open requests related to a file transfer are now closed when the request
	  is cancelled locally. (#11666)

	AIM and ICQ:
	* AIM should now connect if "Use clientLogin" is turned off and the
	  "Server" field is set to anything other than "login.oscar.aol.com" or
	  "slogin.oscar.aol.com". (#12948)
	* Fix a crash on connection loss. (#5927)

version 2.7.6 (11/21/2010):
	General:
	* Included Microsoft Internet Authority 2010 and Microsoft Secure Server
	  Authority 2010 intermediate CA certificates to our bundle.  This fixes
	  the "Unable to validate certificate" error for omega.contacts.msn.com.
	  (#12906)

	Pidgin:
	* Avoid a use-after-free race condition in the media code (when
	  there's an error reported by GStreamer). (#12806, Jakub Adam)

	AIM and ICQ:
	* SSL option has been changed to a tri-state menu with choices for
	  "Don't Use Encryption", "Use Encryption if Available", and "Require
	  Encryption".
	* Fix some possible clientLogin URL issues introduced in version 2.7.5.
	* Don't show a "<URL>: Ok" connection error when using clientLogin.
	* Cleaned up some debug output for improved readability.

	MSN:
	* Added support for MSNP16, including Multiple Points of Presence (MPOP)
	  which allows multiple simultaneous sign-ins. (#8247)
	* Added extended capabilities support (none implemented).
	* Merged the work done on the Google SoC (major rewrite of SLP code)
	* Reworked the data transfer architecture.
	  (https://developer.pidgin.im/wiki/SlpArchitecture)
	* Lots of little changes.
	* Don't process zero-length DC messages. (#12660)
	* Fixed a bunch of memory leaks.
	* Prevent a use-after-free condition.

	XMPP:
	* Avoid a double-free in the Google Relay (V/V) code.
	* Avoid double error message when failing a file transfer. (#12757)
	* Password-related information is printed out for SASL authentication
	  when the PURPLE_UNSAFE_DEBUG environment variable is set.
	* Authentication mechanisms can now be added by UI's or other plugins
	  with some work. This is outside the API/ABI rules! (#12715)
	* Fixed a few printf("%s", NULL) crashes for broken OSes.

	Windows-Specific Changes:
	* Build the Pidgin Theme Editor plugin (finally).
	* Untarring (for themes) now works for non-ASCII destination paths.

version 2.7.5 (10/31/2010):
	General:
	* Added Verisign Class 3 Public CA - G2 root CA.

	Pidgin:
	* Properly differentiate between bn and bn_IN in the Translation
	  Information dialog.

	AIM and/or ICQ:
	* Display the "Authorize buddy?" minidialog when the requestor has an
	  empty nickname. (#12810)
	* New ICQ accounts default to proper ICQ servers.  Old accounts using one
	  of the old default servers will be silently migrated to use the proper
	  servers.
	* ICQ accounts using clientLogin now use the correct ICQ servers.  This is
	  separate from the server settings mentioned above.
	* '<' should no longer cause ICQ status messages to be truncated in some
	  locations. (#11964, #12593)
	* Fix sending messages to chat rooms. (#12768)

	Bonjour:
	* Don't crash when attempting to log into a Bonjour account and init
	  failed.

	Windows-Specific Changes:
	* Quote the path stored in the registry when the "run at startup" option
	  in the Windows Pidgin Options plugin is used. (#12781)

version 2.7.4 (10/20/2010):
	General:
	* Fix search path for Tk when compiling on Debian Squeeze. (#12465)
	* purple-remote now expects and produces UTF-8. (Guillaume Brunerie)
	  (#12049)
	* Add Deutsche Telekom, Thawte Primary, and Go Daddy Class 2 root CAs
	  (#12667, #12668, and #12594)
	* Fix CVE-2010-3711 by properly validating return values from the
	  purple_base64_decode() function before using them.
	* Fix two local crash bugs by properly validating return values from the
	  purple_base16_decode() function before using them.

	libpurple:
	* Fall back to an ordinary request if a UI does not support showing a
	  request with an icon.  Fixes receiving MSN file transfer requests
	  including a thumbnail in Finch. (#12561)
	* Fix an invalid memory access when removing UPnP mappings that could
	  cause sporadic crashes, most notably when MSN Direct Connections are
	  enabled. (#12387)
	* Add a sentence to the certificate warning for expired certificates
	  suggesting the user check their computer's date and time. (#12654)

	Pidgin:
	* Add support for the Gadu-Gadu protocol in the gevolution plugin to
	  provide Evolution integration with contacts with GG IDs. (#10709)
	* Remap the "Set User Mood" shortcut to Control-D, which does not
	  conflict with the previous shortcut for Get Buddy Info on the
	  selected buddy.
	* Add a plugin action menu (under Tools) for the Voice and Video
	  Settings plugin.
	* Use GRegex for the debug window where available. This brings regex
	  filtering to the debug window on Windows. (Eion Robb) (#12601)
	* Add Google Chrome to the list of possible browsers on non-Windows
	  systems.
	* Add Chromium to the list of possible browsers on non-Windows systems.
	* The "Manual" browser option is now stored as a string.  It is no
	  longer necessary to specify a full path to the browser command.
	  (Rodrigo Tobar Carrizo) (#12024)
	* The Send To menu can now be used if the active account in the
	  conversation becomes disabled or inactive. (Keith Moyer) (#12471)
	* xdg-open is now the default browser for new users on non-Windows
	  platforms. (Stanislav Brabec) (#12505)
	* The "Authorize buddy?" mini-dialog now shows the nickname of
	  the buddy requesting authorization as well as the icon of
	  the IM protocol he is using. (#5038)

	Finch:
	* Add support for drop-down account options (like the SILC cipher
	  and HMAC options or the QQ protocol version).

	XMPP:
	* Unify the connection security-related settings into one dropdown.
	* Fix a crash when multiple accounts are simultaneously performing
	  SASL authentication when built with Cyrus SASL support.  (thanks
	  to Jan Kaluza) (#11560)
	* Restore the ability to connect to XMPP servers that do not offer
	  Stream ID. (#12331)
	* Added support for using Google's relay servers when making voice and
	  video calls to Google clients.
	* Fix detecting file transfer proxies advertised by the server.
	* Advertise support for Google Talk's JID Domain Discovery extension
	  in all cases again (changed in 2.7.0), not just when the domain
	  is "gmail.com" or "googlemail.com" (it's also needed for Google
	  Talk used for accounts on arbitrary domains not using Google Apps
	  for Your Domain). (#a14153)
	* Improved handling of adding oneself to your buddy list when using
	  Non-SASL (legacy) authentication. (#12499)
	* Generate a connection error instead of just stalling when the
	  _xmppconnect TXT record returns results, but none of them result
	  in a valid BOSH URI. (#a14367, #12744)

	AIM and ICQ:
	* Add support for managing Visible/Invisible lists. (#10967)
	* Fix a problem with receiving HTML messages from
	  QIP/Miranda/Trillian. (#12044)
	* Hopefully fixed all encoding-related problems, both
	  for sending and receiving messages. (#10833 and the like)
	* Fix a problem with receiving messages from pyicqt. (#12284)
	* Don't set a custom status text when going Invisible to avoid
	  being detected as Invisible. (#10633)

	Yahoo/Yahoo JAPAN:
	* Stop doing unnecessary lookups of certain alias information.  This
	  solves deadlocks when a given Yahoo account has a ridiculously large
	  (>500 buddies) list and may improve login speed for those on slow
	  connections. (#12532)
	* Fix sending SMS messages.  The lookup host changed on us.  (Thanks to
	  todo) (#12688).
	* Improvements for some file transfer scenarios, but not all.

	Windows:
	* Bonjour support now requires Apple Bonjour Print Services version
	  2.0.0 or newer (http://support.apple.com/kb/dl999).

	libpurple:
	* Fall back to an ordinary request if a UI does not support showing a
	  request with an icon.  Fixes receiving MSN file transfer requests
	  including a thumbnail in Finch.

	Pidgin:
	* Add support for the Gadu-Gadu protocol in the gevolution plugin to
	  provide Evolution integration with contacts with GG IDs. (#10709)
	* Remap the "Set User Mood" shortcut to Control-D, which does not
	  conflict with the previous shortcut for Get Buddy Info on the
	  selected buddy.
	* Add a plugin action menu (under Tools) for the Voice and Video
	  Settings plugin.

	Finch:
	* Add support for drop-down account options (like the SILC cipher
	  and HMAC options or the QQ protocol version).

	XMPP:
	* Unify the connection security-related settings into one dropdown.
	* Fix a crash when multiple accounts are simultaneously performing
	  SASL authentication when built with Cyrus SASL support.  (thanks
	  to Jan Kaluza) (#11560)
	* Restore the ability to connect to XMPP servers that do not offer
	  Stream ID. (#12331)
	* Added support for using Google's relay servers when making voice and
	  video calls to Google clients.

	Yahoo/Yahoo JAPAN:
	* Stop doing unnecessary lookups of certain alias information.  This
	  solves deadlocks when a given Yahoo account has a ridiculously large
	  (>500 buddies) list and may improve login speed for those on slow
	  connections. (#12532)

version 2.7.3 (08/10/2010):
	General:
	* Use silent build rules for automake >1.11. You can enable verbose
	  builds with the --disable-silent-rules configure option, or using
	  make V=1.

	libpurple:
	* Fix the TURN server settings (broken in 2.7.0).

	Pidgin:
	* Re-focus the input area after clicking the attention toolbar button.
	* Re-arrange media window to make it more netbook-friendly.

	Finch:
	* Rebindable 'suggest-next-page' and 'suggest-prev-page' actions for
	  textboxes (GntEntry) to scroll through list of suggestions.
	* Rebindable 'dropdown' action for comboboxes (GntComboBox) to show the
	  dropdown list of options.

	IRC:
	* Fix non-ASCII arguments to /mode et al.  (thanks to Max Ulidtko)

	MSN:
	* Support for web-based buddy icons, used when a buddy logs in to the
	  messenger on the Live website.
	* Fix file transfers with some clients that don't support direct
	  connections (e.g., papyon, telepathy-butterfly, etc.) (#12150)

	MXit:
	* Fix filename for the Shocked emoticon. (#12364)
	* Implement the new naming conventions where possible. (MXitId, etc)
	* Display a message in the Groupchat window when you invite somebody.
	* Birthday field in profile cannot be edited when server says it is
	  locked.
	* If a buddy is offline, show in their profile when last they were online.
	* Handle pushed profile update packets (ie, when changing your avatar via
	  the Gallery bot).
	* If a buddy is offline and we see from their profile that they have
	  updated their avatar, request the new avatar image from the server.
	* Fix a possible crash if a link is clicked while disconnected.
	* Unescape any escaped characters in a chatroom nickname.
	* Add the new MXit moods and emoticons.
	* MXit emoticons added to the small emoticon theme.

	XMPP:
	* Allow connecting to servers that only advertise GSSAPI and expect
	  a fallback to legacy IQ authentication (broken in 2.7.0).
	* Fix a crash when receiving custom emoticons that don't adhere to
	  the specification.
	* When initiating a file transfer, don't show resources that are certain
	  to not support file transfers in the resource selection dialog.
	* Fix connecting to servers using BOSH and authenticating with
	  DIGEST-MD5 when libpurple was built with Cyrus SASL support.

	Yahoo/Yahoo JAPAN:
	* Renamed "Use account proxy for SSL connections" to "Use account proxy
	  for HTTP and HTTPS requests" and tied the option to HTTP requests too.
	* Properly detect HTTP proxy server use when the HTTP proxy is the
	  global proxy server, an account-level non-HTTP proxy server is
	  configured, and the "Use account proxy for HTTP and HTTPS requests"
	  account option is turned off.  This fixes connecting for some HTTP
	  proxy servers.
	* Fall back to connecting to scsa.msg.yahoo.com (not configurable) if
	  the HTTP-based connect server lookup fails.  This does not work for
	  Yahoo JAPAN accounts.
	* Fix file transfers that get stuck with "Waiting for transfer to
	  begin".

version 2.7.2 (07/21/2010):
	AIM and ICQ:
	* Fix a crash bug related to X-Status messages that can be triggered by
	  remote users.  This is CVE-2010-2528.
	* Fix a rare crash bug caused by certain incoming SMS messages
	  (discovered by Jan Kaluza--thanks Jan!).
	* Change HTML sent from ICQ accounts so that official ICQ clients
	  hopefully display it correctly.

	MSN:
	* Fix a crash related to fast buddy icon transfers.

version 2.7.1 (05/29/2010):
	General:
	* Build fixes on OpenSolaris.  (Brian Lu)
	* Add configure option --enable-trayicon-compat which installs tray
	  icons into directories that are compatible with older versions of
	  hicolor-icon-theme (0.9).

	Pidgin:
	* Restore the tray icon's blinking functionality.
	* Fix a crash setting moods when an account is disconnected.

	Bonjour:
	* Fix a crash on disconnect.

	ICQ:
	* Fix bug that caused HTML to be displayed in incoming messages.

	MSN:
	* Fix unnecessary bandwidth consumption for buddy icon requests when
	  buddies have capital letters in their passport addresses.
	* Support for direct connections, enabling faster file transfers,
	  smiley and buddy icon loading.  (Gábor Szuromi)

	XMPP:
	* Allow connecting to servers that advertise EXTERNAL (broken in
	  2.7.0)

	MXit:
	* Replace the MXit-specific mood management with the new standard Moods
	  API.
	* Add the standard MXit emoticons.
	* Improve the handling of users being kicked from MultiMX rooms.
	* MXit doesn't allow you to see your buddy's Email Address or Title,
	  so remove those two fields from the "Buddy Information" page.
	* Show buddy's Registration Country in their profile.
	* Increment protocol version to v6.0
	* If an invite you sent was rejected with a reason, display that
	  message in the buddy tooltip.
	* CAPTCHA value is a required field during account activation.
	  (Resolves issue on Maemo)
	* When your avatar image is changed, don't forget the user's profile
	  information.

	Windows-Specific Changes:
	* Fix a regression introduced in 2.7.0 that caused Window Flashing not
	  to work.

version 2.7.0 (05/12/2010):
	General:
	* Changed GTK+ minimum version requirement to 2.10.0.
	* Changed GLib minimum version requirement to 2.12.0.
	* Using the --disable-nls argument to configure now works properly.
	  You will no longer be forced to have intltool to configure and build.
	* Fix two related crashes in the GnuTLS and NSS plugins when they
	  suffer internal errors immediately upon attempting to establish
	  an SSL connection.
	* Fix NSS to work when reinitialized after being used.  (Thanks to
	  Ludovico Cavedon for the testcase)
	* Added support for PURPLE_GNUTLS_PRIORITIES environment variable.
	  This can be used to specify GnuTLS priorities on a per-host basis.
	  The format is "host=priority;host2=priority;...".  The default
	  priority can be overridden by using "*" as the host.  See the
	  GnuTLS manual for documentation on the format of the priority
	  strings.
	* Fix autoconf detection of Python.  (Brad Smith)
	* Fix a crash when a Windows proxy (from IE) does not have a port.
	  (Marten Klencke)

	Pidgin:
	* Moved the "Debugging Information" section of the About box to a
	  "Build Information" dialog accessible on the Help menu.
	* Moved the Developer and Crazy Patch Writer information from the About
	  box to a "Developer Information" dialog accessible on the Help menu.
	* Moved the Translator information from the About box to a "Translator
	  Information" dialog accessible on the Help menu.
	* Use GtkStatusIcon for the docklet, providing better integration in
	  notification area.
	* Added UI for sending attentions (buzz, nudge) on supporting protocols.
	* Make the search dialog unobtrusive in the conversation window (by
	  making it look and behave like the search dialog in Firefox)
	* The Recent Log Activity sort method for the Buddy List now
	  distinguishes between no activity and a small amount of activity
	  in the distant past.  (Greg McNew)
	* Added a menu set mood globally for all mood-supporting accounts
	  (currently XMPP and ICQ).
	* Default binding of Ctrl+Shift+v to 'Paste as Plain Text' in
	  conversation windows. This can be changed in .gtkrc-2.0. For example,
	  Ctrl+v can be bound to 'Paste as Plain Text' by default.
	* Plugins can now handle markup in buddy names by attaching to the
	  "drawing-buddy" signal. (Daniele Ricci, Andrea Piccinelli)
	* Be more accommodating when scaling down large images for use as
	  buddy icons.
	* The 'Message Timestamp Formats' plugin allows changing the timestamp
	  format from the timestamps' context menu in conversation log.
	* The 'Message Timestamp Formats' plugin allows forcing 12-hour
	  timestamps.  (Jonathan Maltz)
	* Fix pastes from Chrome (rich-text pastes and probably URLs
	  having garbage appended to them).
	* Show file transfer thumbnails for images on supporting protocols
	  (currently only supported on MSN).

	Bonjour:
	* Added support for IPv6. (Thanks to T_X for testing)

	Gadu-Gadu:
	* Updated our bundled libgadu to 1.9.0-rc2 (many thanks to Krzysztof
	  Klinikowski for the work and testing put in here!)
	* Minimum requirement for external libgadu is now also 1.9.0-rc2.

	AIM and ICQ:
	* X-Status (Custom ICQ status icon) support.  Since most of the icons
	  available reflect moods, this is labeled "Set Mood" on the
	  Accounts->ICQ Account menu. (Andrew Ivanov, Tomáš Kebert,
	  Yuriy Yevgrafov, and trac users bob007, salieff, and nops)
	* Allow setting and displaying icons between 1x1 and 100x100 pixels for
	  ICQ.  Previously only icons between 48x48 and 52x64 were allowed.
	* When using the clientLogin authentication method, prompt for a
	  password on reconnect when "Remember Password" is not checked and
	  authentication fails due to an incorrect password.  (This is the same
	  behavior as the legacy authentication method)
	* Support sending and receiving HTML-formatted messages for ICQ.
	* Use the proper URL for "View web profile" link for ICQ buddies.
	  (Alexander Nartov)

	MSN:
	* Support for version 9 of the MSN protocol has been removed.  This
	  version is no longer supported on the servers.
	* Support file transfer thumbnails (previews) for images.
	* Fix CVE-2010-1624 (custom emoticon remote crash).

	XMPP:
	* Direct messages to a specific resource only upon receipt of a message
	  with content (as opposed to a typing notification, etc).  (Thanks to
	  rjoly for testing)
	* Present a better error message when authentication fails while trying
	  to connect to Facebook.  (David Reiss, Facebook)
	* When sending data using in-band-bytestreams, interpret the block-size
	  attribute as the size of the BASE64-encoded representation of the
	  data.
	* Validate the hash on incoming BoB data objects (for custom smileys
	  etc.), cache based per JID when the CID is not a valid hash (as
	  specified by the BoB XEP).
	* Send whitespace keepalives if we haven't sent data in a while (2
	  minutes).  This fixes an issue with Openfire disconnecting a
	  libpurple-baesd client that has just been quiet for about 6
	  minutes.
	* Only support Google Talk's JID Domain Discovery extension
	  (allowing a user to log in with "@gmail.com" or "@googlemail.com"
	  interchangeably) for those two domains.  This change was made
	  due to interoperability issues with some BOSH Connection Managers
	  and namespaced attributes.

	Yahoo/Yahoo JAPAN:
	* Attempt to better handle transparent proxies interfering with
	  HTTP-based login.
	* Fix handling of P2P packets, thus fixing the loss of some messages.
	* Retrieve the pager server address from Yahoo!'s servers directly.
	* Removed the "Pager server" account option, as it is no longer needed.
	* The authentication code is now less order-sensitive with the
	  components of the server's response.
	* The authentication process now acts more like the official client.

	Finch:
	* New action 'history-search', with default binding ctrl+r, to search
	  the entered string in the input history.

	Windows-Specific Changes
	* Updated GTK+ to 2.16.6
	* Private GTK+ Runtime now used (GTK+ Installer no longer supported)
	* Minimum required GTK+ version increased to 2.14.7
	* Windows 95, Windows 98, Windows 98 Second Edition, Windows ME
	  (Millennium Edition), and Windows NT 4.0 longer supported due to GTK+
	  requirements changes.
	* Crash Report files (pidgin.RPT) are now generated in the ~/.purple
	  directory instead of the installation directory.
	* NSS SSL Library upgraded to 3.12.5 (thanks to Berke Viktor)
	* GtkSpell upgraded to 2.0.16, changing the spellchecking backend to
	  enchant.  This means that myspell and hunspell (OpenOffice)
	  dictionaries can be used (previous versions' aspell dictionaries
	  will not work).

version 2.6.6 (02/18/2010):
	libpurple:
	* Fix 'make check' on OS X. (David Fang)
	* Fix a quirk in purple_markup_html_to_xhtml that caused some messages
	  to be improperly converted to XHTML.
	* Set "controlling-mode" correctly when initializing a media session.
	  Fixes receiving voice calls from Psi.
	* When looking up DNS records, use the type of record returned by the
	  server (instead of the type we asked for) to determine how to process
	  the record.
	* Fix an issue with parsing XML attributes that contain "&lt;br&gt;".
	  See ChangeLog.API for more details.

	General:
	* Correctly disable all missing dependencies when using the
	  --disable-missing-dependencies option.  (Gabriel Schulhof)

	Gadu-Gadu:
	* Fix display of avatars after a server-side change. (Krzysztof
	  Klinikowski)

	AIM:
	* Allow setting and displaying icons between 1x1 and 100x100 pixels.
	  Previously only icons between 48x48 and 50x50 were allowed.

	MSN:
	* Fix CVE-2010-0277, a possible remote crash when parsing an incoming
	  SLP message.  (Discovered by Fabian Yamaguchi)
	* File transfer requests will no longer cause a crash if you delete the
	  file before the other side accepts.
	* Received files will no longer hold an extra lock after completion,
	  meaning they can be moved or deleted without complaints from your OS.
	* Buddies who sign in from a second location will no longer cause an
	  unnecessary chat window to open.
	* Support setting an animated GIF as a buddy icon.
	* Numerous code cleanups and memory savings.

	MySpace:
	* Fix a leak and crash when retrieving buddy icons.

	XMPP:
	* Less likely to send messages to a contact's idle/inactive resource.
	  Previously, if a message was received from a specific resource,
	  responses would be sent to that resource until either it went offline
	  or a message is received from another resource.  Now, messages are
	  sent to the bare JID upon receipt of any presence change from the
	  contact.
	* Added support for the SCRAM-SHA-1 SASL mechanism.  This is only
	  available when built without Cyrus SASL support.
	* When getting info on a domain-only (server) JID, show uptime
	  (when given by the result of the "last query") and don't show status
	  as offline.
	* Fix getting info on your own JID.
	* Wrap XHTML messages in <p>, as described in XEP-0071, for
	  compatibility with some clients.
	* Don't do an SRV lookup for a STUN server associated with the account
	  if one is already set globally in prefs.
	* Don't send custom smileys larger than the recommended maximum object
	  size specified in the BoB XEP.   This prevents a client from being
	  disconnected by servers that dislike overly-large stanzas.
	* Fix receiving messages without markup over an Openfire BOSH
	  connection (forcibly put the stanzas in the jabber:client namespace).
	* The default value for the file transfer proxies is automatically
	  updated when an account connects, if it is still the old (broken)
	  default (from 'proxy.jabber.org' to 'proxy.eu.jabber.org').
	* Fix an issue where libpurple created duplicate buddies if the roster
	  contains a buddy in two groups that differ only by case
	  (e.g. "XMPP" and "xmpp") (or not at all).

	Yahoo:
	* Don't send <span> and </span> tags.  (Fartash Faghri)
	* Support PingBox.  PingBoxes will appear as pbx/PingBoxName.  (Kartik
	  Mohta)

	Pidgin:
	* Fix CVE-2010-0423, a denial of service attack due to the parsing
	  of large numbers of smileys.  (Discovered by Antti Hayrynen)
	* Correctly size conversation and status box entries when the
	  interior-focus style property is diabled. (Gabriel Schulhof)
	* Correctly handle a multiline text field being required in a
	  request form.  (Thanks to Florian Zeitz for finding this problem)
	* Search friends by email-addresses in the buddy list. (Luoh Ren-Shan)
	* Allow dropping an image on Custom Smiley window to add a new one.
	* Prompt for confirmation when clearing a whiteboard (doodle) session.
	  (Kartik Mohta)
	* Use the "hand" cursor when hovering over usernames in chat history to
	  indicate that the username is an actionable item.
	* Double-clicking usernames in chat history will open an IM with that
	  user.
	* Put an icon on the "Filter" button in the debug window.
	* Don't treat "/messages/like/this " as commands.
	* Explicitly mark user interaction when inserting smilies from the
	  toolbar so "Undo" correctly removes these smilies.
	* Clicking "New" or "Saved" in the status selector menu while typing a
	  status message no longer keeps the status entry area stuck in "typing"
	  mode forever.
	* Show tooltips for ellipsized conversation tabs.  On older systems,
	  tooltips will show for all tabs.
	* The File Transfers and Debug Window windows are no longer created as
	  dialogs.  These windows should now have minimize buttons in many
	  environments in which they were previously missing
	  (including Windows).
	* Smiley themes with Windows line endings no longer cause theme
	  descriptions not to be displayed in the theme selector.

	Finch:
	* Fix CVE-2010-0420, a possible remote crash when handling chat room
	  buddy names.
	* Rebindable 'move-first' and 'move-last' actions for tree widgets. So
	  it is possible to jump to the first or last entry in the buddy list
	  (and other such lists) by pressing home or end key (defaults)
	  respectively.

version 2.6.5 (01/08/2010):
	libpurple:
	* TLS certificates are actually stored to the local cache once again
	  (accepting a name mismatch on a certificate should now be remembered)

	General:
	* Build-time fixes for Solaris.  (Paul Townsend)

	AIM and ICQ:
	* Messages from some mobile clients are no longer displayed as
	  Chinese characters (broken in 2.6.4)

	MSN:
	* Fix an issue allowing a remote user to download arbitrary files from
	  a libpurple client.  (CVE-2010-0013)

	XMPP:
	* Do not crash when attempting to register for a new account on Windows.
	* Fix file transfer with clients that do not support Entity Capabilities
	  (e.g. Spark)

version 2.6.4 (11/29/2009):
	libpurple:
	* Actually emit the hold signal for media calls.
	* Fix building the GnuTLS plugin with older versions of GnuTLS.
	* Fix DNS TXT query resolution.
	* Don't send Proxy-Authorization headers to HTTP proxy servers until
	  we've received a "407 Proxy Authentication Required" response from
	  the server.  (thecrux)
	* Added "MXit" protocol plugin, supported and maintained by the MXit
	  folks themselves (MXit Lifestyle (Pty) Ltd.)

	General:
	* New 'plugins' sub-command to 'debug' command (i.e. '/debug plugins')
	  to announce the list of loaded plugins (in both Finch and Pidgin).
	* Always rejoin open chats after an account reconnects.

	AIM and ICQ:
	* Better rate limit calculations and other improvements.  (Aman Gupta)
	* More detailed error messages when messages fail to send.  (Aman Gupta)
	* The simultaneous login account option is respected when using
	  the clientLogin authentication method.
	* Fix offline message retrieval (broken in 2.6.3)
	* Fix handling of markup on some messages (broken in 2.6.2)
	* Fix SSL when clientLogin is enabled.
	* Fix sending and receiving Unicode characters in a Direct IM

	MSN:
	* Don't forget display names for buddies.
	* Fix a random crash that might occur when idle.
	* Fix more FQY 240 connection errors.
	* Fix a crash that could occur when adding a buddy.
	* Fix an occasional crash when sending message to an offline user.
	* Fix a random crash that might occur when idle.
	* Fix a crash when logging in with some long non-ASCII passwords.
	  (Shaun Lindsay)
	* Cache our own friendly name as the server no longer does that for
	  us.  Users of older versions may need to re-set their friendly name
	  as it has probably been reset.

	XMPP:
	* Users connecting to Google Talk now have an "Initiate Chat" context
	  menu option for their buddies.  (Eion Robb)
	* Fix a crash when attempting to validate an invalid JID.
	* Resolve an issue when connecting to iChat Server when no resource
	  is specified.
	* Try to automatically find a STUN server by using an SRV lookup on the
	  account's domain, and use that for voice and video if found and the
	  user didn't set one manually in prefs.
	* Fix a crash when adding a buddy without an '@'.
	* Don't show the option to send a file to a buddy if we know for certain
	  they don't support any file transfer method supported by libpurple.
	* Keep the avatar on the server if one is not set locally.

	Yahoo:
	* Fix sending /buzz.
	* Fix blocking behavior for federated (MSN/OCS/Sametime) service users.
	  (Jason Cohen)
	* Add support for adding OCS and Sametime buddies.  OCS users are added
	  as "ocs/user@domain.tld" and Sametime users are added as
	  "ibm/sametime_id".  (Jason Cohen)

	Finch:
	* The TinyURL plugin now creates shorter URLs for long non-conversation
	  URLs, e.g. URLs to open Inbox in Yahoo/MSN protocols, or the Yahoo
	  Captcha when joining chat rooms.
	* Fix displaying umlauts etc. in non-utf8 locale (fix in libgnt).

	Pidgin:
	* The userlist in a multiuser chat can be styled via gtkrc by using the
	  widget name "pidgin_conv_userlist". (Heiko Schmitt)
	* Add a hold button to the media window.
	* Fix a bug where the conversation backlog stops scrolling in a very
	  busy chat room.
	* In the Conversation "Send To" menu, offline buddies appear grayed
	  out (but are still selectable).  Previously, only offline buddies on
	  accounts that do not support offline messaging appeared grayed out.

	Pidgin Preference and Preference Window Changes:
	* Removed the "Use font from theme" and "Conversation Font" preferences
	  for everyone except Windows users.  The font can be controlled from
	  the Pidgin GTK+ Theme Control plugin.
	* Tabs in the Preferences window are now on the left side.
	* The Browser tab is now visible for GNOME users.
	* Added a Proxy tab shown no matter what environment Pidgin runs in.
	* The Browser and Proxy tabs show appropriate GNOME-specific messages
	  and allow launching the correct applications to change the relevant
	  GNOME preferences if found.  These were previously together on the
	  Network tab.
	* Moved the port range spin buttons on the Network tab to be beside the
	  checkbox that enables/disables them.
	* Reorganized preferences on the Status/Idle tab to have one less
	  "section."
	* Reorganized preferences on the Sounds tab to have one less "section."
	* Renamed Smiley Themes tab to Themes.
	* Moved Buddy List Theme and Status Icon Theme selectors from Interface
	  tab to Themes tab.
	* Moved Sound Theme selector from Sounds tab to Themes tab.
	* Changed the Smiley Theme selector to be consistent with the other
	  theme selectors.
	* Rearranged tabs such that Interface is first and all remaining tabs
	  are alphabetized in English.

version 2.6.3 (10/16/2009):
	General:
	* Fix a crash when performing DNS queries on Unixes that use the
	  blocking DNS lookups.  (Brian Lu)

	AIM and ICQ:
	* Fix a crash when some clients send contacts in a format we don't
	  understand.
	* Fix blocking and other privacy lists.  (Thanks to AOL)

version 2.6.2 (09/05/2009):
	libpurple:
	* Fix --disable-avahi to actually disable it in configure, as opposed
	  to just making the warning non-fatal.
	* Fix using GNOME proxy settings properly.  (Erik van Pienbroek)

	IRC:
	* Fix parsing of invalid TOPIC messages.  (CVE-2009-2703)

	MSN:
	* Sending custom smileys in chats is now supported.
	* Ink messages are now saved when using the HTML logger.
	* Fix a crash when receiving some handwritten messages.
	* Fix a crash when receiving certain SLP invite messages.
	* Chats with multiple people should no longer spontaneously
	  disconnect.

	XMPP:
	* Prompt the user before cancelling a presence subscription.
	* Escape status messages that have HTML entities in the Get Info dialog.
	* Fix connecting to XMPP domains with no SRV records from Pidgin on
	  Windows.
	* Fix typing notifications with Pidgin 2.5.9 or earlier.
	* Fix connecting using BOSH and legacy authentication (XEP-0078).
	* Adding buddies of the form "romeo@montague.net/Resource" are handled
	  properly.  In addition, it is no longer possible to add buddies of
	  the form "room@conference.example.net/User", where
	  room@conference.example.net is a MUC.
	* Don't crash when receiving "smileyfied" XHTML-IM from clients that
	  don't support bits of binary (ie. when getting an empty <data/> in
	  return)
	* Fix bug where SSL/TLS was not required even though the
	  "require SSL/TLS" preference checked when connecting to servers
	  that use the older iq-based authentication.  (CVE-2009-3026)

	Yahoo!/Yahoo! JAPAN:
	* Accounts now have "Use account proxy for SSL connections" option.
	  This option force-overrides the account specific proxy settings for
	  SSL connections only and instead uses the global proxy configuration.

	Finch:
	* Properly detect libpanel on OpenBSD.  (Brad Smith)
	* Remove IO watches in gnt_quit.  (Tomasz Mon)

	Pidgin:
	* Fix the auto-personize functionality in the Buddy List.
	* Set the window icon for the media window to an icon corresponding to
	  the type of call (headphone or webcam).
	* Customized sound files are no longer reset whenever opening the
	  Preferences dialog.
	* The buddy list should now immediately refresh upon changing the icon
	  theme.

version 2.6.1 (08/18/2009):
	* Fix a crash when some users send you a link in a Yahoo IM
	* Fix compilation with GTK+ < 2.6.0
	* Fix compilation on Windows

version 2.6.0 (08/18/2009):
	libpurple:
	* Theme support in libpurple thanks to Justin Rodriguez's summer of code
	  project, with some minor additions and cleanups from Paul Aurich.
	* Voice & Video framework in libpurple, thanks to Mike Ruprecht's summer
	  of code project in 2008.
	* It should no longer be possible to end up with duplicates of buddies
	  in a group on the buddy list.
	* Removed the unmaintained and unneeded toc protocol plugin.
	* Fixed NTLM authentication on big-endian systems.
	* Various memory cleanups when unloading libpurple. (Nick Hebner and
	  Stefan Becker)
	* Report idle time 'From last message sent' should work properly.
	* Better handling of corrupt certificates in the TLS Peers cache.
	* More efficient buddy list and conversation search functions.
	  (Jan Kaluza and Aman Gupta)
	* Install scalable versions of the main Pidgin icon, the protocol icons,
	  the dialog icons, and the Buddy List emblems.
	* Build properly on Hurd.  (Marc Dequènes)
	* Various memory leaks fixed as reported by Josh Mueller.
	* Properly handle an IRC buddy appearing in multiple groups.
	* Escape HTML entities in usernames when written with the HTML logger.
	* Do not display MySpace status changes as incoming IMs.  (Mark Doliner
	  and Justin Williams)

	DNS:
	* DNS servers are re-read when DNS queries fail in case the system has
	  moved to a new network and the old servers are not accessible.
	* DNS SRV records with equal priority are sorted with respect to their
	  weight as specified in RFC 2782.  (Vijay Raghunathan)
	* Don't do IPv6 address lookups if the computer does not have an IPv6
	  address configured.
	* Fix a leak when the UI provides its own DNS resolving UI op.
	  (Aman Gupta)
	* Don't fork a DNS resolver process to resolve IP addresses.
	  (Aman Gupta)
	* Internationalized Domain Names are supported when libpurple is
	  compiled against the GNU IDN library.

	Environment Variables:
	* GnuTLS logging (disabled by default) can be controlled through the
	  PURPLE_GNUTLS_DEBUG environment variable, which is an integer between
	  0 and 9 (higher is more verbose). Higher values may reveal sensitive
	  information.
	* PURPLE_VERBOSE_DEBUG environment variable.  Currently, this is an "on"
	  or "off" variable.  Set it to any value to turn it on and unset it to
	  turn it off.  This will optionally be used to only show less useful
	  debug information on an as-needed basis.
	* PURPLE_LEAKCHECK_HELP environment variable.  Currently, this is an
	  "on" or "off" variable.  Set it to any value to turn it on and unset
	  it to turn it off.  This will be used to perform various actions
	  that are useful when running libpurple inside of Valgrind or similar
	  programs.  Currently, it keeps plugins in memory, allowing Valgrind
	  to perform symbol resolution of leak traces at shutdown.

	AIM and ICQ:
	* Preliminary support for a new authentication scheme called
	  "clientLogin."
	* Fixed a bug where your away message sometimes would not get set when
	  you first sign on.
	* Make sure links in your away messages show up as links to other
	  people.
	* For ICQ, Never change the privacy setting specified by the user.

	Gadu-Gadu:
	* Accounts can specify a server to which to connect.
	  (Krzysztof "kreez" Tobola)
	* Correctly show tooltip status for contacts with status messages.
	  (Krzysztof "kkszysiu" Klinikowski)
	* Support for fetching buddy icons.  (Krzysztof "kkszysiu" Klinikowski)
	* Support connection progress steps in Gadu-Gadu.  (Krzysztof "kkszysiu"
	  Klinikowski)

	MSN:
	* Add support for receiving handwritten (ink) messages on MSN.  (Chris
	  Stafford, Gal Topper, and Elliott Sales de Andrade)
	* Add support for receiving audio clips on MSN.  (Chris Stafford, Gal
	  Topper, and Elliott Sales de Andrade)
	* Show the invite message for buddies that requested authorization
	  from you on MSN.
	* Support sending an invite message to buddies when requesting
	  authorization from them on MSN.
	* Timeout switchboard connections after 60 seconds (msn-pecan devs).

	XMPP:
	* Voice & Video support with Jingle (XEP-0166, 0167, 0176, & 0177),
	  voice support with GTalk and voice and video support with the GMail
	  web client. (Mike "Maiku" Ruprecht)
	* Added a Service Discovery Browser plugin for Pidgin.
	  (Andrei Mozzhuhin)
	* Support for in-band bytestreams for file transfers (XEP-0047). (Marcus
	  Lundblad)
	* Support for sending and receiving attentions (equivalent to "buzz"
	  and "nudge") using the command /buzz. (XEP-0224)
	* Support for connecting using BOSH. (Tobias Markmann)
	* A buddy's local time is displayed in the Get Info dialog if the remote
	  client supports it.
	* The set_chat_topic function can unset the chat topic.
	* The Ad-Hoc commands associated with our server are now always shown at
	  login.
	* Support showing and reporting idle times in the buddy list. (XEP-0256)
	* Support most recent version of User Avatar. (XEP-0084 v1.1)
	* Updated Entity Capabilities support. (Tobias Markmann)
	* Better support for receiving remote users' nicknames.
	* /affiliate and /role will now list the room members with the specified
	  affiliation/role if possible. (Andrei Mozzhuhin)
	* Put section breaks between resources in "Get Info" to improve
	  readability.
	* Silently remove invalid XML 1.0 entities (e.g. ASCII control
	  characters) from sent messages.
	* XHTML markup is only included in outgoing messages when the message
	  contains formatting.
	* Show when the user was last logged in when doing "Get Info" on an
	  offline buddy, provided the server supports it.
	* Support custom smileys in MUCs (only when all participants support the
	  "Bits of Binary" extension, and a maximum of 10 participants are in
	  the chat to avoid getting too many fetch requests).
	* Fix an issue with Jabber (pre-XMPP) servers and the user's preference
	  to require SSL not being respected.
	* Fix an issue where Cyrus SASL DIGEST MD5 authentication might fail if
	  the username, password, or realm (the JID domain) contain non-ASCII
	  characters.
	* Show emblem for mobile, handheld, and web clients and bots (if the
	  other client supports it).
	* Google Talk mail notifications should now work for people for whom
	  they inexplicably did not.  (Thanks to yukam for determining the
	  reason)
	* New XMPP and Google Talk accounts require SSL by default.
	* Display kicks (and the reasons given) in chat rooms when an occupant
	  is kicked.
	* Fix issues with case-sensitivity of XMPP roster and case-insensitive
	  Purple groups.
	* For contacts who advertise Entity Capabilities, only send rich text
	  markup if they support it.
	* Removed support for obsoleted XEP-0022 (Message Events) and XEP-0091
	  (Legacy Entity Time).
	* When the GNU IDN library (libidn) is available, it is used for
	  normalization of Jabber IDs.  When unavailable, internal routines are
	  used (as in previous versions).
	* Topics that contain '<' followed by a non-whitespace character can now
	  be set properly.

	Yahoo!/Yahoo! JAPAN:
	* P2P file transfers.  (Sulabh Mahajan)
	* Sending text messages (address to +<countrycode><phone number>).
	  (Sulabh Mahajan)
	* Addition of MSN buddies to Yahoo accounts by adding them as
	  'msn/buddy@somedomain.com' is now supported.  (Sulabh Mahajan)
	* Further fixes for buddy pictures, aliases, etc.
	* Yahoo! and Yahoo! JAPAN are now two separate protocol plugins that share
	  common protocol code.  You can now have the same account on both
	  networks.  Accounts should be seamlessly migrated to the new
	  arrangement.
	* Ability to set personal details for an account and for buddies in the
	  buddylist.

	Pidgin:
	* Added -f command line option to tell Pidgin to ignore NetworkManager
	  and assume it has a valid network connection.
	* Allow plugins to specify custom link types to the GtkIMHtml widget.
	* The status message input box at the bottom of the buddy list expands
	  correctly when starting a new line of text.
	* Pressing the Enter key in the message entry box of the New Status
	  dialog and various other dialogs now causes the cursor to move to
	  the next line.
	* Created a unified Buddy Pounce notification window for all pounces
	  where "Pop up a notification" is selected, which avoids having a
	  new dialog box every time a pounce is triggered. (Jorge Villaseñor)
	* The New Account dialog is now broken into three tabs.  Proxy
	  configuration has been moved from the Advanced tab to the new tab.
	* Dragging a buddy onto a chat pops up a chat-invitation dialog.
	  (Carlos Bederian)
	* The nicks of the persons who leave the chatroom are italicized in the
	  chat's conversation history. The nicks are un-italicized when they
	  rejoin.
	* Always set unseen-count and unseen-state on conversations.
	  (Joshua Stein)
	* Fix a bug in 'Conversation Colors' plugin for RTL messages.
	* Pressing the Left and Right arrow keys in the buddy list will expand and
	  collapse buddy groups or contacts. (Peter Ruibal)
	* Support saving animated custom smileys as animated images or animated
	  custom smileys. (Andrea Piccinelli)
	* Support for keyboard navigation on the status icon. (Li Yuan)
	* IMG tags without 'id' attributes are turned into links to the image URL.
	  (Dmitry Petroff)
	* Draw the user's buddy icon at the bottom of the Buddy List with rounded
	  corners for visual consistency with the actual icons in the Buddy List.
	  (Kosta Arvanitis)
	* When file transfers are complete, the received file name written to the
	  conversation window is now linked to the file.
	* Fix a crash when closing a conversation tab that has unread messages
	  when the Message Notification plugin is loaded.
	* Fix a crash when closing the New Mail dialog if an account with new
	  mail was previously disconnected while the dialog was open.
	* Fix incorrect unread message counts for the new mail notifications.
	* Do not lose unread messages with a hidden conversation window when
	  new IM conversations are hidden and "Close IMs immediately when the tab
	  is closed" is unset.

	Finch:
	* The hardware cursor is updated correctly. This will be useful
	  especially for users of braille terminals, screen readers etc.
	* Added a TinyURL plugin, which aids copying longer URLs.
	* Fixed UTF-8 compatibility problems which could cause exits or other
	  unrequested behaviour.

	Pidgin GTK+ Theme Control Plugin:
	* Removed mouse cursor color preferences.
	* Added "Typing Notification Color" preference.
	* Added "Disable Typing Notification Text" preference.
	* Preferences have been reorganized into three tabs for Colors, Fonts, and
	  Miscellaneous categories.

version 2.5.9 (08/18/2009):
	* Fix a crash via a specially crafted MSN message (CVE-2009-2694,
	  thanks to Core Security Technologies for discovering this and
	  notifying us privately before announcing it).
	* Fix a crash in Bonjour, MSN, and XMPP when trying to transfer files with
	  NULL names.

version 2.5.8 (06/27/2009):
	ICQ:
	* Fix misparsing a web message as an SMS message. (Yuriy Kaminskiy)

	MSN:
	* Increase NS command history size to prevent crashes on buddy lists that
	  have a lot of buddies on other networks like Yahoo!.

	MySpace:
	* Accounts with empty buddy lists are now properly marked as connected.
	* Fix receiving messages from users of MySpace's web IM client.

	Yahoo:
	* Fixed phantom online buddies.  They should now properly disappear when
	  signing out.
	* Fixed the crashes some users were seeing with cn.scs.msg.yahoo.com in
	  2.5.7.
	* Fixed compiling on systems with glib 2.4.x or older.
	* Fixed an issue with file transfers.  This may not resolve all issues,
	  but it should resolve at least some of the most common ones.
	* The pager server will automatically update to scsa.msg.yahoo.com if the
	  user empties the field or if it is scs.msg.yahoo.com.  This should ease
	  the pain of transition to the new login method.

	XMPP:
	* Fix an incompatibility betweeen Prosody and libpurple clients.

version 2.5.7 (06/20/2009):
	* Yahoo Protocol 16 support, including new HTTPS login method; this should
	  fix a number of login problems that have recently cropped up.  (Sulabh
	  Mahajan, Mike "Maiku" Ruprecht)
	* Only display the AIM "Unable to Retrieve Buddy List" message once per
	  connection.  (Rob Taft)
	* Blocking MSN users not on your buddy list no longer disconnects you.
	* When performing operations on MSN, assume users are on the MSN/Passport
	  network if we don't get network ID's for them.

version 2.5.6 (05/19/2009):
	libpurple:
	* Improve sleep behavior by aggregation of longer timeouts on second
	  boundaries to allow better power saving.  (Arunan Balasubramaniam)
	* Fix various crashes on exit.
	* Make XML parsing more resilient to interactions with other libraries.
	  This, along with the fix for libxml2 bug 564217, fixes the crashes
	  on connect in XMPP with recent gst-plugins-bad (see #8830 for details).
	* Many security related fixes.

	IRC:
	* Correctly handle WHOIS for users who are joined to a large number of
	  channels.
	* Notify the user if a /nick command fails, rather than trying
	  fallback nicks.

	MSN:
	* Fix a race condition causing occasional Pidgin crashes.
	* Fix some errors about the friendly name changing too fast caused
	  by MSN/Yahoo integration buddies.

	XMPP:
	* Less likely to pop up a new conversation window in disregard of
	  the "Hide new IM conversations" preference.

	Yahoo:
	* Fix a crash when sending very long messages.
	* Fix a bug where UTF-8 status messages get garbled when going idle.

version 2.5.5 (03/01/2009):
	libpurple:
	* Fix a crash when removing an account with an unknown protocol id.
	* Beta support for SSL connections for AIM and ICQ accounts.  To
	  enable, check the "Use SSL" option from the Advanced tab when
	  editing your AIM or ICQ account. (Paul Aurich)
	* Fix a memory leak in SILC. (Luke Petre)
	* Fix some string handling in the SIMPLE prpl, which fixes some buddy name
	  handling and other issues. (Paul Aurich, Marcus Sundberg)
	* Implement support for resolving DNS via the SOCKS4 proxy (SOCKS4a).

	ICQ:
	* Fix retrieval of status messages from users of ICQ 6.x, Miranda, and
	  other libpurple clients. (Daniel Ljungborg)
	* Change client ID to match ICQ Basic 14.34.3096.  This fixes publishing
	  of buddy icons and available messages.
	* Properly publish status messages for statuses other than Available.
	  ICQ 6.x users can now see these status messages. (Daniel Ljungborg)
	* Fix receipt of messages from the mobile client Slick. (David Jedelsky)

	MSN:
	* Fix transfer of buddy icons, custom smileys, and files from the
	  latest Windows Live Messenger 9 official client. (Thomas
	  Gibson-Robinson)
	* Large (multi-part) messages are now correctly re-combined.
	* Federated/Yahoo! buddies should now stop creating sync issues at
	  every signin.  You may need to remove duplicates in the Address
	  Book.  See the FAQ for more information.  Thanks to Jason Lingohr
	  for lots of debugging and testing.
	* Messages from Yahoo! buddies are no longer silently dropped.
	* We now save and use the CacheKey for ABCH SOAP requests.
	* Don't try to parse Personal Status Messages or Current Media if they
	  don't exist.
	* Convert from ISO-8859-1 encoding to UTF-8 when no charset is specified
	  on incoming messages.  This should fix some issues with messages from
	  older clients.
	* Force sending the font "Segoe UI" if outgoing formatting doesn't specify
	  a font already.
	* Queue callbacks when token updates are in progress to prevent two token
	  update attempts from trampling each other.
	* Fixed a crash on Windows when removing a buddy's alias.
	* Update the Address Book when buddies' friendly names change.  This
	  prevents seeing an outdated alias or not seeing an alias at all for
	  buddies who are offline when you sign in.
	* Update tokens for FindMembership and ABFindAll SOAP requests.
	* We no longer try to send empty messages.  This could happen when a
	  message contained only formatting and that formatting was not supported
	  on MSN.
	* Buddies on both the Allow and Block list are now automatically
	  removed from the Allow list.  Users with this problem will now no
	  longer receive an ADL 241 error.  The problematic buddy should now
	  appear on the buddy list and can be removed or unblocked as desired.

	XMPP:
	* Resources using __HOSTNAME__ substitution will now grab only the short
	  hostname instead of the FQDN on systems which put the FQDN in the
	  hostname. (Matěj Cepl)
	* No longer send a 'to' attribute on an outgoing stanza when we haven't
	  received one.  This fixes a registration bug as described in ticket
	  #6635.

	Pidgin:
	* Tooltip windows now appear below the mouse cursor. (Kosta Arvanitis)
	* Tooltip windows now disappear on keypress events. (Kosta Arvanitis)
	* Tooltip windows no longer linger when scrolling the buddy list. (Kosta
	  Arvanitis)

	Finch:
	* Allow rebinding keys to change the focused widget (details in the
	  man-page, look for GntBox::binding)

version 2.5.4 (01/12/2009):
	libpurple:
	* Fix a connection timeout with empty Gadu-Gady buddy lists. (Martin
	  Rosinski)
	* Don't ignore namespace information when parsing XMPP data. (Michal
	  Witkowski)
	* Fix a crash that occurred when retrieving certain Offline Messages
	  on MSN.
	* Extended purple-url-handler to handle "gtalk" URI's. (Paul Aurich)
	* Fix the hang on exit in Network Location Awareness for Windows XP
	  and Windows Vista. (Paul Aurich)

	MSN:
	* Change Contact Server to temporarily fix connection problems.
	  (Thanks to Youness Alaoui)

	XMPP:
	* Support for XEP-0191 blocking.  (Vijay Raghunathan)
	* Don't put SASL PLAIN or IQ Auth passwords in debug logs. (Paul Aurich)
	* Fix removal of avatars (both PEP and vCard), we weren't removing
	  them correctly before. (Paul Aurich)

	Pidgin:
	* Fix a crash in the Add Account dialog when changing protocols under
	  certain circumstances.

	Finch:
	* Redirect stderr outputs to the debug window.
	* Fix rebinding actions with the arrow-keys and tab.

version 2.5.3 (12/20/2008):
	libpurple:
	* The Buddy State Notification plugin no longer prints duplicate
	  notifications when the same buddy is in multiple groups. (Florian
	  Quèze)
	* The Buddy State Notification plugin no longer turns JID's, MSN
	  Passport ID's, etc. into links. (Florian Quèze)
	* purple-remote now has a "getstatusmessage" command to retrieve
	  the text of the current status message.
	* Various fixes to the nullprpl. (Paul Aurich)
	* Fix a crash when accessing the roomlist for an account that's not
	  connected. (Paul Aurich)
	* Fix a crash in purple_accounts_delete that happens when this
	  function is called before the buddy list is initialized.
	  (Florian Quèze)
	* Fix use of av_len in perl bindings to fix some off-by-one bugs
	  (Paul Aurich)
	* On ICQ, advertise the ICQ 6 typing capability.  This should fix
	  the reports of typing notifications not working with third-party
	  clients. (Jaromír Karmazín)
	* Many QQ fixes and improvements, including the ability to connect
	  using QQ2008 protocol and sending/receiving of long messages.
	  The recommended version to use is still QQ2005.
	* Fix a crash with DNS SRV lookups. (Florian Quèze)
	* Fix a crash caused by authorization requests. (Florian Quèze)

	Gadu-Gadu:
	* Add support for IM images. (Tomasz Sałaciński, Adam Strzelecki)
	* Gadu-Gadu now checks that UID's are valid. (Adam Strzelecki)
	* Gadu-Gadu now does proper charset translations where needed. (Adam
	  Strzelecki)

	MSN:
	* Fix an error with offline messages by shipping the *new*
	  "Microsoft Secure Server Authority" and the "Microsoft Internet
	  Authority" certificates. These are now always installed even when
	  using --with-system-ssl-certs because most systems don't ship
	  those intermediate certificates.
	* The Games and Office media can now be set and displayed (in
	  addition to the previous Music media). The Media status text now
	  shows the album, if possible.
	* Messages sent from a mobile device while you were offline are now
	  correctly received.
	* Server transfers after you've been connected for a long time
	  should now be handled correctly.
	* Many improvements to handling of "federated" buddies, such as those
	  on the Yahoo network.
	* Several known crashes have been resolved.
	* Many other fixes and code cleanup.

	MySpace:
	* Respect your privacy settings set using the official MySpace client.
	* Add support for blocking buddies.
	* Fix a bug where buddies didn't appear in their correct groups the
	  first time you sign into your account.
	* Properly disconnect and sign out of the service when logging off.
	* Support for foreground and background font colors in outgoing IMs.
	* Support for background font colors in incoming IMs.
	* Many other fixes and code cleanup.

	Sametime:
	* Fix insanely long idle times for Sametime 7.5 buddies by assuming
	  0 idle time if the idle timestamp is in the future. (Laurent
	  Montaron)
	* Fix a crash that can occur on login. (Raiko Nitzsche)

	SIMPLE:
	* Fix a crash when a malformed message is received.
	* Don't allow connecting accounts if no server name has been
	  specified. (Florian Quèze)

	XMPP:
	* Fix the namespace URL we look for in PEP reply stanzas to match
	  the URL used in the 'get' requests (Paul Aurich)
	* Resources can be set to the local machine's hostname by using
	  __HOSTNAME__ as the resource string. (Jonathan Sailor)
	* Resources can now be left blank, causing the server to generate a
	  resource for us where supported. (Jonathan Sailor)
	* Resources now default to no value, but "Home" is used if the
	  server refuses to provide a resource.
	* Quit trying to get user info for MUC's. (Paul Aurich)
	* Send "client-accepts-full-bind-result" attribute during SASL
	  login. This will fix Google Talk login failures if the user
	  configures the wrong domain for his/her account.
	* Support new <metadata/> element to indicate no XEP-0084 User
	  Avatar. (Paul Aurich)
	* Fix SHA1 avatar checksum errors that occur when one of the bytes
	  in a checksum begins with 0. (Paul Aurich)
	* Fix a problem with duplicate buddies. (Paul Aurich)

	Yahoo:
	* Corrected maximum message lengths for Yahoo!
	* Fix file transfers with older Yahoo protocol versions.

	Zephyr:
	* Enable auto-reply, to emulate 'zaway.' (Toby Schaffer)
	* Fix a crash when an account is configured to use tzc but tzc is
	  not installed or the configured tzc command is invalid. (Michael
	  Terry)
	* Fix a 10 second delay waiting on tzc if it is not installed or the
	  configured command is invalid. (Michael Terry)

	Pidgin:
	* On GTK+ 2.14 and higher, we're using the gtk-tooltip-delay setting
	  instead of our own (hidden) tooltip_delay pref.  If you had
	  previously changed that pref, add a line like this to
	  ~/.purple/gtkrc-2.0 (where 500 is the timeout (in ms) you want):
	      gtk-tooltip-timeout = 500
	  To completely disable tooltips (e.g. if you had an old
	  tooltip_delay of zero), add this to ~/.purple/gtkrc-2.0:
	      gtk-enable-tooltips = 0
	* Moved the release notification dialog to a mini-dialog in the
	  buddylist. (Casey Ho)
	* Fix a crash when closing an authorization minidialog with the X
	  then immediately going offline. (Paul Aurich)
	* Fix a crash cleaning up custom smileys when Pidgin is closed.
	* Fix adding a custom smiley using the context menu in a conversation
	  if no custom smilies have previously been added using the smiley
	  manager.
	* Improved support for some message formatting in conversations.
	* Allow focusing the conversation history or userlist with F6.
	* Fixed the Send Button plugin to avoid duplicate buttons in a single
	  conversation.
	* Double-clicking a saved status will now activate it and close the
	  saved status manager, rather than edit the status.

	Finch:
	* Allow binding meta+arrow keys for actions.
	* Added default meta+erase binding for delete previous word.
	* Added "Show When Offline" to buddy menus, so a plugin is no longer
	  needed.

version 2.5.2 (10/19/2008):
	libpurple:
	* Fixed a crash on removing a custom buddy icon on a buddy.
	* Fixed a crash caused by certain self-signed SSL certificates.
	* Enable a number of strong ciphers which were previously disabled
	  when using NSS.  (Thanks to Marcus Trautwig.)

	Pidgin:
	* The status selector now saves your message when changing status.
	* Fix a case where a conversation window could close unexpectedly.
	* A mute sounds option has been added to the preferences window to
	  help with discoverability.  CTRL+S is no longer bound to mute.
	* Added ability to change the color of visited links (using the theme
	  control plugin, or setting the color in ~/.gtkrc-2.0)
	* Fix a crash occuring when a custom smiley is deleted and re-added and
	  used in an open conversation after being re-added.

	Finch:
	* A new 'Nested Grouping' option in the 'Grouping' plugin. Group
	  hierarchies are defined by the '/' character in the group names.
	* A bug was fixed where some key-bindings wouldn't work with some TERMs
	  (e.g. xterm-color, screen-linux etc.)

	MSN:
	* Operations (such as moving to a new group) on contacts that were added
	  in the same session should now complete correctly, and not cause
	  synchronization errors at next login.
	* Minor fixes to login process during a server transfer.
	* Restored the "Has You" feature to the MSN protocol tooltips.
	* ADL 205/214/etc errors should no longer prevent login.

	XMPP:
	* Sending and receiving custom smileys using the specification in
	  XEP-0231 (bits of binary) and XHTML-IM

	Yahoo:
	* Only send a Ping once every hour.  This prevents the account from
	  being disconnected from the server periodically.

version 2.5.1 (08/30/2008):
	libpurple:
	* In the Join/Part plugin, add the ability to apply the rules to
	  buddies.  By default, joins and parts for buddies are still shown.
	* Support SOCKS proxies specified in GNOME or Windows proxy settings.
	* Fix some possible crashes in MSNP15.
	* Enable a default SSL trust relationship for MSN servers.
	* Avoid disconnecting from XMPP servers on parse errors that are
	  non-fatal.
	* Include some perl files that were mistakenly omitted in 2.5.0.

	Pidgin:
	* Prevent use of custom smilies without "shortcuts."
	* Fix a crash that could appear with AIM buddy tooltips.

	Artwork:
	* General refresh of many icons in the interface.
	* Many cleanups to artwork source are now included in the distribution.
	* A new "throbber" animation has been added to indicate when accounts
	  are connecting.

version 2.5.0 (08/18/2008):
	libpurple:
	* Ability to create custom smileys (currently only the MSN protocol
	  utilizes the feature). (Thanks to Mauro Sérgio Ferreira Brasil,
	  Marcus Lundblad, Jorge Villaseñor and other contributors)
	* Add a configure option, --with-system-ssl-certs to allow packagers
	  to specify a system-wide SSL CA certificates directory.  When set,
	  we don't install our SSL CA certs, so it's important that the
	  libpurple package depend on the CA certificates.
	* Add SSL Certificates support to the NSS SSL plugin. (Thanks to Lou
	  Cipher)

	XMPP:
	* Fix a bug that caused the UI to not refresh and caused the client
	  to use 99% CPU when an XMPP account lost its connection to the
	  server.
	* Possibly fix a bug where some clients could get into a state
	  where they moved a buddy back and forth between two groups in
	  an endless loop.

	IRC:
	* /ctcp command (Vladislav Guberinić)
	* Allow for auto-detection of incoming UTF-8 formatted text on
	  accounts which are configured to use some other encoding.

	MSN:
	* Update MSN support to protocol 15 (Elliott Sales de Andrade, Jorge
	  Villaseñor, Mike Ruprecht, Carlos Silva, Ma Yuan, Daniel Ljungborg
	  and others)
	* Personal messages are now supported. They are treated as status
	  messages.
	* Offline IM is now supported.
	* Aliasing is now supported server-side.
	* Buddies are now emblemed. Bots and web clients should now be
	  distinguished.
	* Update smiley set for non-faces.
	* Failing to update a buddy icon when the buddy has gone offline no
	  longer crashes.
	* Custom smileys received in a chat no longer go to a new window.
	* Processing is no longer completely frozen after the servers block a
	  message because it contains (what they consider) inappropriate text.

	Pidgin:
	* Custom buddy icons can now be added to and removed from buddy list
	  entries via the buddy list entry right-click menu.
	* Resize large incoming custom smileys to a maximum of 96px on either
	  side.
	* Offer to add new buddies into the same contact as existing buddies
	  in the same group if the alias given is the same.
	* Minor smiley style update.

	General:
	* Group and Chat buddy list entries can now be given custom buddy
	  icons.

	Finch:
	* Added "Invite..." menu to chats.
	* Added "View All Logs" menu in the buddylist to display a list of all IM
	  logs.
	* Added '/msgcolor' command to change colors of different classes of
	  messages in a conversation. See '/help msgcolor' for details.
	* Added tab-completion for commands in conversation windows.

version 2.4.3 (07/01/2008):
	libpurple:
	* Yahoo! Japan now uses UTF-8, matching the behavior of official clients
	  and restoring compatibility with the web messenger (Yusuke Odate)
	* Setting your buddy icon once again works for Yahoo! accounts.
	* Fixes in the Yahoo! protocol to prevent a double free, crashes on
	  aliases, and alias functionality
	* Fix crashes in the bonjour protocol
	* Always use UTF-8 for Yahoo! (#5973)
	* Fix a crash when the given jabber id is invalid.
	* Make the IRC "unknown message" debugging messages UTF-8 safe.
	* Fix connecting to ICQ
	* Fix a memleak when handling jabber xforms.

	Pidgin:
	* Include the send button plugin in the win32 build
	* Various memory leak fixes

version 2.4.2 (05/17/2008):
	https://developer.pidgin.im/query?status=closed&milestone=2.4.2
	libpurple:
	* In MySpaceIM, messages from spambots are discarded (Justin Williams)
	* Strip mIRC formatting codes from quit and part messages.
	* IRC now displays ban lists in-channel for joined channels.
	* Fixed a bug where the list of loaded plugins would get removed when
	  switching between different operating systems.
	* Fix reception of IRC PART without a part message on Undernet
	  (fixes a problem with litter in the channel user list).
	* IRC no longer crashes on /list on servers which erroneously omit
	  RPL_LISTSTART.
	* Update the NetworkManager support to use D-Bus directly, instead of
	  libnm-glib.  Hopefully it's stable now.  It will now compile by
	  default if you have D-Bus support and NetworkManager.h. (Elliott
	  Sales de Andrade)
	* MSN buddy list synchronization is now more forgiving, only asking
	  about buddies who have disappeared completely from the server list
	  and not those that have simply moved groups.
	* IRC will now try to append 1-9 to your nick if it is in use, instead
	  of substituting the last character with 1-9 where possible.
	* Bonjour buddies will be saved persistently if they're moved out of
	  the "Bonjour" group. (Eion Robb)

	Pidgin:
	* The typing notification in the conversation history can be disabled or
	  customized (font, color etc.) in .gtkrc-2.0.
	* Added a plugin (not installed by default) which adds a Send button
	  back to the conversation window. People without physical keyboards
	  have a hard time with the lack of the button.
	* Clicking on the buddyicon in the conversation window toggles the
	  size of the icon between small and large.
	* The settings of a chat (e.g. Handle in an XMPP chat, or Exchange in
	  an AIM chat) can be edited from its context menu in the buddy list.
	* Add a "Present conversation window" preference to the Message
	  Notification plugin; the "Raise conversation window" option does not
	  unminimize windows or draw attention to them when they are on other
	  workspaces--the "Present" option should.
	* Add a preference to set Escape as the keyboard shortcut for closing
	  the conversation window.
	* Add an option in the context menu to disable smileys in the selected
	  text in the conversation history/log viewer. This should help people
	  who regularly paste code in conversations.
	* Add a preference to choose the minimum size of the text input area in
	  lines.
	* Moved the "Local alias" field in the Modify Account dialog to be below
	  the "User Options" heading on the "Basic" tab.
	* Number of room occupants is now shown in chat tooltips where possible

	General:
	* The configure script now dies on more absent dependencies.  The
	  --disable-xxx arguments to configure can be used to bypass unneeded
	  dependencies.  This will also cause the configure script to die if an
	  --enable-xxx option is used and the dependencies it requires are
	  missing.
	* The Evolution integration plugin must now be explicitly enabled.  Use
	  the --enable-gevolution argument to configure to enable it.
	* The Contact Availability Prediction plugin must now be explicitly
	  enabled.  Use the --enable-cap argument to configure to enable it.

	Finch:
	* New default binding ctrl+x to open context menus.
	* Menu triggers and other bindings will no longer conflict.
	* Middle click pastes the internal clipboard (when mouse support is
	  enabled).

version 2.4.1 (03/31/2008):
	https://developer.pidgin.im/query?status=closed&milestone=2.4.1

	libpurple:
	* Treat AIM Unicode messages as UTF-16 rather than UCS-2; this
	  should have no functional effect, other than continued support
	  on systems which have dropped UCS-2 conversions.
	* Add support for setting buddy icons on Gadu-Gadu (Tomasz Salacinski)
	* Fix a crash when clearing the buddy icon for an account on XMPP
	* Fix a crash during login for some ICQ accounts
	* Prefer more available resources on XMPP when priorities are equal
	* Fix incorrectly marking some Yahoo! contacts as blocked
	* Improved handling of UTF-8 group names on ICQ (beret)
	* Fix a crash when starting if you have a Zephyr account
	* Increase XMPP ping timeout to 120 seconds, to prevent poor network
	  connections from timing out unnecessarily.
	* Don't crash on XMPP forms with empty default values.
	* Fix issues with CHAP authentication for SOCKS5 proxies.

	Pidgin:
	* Remove a workaround for older versions gstreamer that was causing
	  crashes on some non-Linux systems such as HPUX
	* Fix some cases of the conversation input entry area being 1 pixel high
	* Fix for displaying channel & buddy names in conversation window when
	  they have '&' in them
	* Some memory leak fixes, especially in the Text Replacement plugin
	* Rectangular but non-square buddy icons have rounded corners in the buddy
	  list

	Finch:
	* Fix compiling with Glib older than 2.6
	* Ensure existing conversations selected from the 'Send IM' dialog are
	  given focus
	* Move the tooltip on the left of the buddylist if there's not enough room
	  on the right to show it.

version 2.4.0 (02/29/2008):
	https://developer.pidgin.im/query?status=closed&milestone=2.4.0

	libpurple:
	* Added support for offline messages for AIM accounts (thanks to
	  Matthew Goldstein)
	* Fixed various problems with loss of status messages when going
	  or returning from idle on MySpaceIM.
	* Eliminated unmaintained Howl backend implementation for the
	  Bonjour protocol.  Avahi (or Apple's Bonjour runtime on win32) is
	  now required to use Bonjour.
	* Partial support for viewing ICQ status notes (Collin from
	  ComBOTS GmbH).
	* Support for /notice on IRC.
	* Support for Yahoo! Messenger 7.0+ file transfer method (Thanumalayan S.)
	* Support for retrieving full names and addresses from the address book
	  on Yahoo! Japan (Yusuke Odate)
	* The AIM/ICQ server-side preference for "allow others to see me
	  as idle" is no longer unconditionally set to "yes" even when
	  your libpurple preference is "no."
	* Fix SSL certificate checks for renewed certificates
	* Fix the ability to set vCard buddy icons on Google Talk/XMPP
	* D-Bus fixes on 64bit
	* Fixed retrieval of buddy icons and setting of server-side aliases on
	  Yahoo! and Yahoo! Japan when using an HTTP proxy server (Gideon N.
	  Guillen)
	* Fixed an MSN bug that would leave you appearing offline when transferred
	  to different server

	Pidgin:
	* Added the ability to theme conversation name colors (red and blue)
	  through your GTK+ theme, and exposed those theme settings to the
	  Pidgin GTK+ Theme Control plugin (Dustin Howett)
	* Fixed having multiple alias edit areas in the infopane (Elliott Sales
	  de Andrade)
	* Save the conversation "Enable Logging" option per-contact (Moos
	  Heintzen)
	* Typing notifications are now shown in the conversation area

	Finch:
	* Color is used in the buddylist to indicate status, and the conversation
	  window to indicate various message attributes. Look at the sample gntrc
	  file in the man page for details.
	* The default keybinding for dump-screen is now M-D and uses a file
	  request dialog. M-d will properly delete-forward-word, and M-f has been
	  fixed to imitate readline's behavior.
	* New bindings alt+tab and alt+shift+tab to help navigating between the
	  higlighted windows (details on the man page).
	* Recently signed on (or off) buddies blink in the buddy list.
	* New action 'Room List' in the action list can be used to get the list of
	  available chat rooms for an online account.
	* The 'Grouping' plugin can be used for alternate grouping in the
	  buddylist. The current options are 'Group Online/Offline' and 'No
	  Group'.
	* Added a log viewer
	* Added the ability to block/unblock buddies - see the buddy context menu
	  and the menu for the buddy list.
	* Fixed a bug preventing finch working on x86_64

version 2.3.1 (12/7/2007):
	https://developer.pidgin.im/query?status=closed&milestone=2.3.1
		NOTE: Due to the way this release was made, it is possible that
		      bugs marked as fixed in 2.3.1 will not be fixed until the
		      next release.

	* Fixed a number of MSN bugs introduced in 2.3.0, resolving problems
	  connecting to MSN and random local display name changes
	* Going idle on MySpaceIM will no longer clear your status and message.
	* Idle MySpaceIM buddies should now appear online at login.
	* Fixed crashes in XMPP when discovering a client's capabilities
	* Don't set the current tune title if it's NULL (XMPP/Google Talk)
	* Don't allow buddies to be manually added to Bonjour
	* Don't advertise IPv6 on Bonjour because we don't support it
	* Compile fixes for FreeBSD and Solaris
	* Update QQ client version so some accounts can connect again
	* Do not allow ISON requests to stack in IRC, preventing flooding IRC
	  servers when temporary network outages are restored
	* Plug several leaks in the perl plugin loader
	* Prevent autoaccept plugin overwriting existing files

version 2.3.0 (11/24/2007):
	https://developer.pidgin.im/query?status=closed&milestone=2.3.0
		NOTE: Some bugs marked fixed in 2.2.1, 2.2.2 or 2.2.3 may not
		      have been fixed until this release (2.3.0).

	libpurple:
	* Real usernames are now shown in the system log.
	* We now honor a PURPLE_DISABLE_DEPRECATED define to allow plugins to
	  catch deprecated functions earlier rather than later.
	* Thanks to a patch from Intel, the Bonjour prpl now supports file
	  transfers using XEP-0096 and XEP-0065.  This should enable file
	  transfers between libpurple clients and Gajim clients, but will not
	  work with iChat or Adium as they use a different file transfer
	  implementation.
	* XMPP password changes that return errors no longer cause the saved
	  password to be changed.
	* XMPP file transfer support has been enhanced to support sending
	  files through a proxy when the server supports discovering a
	  a bytestream proxy.  This should make file transfers much more
	  reliable.  The next release will add support for manually specifying
	  a proxy when the server doesn't advertise one.

	Pidgin:
	* If a plugin says it can't be unloaded, we now display an error and
	  remove the plugin from the list of saved plugins so it won't load
	  at the next startup.  Previously, we were ignoring this case, which
	  could lead to crashes.
	* Mark dialog windows as transient for appropriate parent windows to
	  help window managers do the right thing  (Gabriel Schulhof)
	* Connection errors are now reported in mini-dialogs inside the buddy
	  list, rather than as buttons in the buddy list and with dialog
	  boxes.  If several accounts are disabled when you sign on elsewhere,
	  you can now re-enable them all with a single click.
	* Added tooltips to the Room List window to show full topics
	* Added buttons in preferences to access GNOME network and browser
	  preferences configuration dialogs when running under GNOME
	* If you alias a buddy to an alias that is already present within
	  a particular group, we now offer to merge the buddies into the
	  same contact.
	* A music emblem is now displayed in the buddy list for a buddy if we
	  know she is listening to some soothing music.
	* Added a 'Move to' menu in buddy list context menu for moving buddies
	  to other groups as an alternative to dragging.
	* Group headings are now marked via an underline instead of a
	  different color background.
	* It is now possible to mark a chat on your buddy list as "Persistent"
	  so you do not leave the chat when the window or tab is closed.
	* The auto-join option for chats is now listed in the "Add Chat"
	  dialog along with the new persistence option.
	* Closing an IM no longer immediately closes your conversation.  It
	  will now remain active for a short time so that if the conversation
	  resumes, the history will be retained.  A preference has been added
	  to toggle this behavior.
	* The "Smiley" menu has been moved to the top-level of the toolbar.
	* Pidgin's display is now saved with the command line for session
	  restoration.  (David Mohr)
	* ICQ Birthday notifications are shown as buddy list emblems.
	* Plugin actions are now available from the docklet context menu
	  in addition to the Tool menu of the buddy list.
	* The manual page has been heavily rewritten to bring it in line
	  with current functionality.

	Finch:
	* If a plugin says it can't be unloaded, we now display an error and
	  remove the plugin from the list of saved plugins so it won't load
	  at the next startup.  Previously, we were ignoring this case, which
	  could lead to crashes.
	* It's possible to bind key-strokes to specific menuitems in the windows.
	  Read the 'Menus' section in the man-page for details.
	* 'transpose-chars' operation for the entry boxes. The default key-binding
	  is ctrl+t.
	* 'yank' operation for the entry boxes. The default binding is ctrl+y.

version 2.2.2 (10/23/2007):
	https://developer.pidgin.im/query?status=closed&milestone=2.2.2
		NOTE: Due to the way this release was made, it is possible that
			  bugs marked as fixed in 2.2.1 or 2.2.2 will not be fixed
			  until the next release.

	* Various bug and memory leak fixes
	* Look for a default prefs.xml in the CSIDL_COMMON_APPDATA directory
	  (e.g. c:\Documents and Settings\All Users\
	        Application Data\purple\prefs.xml) on Windows, similarly to
	  how this is done on other platforms.

version 2.2.1 (09/29/2007):
	https://developer.pidgin.im/query?status=closed&milestone=2.2.1
		NOTE: Due to the backporting that happened for the actual
		      release, it is possible bugs marked as fixed in 2.2.1
		      will not be fixed until 2.2.2.

	libpurple:
	* A few build issues on Solaris were fixed.
	* Cancelling the password prompt for an account will no longer leave
	  it in an ambiguous state.  (It will be disabled.)
	* Fixed an erroneous size display for MSN file transfers. (galt)
	* Fixed multiple memory leaks, particularly in XMPP and MySpace
	  protocols
	* Fixed remembering proxy preferences and status scores
	* Gmail notifications are better tracked

	Pidgin:
	* Fixed keyboard tab reordering to move tabs one step instead of two.
	* You should no longer lose proxy settings when Pidgin is restarted.
	* Fixed detection of X11 when compiling

	Finch:
	* Pressing 'Insert' in the buddylist will bring up the 'Add Buddy'
	  dialog.

version 2.2.0 (09/13/2007):
	https://developer.pidgin.im/query?status=closed&milestone=2.2.0

	libpurple:
	* New protocol plugin: MySpaceIM (Jeff Connelly, Google Summer of
	  Code)
	* XMPP enhancements. See
	  http://www.adiumx.com/blog/2007/07/soc-xmpp-update.php (Andreas
	  Monitzer, Google Summer of Code for Adium)
	* Certificate management. libpurple will validate certificates on
	  SSL-encrypted protocols (William Ehlhardt, Google Summer of Code)
	* Some adjustments were made to fix sending messages when using
	  the MSN HTTP method. (Laszlo Pandy)
	* Yahoo! Chat is fixed.
	* Some AIM file transfer issues between Pidgin and other clients
	  have been fixed. (Kyryll A Mirnenko)
	* Properly restore idle status and time for AIM and ICQ accounts
	  when they reconnect after being disconnected.

	Pidgin:
	* Insert Horizontal Rules and Strikethrough text from toolbar.
	* Option to show protocol icons in the buddy list, from the
	  Buddies > Show menu. (Justin Heiner)
	* Ability to build with native, non-X11 GTK+ on OSX. (Anders
	  Hasselqvist)
	* Remember the 'Enable Sounds' setting for a conversation.
	* Right-clicking the empty space in the formatting toolbar
	  allows you to toggle back to the old "ungrouped" version.
	* Protocols supporting account registration via Pidgin now show
	  a descriptive checkbox instead of a vague "Register" button.
	* Fixed a bug where a tab would be shown on single conversations
	  when tabs were disabled.

	Finch:
	* Per-conversation mute and logging options (accessible from the menu).

version 2.1.1 (08/20/2007):
	Yahoo:
	* Added an account action to open your inbox in the yahoo prpl.
	* Added support for Unicode status messages in Yahoo.
	* Server-stored aliases for Yahoo. (John Moody)
	* Fixed support for Yahoo! doodling.
	* Limited support for MSN Messenger contacts
	
	Bonjour:
	* Bonjour plugin uses native Avahi instead of Howl
	* Bonjour plugin supports Buddy Icons

	XMPP:
	* Only report conversation close when 'send typing notifications'
	  preference is turned on (Bob Rossi)

	Pidgin:
	* Show current outgoing conversation formatting on the font label on
	  the toolbar
	* Slim new redesign of conversation tabs to maximize number of
	  conversations that can fit in a window
	* Tab bar is not visible when only one conversation is open. You can
	  drag and drop conversations from the infopane.
	* Moved "Reset Formatting" toolbar button to Font menu.
	* Double click on the infopane to alias buddies and set topics
	  on chats
	* New smiley style

	Finch:
	* Sound support (Eric Polino)

version 2.1.0 (07/28/2007):
	libpurple:
	* Core changes to allow UIs to use second-granularity for scheduling.
	  Pidgin and Finch, which use the glib event loop, were changed to use
	  g_timeout_add_seconds() on glib >= 2.14 when possible.  This allows
	  glib to better group our longer timers to increase power efficiency.
	  (Arjan van de Ven with Intel Corporation)
	* No longer linkifies screennames containing @ signs in join/part
	  notifications in chats
	* With the HTML logger, images in conversations are now saved.
	  NOTE: Saved images are not yet displayed when loading logs.
	* Added support for QIP logs to the Log Reader plugin (Michael Shkutkov)

	Pidgin:
	* Ensure only one copy of Pidgin is running with a given configuration
	  directory.  The net effect of this is that trying to start Pidgin a
	  second time will raise the buddy list.  (Gabriel Schulhof)
	* Undo capability in the conversation window
	* The formatting toolbar has been reorganized to be more concise.
	* A new status area has been added to the top of conversations to
	  provide additional detail about the buddy, including buddy icon,
	  protocol and status message.
	* Show idle times in the buddy list as days, hours, seconds

	Finch:
	* There's support for workspaces now (details in the manpage)
	* There's a new custom window manager, Irssi
	* Some improvements for tab-completion, tooltip and the password entries
	* Some bugs regarding search results fixed
	* A new DBus-script to create a docklet for finch
	* Support for showing empty groups in the buddy list (Eric Polino)

version 2.0.2 (06/14/2007):
	Pidgin:
	* Added a custom conversation font option to preferences
	* Fixed smiley ordering in the insert smiley popup to be more intuitive
	* Conversation->More menu items work for Chats as well as Buddies,
	  including those not on your buddy list
	* newline plugin should work better with conversation colors plugin now
	* Get Info on users now provides immediate feedback that something is
	  happening
	* Aliasing a buddy will not be interrupted by other buddy list activity
	* Using the -l option to log in to a specific account works better

	libpurple:
	* Moving an ICQ buddy from one group to another no longer
	  re-requests authorization from that person (Rene Hausleitner)
	* Added nullprpl, an example protocol plugin (Ryan Barrett)
	* Fixed SOCKS5 bug which caused Jabber file receiving to fail
	* Remove MSN's random "Authorization Failed" dialogs
	* Fix MSN to correctly detect incorrect passwords and disable the account
	* Get User Info on MSN is now more reliable & accurate
	* Updated SILC protocol to support SILC Toolkit 1.1 (Pekka Riikonen)
	* Fix for some QQ authentication problems
	* Fix for building on FreeBSD
	* Prevent "Logged in:" times for AIM buddies being ridiculously high
	* Updates and fixes to Bonjour support
	* Improve ICQ encoding support for some non-latin languages

	Finch:
	* Auto account reconnecting

version 2.0.1 (05/24/2007):
	* Buddy list update speedups when buddy icons are not being
	  displayed.  (Scott Wolchok)
	* Fix icons on docklet change status menu to match the status selector
	* Custom smileys on MSN can be saved by right-clicking on them
	* Fix a crash deleting a buddy that is in the Buddy List more than once
	* Compile fixes for Solaris
	* Fix GTalk formatting when there's a space before/after a */_
	* Fix Log viewer crash when the filename is not in the expected format
	* Get User Info now provides immediate feedback, and is updated when the
	  user information is available
	* Make the choose buddy icon dialog correctly list the current directory
	* Fix for buddy icons disappearing
	* Timestamps are always on in debug output (-d) and Debug Window now
	* Don't escape html entities in Yahoo! system messages
	* Fix for the choose buddy icon dialog resizing strangely as files are selected
	* Receives notifications when XMPP buddies send "leaving chat"
	  messages
	* Fix the typing animation so it doesn't stop animating once a conversation
	  has gone from typing -> not typing -> typing
	* Fix error messages when joing XMPP chats
	* Identify the account when warning about plaintext auth over an
	  unencrypted channel
	* Fix XMPP SASL authentication error when using Cyrus and a connect server
	* Fix changing tab locations to update properly
	* Turning off "Show formatting on incoming messages" now ignores
	  formatting in <span> tags too
	* File transfer progress for transfers on MSN is now correctly displayed
	* You can set/change alias of buddies/chats by double-clicking on the
	  conversation tabs (Ma Xuan)
	* Fix IRC connection bug with dircproxy (xjoe)
	* Ctrl+[shift]+tab focuses the next most active tab (William Thompson)
	* Fix Open Hotmail Inbox for MSN to work more reliably
	* Add a Google Talk item to the protocol list, to help users who think
	  we don't support Google Talk.  The item acts just like "XMPP".
	* Remember if the X server supports XScreenSaver, to avoid waking it
	  every 5 seconds.  (Arjan van de Ven with Intel Corporation)
	* Change our idle checking to poll only as necessary and raise the
	  unidle timeout from 5 seconds to 60 when using XScreenSaver.  This
	  and the XScreenSaver change will reduce Pidgin's effect on power
	  consumption when running with NO_HZ.  (Arjan van de Ven with Intel
	  Corporation)
	* Conversation -> Save As will now use aliases.
	* ALSA added as a possible sound method
	* Google Talk accounts will not import buddies from your Gmail address
	  book

	Finch:
	* Userlist in chat windows, which can be turned on or off using
	  "/users" command
	* Menus in the conversation windows
	* Improved tab completion support
	* Ctrl+c prompts with a dialog before exiting
	* Filter string in the debug window
	* Notify when you leave a chat
	* Work around an ncurses bug which appears when half of a multi-cell
	  character is covered by an upper-level window
	* New plugins are shown in bold text in the plugin dialog
	* Nicer HTML screendumps

version 2.0.0 (5/3/2007):
	* The project has new names - libpurple for the core, Pidgin for the
	  GTK+ UI and Finch for the ncurses based console UI (AOL LLC)

	Build Changes:
	* With the Core/UI split complete, it is now possible to build
	  libpurple without any UIs, creating a library upon which other
	  UIs may be constructed
	* A new ncurses-based console UI called Finch is now available
	  (Sadrul Habib Chowdhury, Google Summer of Code)
	* Reorganized the source tree to split apart the code for the UI
	  changes and libpurple targets
	* libxml2 is now required.  We switched from gmarkup to libxml2 for
	  more correct XML parsing.

	Status System:
	* The code dealing with buddy and account status, away messages,
	  away states, online/offline, etc has been completely rewritten.
	  Huge thanks to Christian Hammond, Dave West, Daniel Atallah and
	  Sadrul Habib Chowdhury.
	* Your status can now be set from inside the buddy list using the
	  selector at the bottom of the window.
	* To see messages when a buddy signs on or off, goes away, or
	  becomes idle, load the "Buddy State Notification" plugin

	Buddy List:
	* Performance when manipulating and displaying the buddy list has
	  been significantly improved (Aaron Sheldon, Google Summer of Code)
	* Buddy icons are now shown in tooltips (Felipe Contreras)
	* Tooltips now contain additional information about a "Person" that
	  contains multiple online buddies
	* Added a "Last Seen" field to buddy tooltips
	* Contacts will auto-expand when buddies are dragged around
	* If Pidgin is exited with the buddy list hidden in the docklet, it
	  will remain hidden when Pidgin is started again (Scott Shedden)
	* Improved buddy list searching with CTRL+F
	* Ability to set a buddy icon for all of your accounts at once via
	  the buddy list (You can still set per-account icons via the
	  account editor)
	* The space wasted by the group expanders has been eliminated and
	  the expander setting in .gtkrc-2.0 is no longer needed
	* Authorization requests don't popup new dialogs anymore. They are
	  displayed at the bottom of the buddy list instead.
	* New mail notifications don't popup new dialogs anymore. They are
	  displayed at the top of the buddy list instead.

	Conversations and Chats:
	* Timestamps honor the locale.  To use the traditional style,
	  enable the "Message Timestamp Formats" plugin.  The plugin
	  also provides options to show dates in timestamps.
	* Messages from buddies in the same "Person" will automatically
	  use the same conversation window.
	* The "Send As" menu has been replaced with a more appropriate
	  "Send To" menu based on "Persons" on your buddy list
	* Message formatting persists between messages (Igor Belyi)
	* Full message background colors are now supported
	* Smooth scrolling when receiving a new message
	* Screenname colors in chats now chosen intelligently
	* Conversation buffer scrollback limited to avoid large memory
	  usage in active conversations
	* Control-Shift-Tab will reverse cycle through the conversation tabs
	  (James Vega)
	* Many problems related to having an IM conversation and a chat open
	  with the same name are fixed (Andrew Hart)
	* Warning dialog when closing a window with unread IM messages
	* In chats right-click on names in the conversation window to
	  IM/Send File/Get info/ignore the user
	* Added tab management options to the tab right-click menu (Sadrul
	  Habib Chowdhury)
	* Brand new message queueing system.  Sounds are played when a
	  message is queued rather than when the message is dequeued
	  (Casey Harkins)
	* Ability to find the last message from a user in a chat (Levi Bard
	  and Sadrul Habib Chowdhury)
	* Formatting is preserved across messages
	  (There are known issues with pasting formatted text.  Either use
	   "Paste as Plain Text", hit Ctrl-R after pasting, or use the Clear
	   Formatting button on the toolbar.)
	* Performance while joining large chat rooms has been significantly
	  improved (Aaron Sheldon, Google Summer of Code)
	* Bi-Directional text support improvements for GtkIMHtml (Shlomi Loubaton)

	Sounds:
	* Beautiful new default sounds (Brad Turcotte)
	* Use GStreamer for playing sounds, instead of libao
	* A volume control in the preferences (Casey Harkins)

	Log Viewer:
	* Log viewer aggregates logs from the same "Person"
	* When opening the log viewer, show the most recent log by default
	  (Peter McCurdy)
	* Logs are now saved with the current timezone, which is displayed
	  in the log viewer
	* Text logs are linkified, so URLs are clickable
	* The old logger now caches file offsets, so opening the log viewer
	  for buddies with old logs should be much faster now if you have large
	  log files (except the first time for a log, when the cache is built)

	Plugins:
	* Plugins are now accessed through a separate dialog from the Tools
	  menu of the Buddy List
	* Newly installed plugins can now be activated without restarting
	  Pidgin (Sadrul Habib Chowdhury)
	* Overhauled the system tray/docklet plugin (Casey Harkins)
	* Text Replacement Plugin rewritten, works in real time and far more
	  intuitively (Benjamin Kahn)
	* Entries in the text replacement plugin are now sorted
	  alphabetically
	* The text replacement plugin allows non-whole-word replacement rules
	  (Levi Bard)
	* The text replacement plugin offers both case sensitive matching and
	  automatic case handling
	* I'dle Ma'ker plugin now has an easier method to unidle accounts, a
	  way to idle all accounts at once, and a way to unidle all accounts
	  idled via the plugin (John Bailey, Sadrul Habib Chowdhury)
	* The Evolution Integration plugin now supports Groupwise contacts
	* Mono plugin loader (Eoin Coffey)
	* Perl plugin loader has been rewritten (John Kelm, Google Summer
	  of Code)
	* New music messaging plugin (Christian Muise, Google Summer of Code)
	* gaim-remote has been superceded by new DBUS bindings within libpurple
	  (Piotr Zielinski, Google Summer of Code)
	* The purple-url-handler program has been added to provide a way to
	  automatically launch IM links via Pidgin or Finch.
	* The functionality of the auto-reconnect plugin has been
	  moved into the core, and the plugin itself has been removed.
	* 'Highlight when nick said' option added to Message Notification
	  plugin.
	* The system tray icon is now properly transparent (Dan Winship)
	* New Log Reader plugin that can read and display logs from Adium,
	  MSN Messenger, and Trillian in the log viewer
	* New Contact Availability plugin that attempts to predict the
	  times when people in your buddylist will most likely respond
	  to you, based on times in the past when they have responded
	  (Geoffrey Foster, Google Summer of Code)
	* A few new plugins: Autoaccept, Autoreply, Buddy Notes, New Line,
	  Offline Message Emulation, Conversation Colors and Markerline

	MSN Features:
	* Custom smiley receiving support (Irving Cordova & Francesco Fracassi)
	* Added support for sending (with the /nudge command) and receiving
	  "nudges" (Julien Cegarra, Martin Bayard)
	* Added an account action to open your Hotmail inbox from MSN
	* Bi-directional text is correctly handled now (Shlomi Loubaton)

	Yahoo Features:
	* Stealth Settings have been implemented
	* Doodle is now supported (Andrew Dieffenbach, Google Summer of Code)
	* Buddies' requests to add you to their lists now prompt for
	  authorization
	* Account option to ignore chat and conference invitations (Peter
	  Lawler)
	* Added a /list command to bring up the room list (Peter Lawler)

	AIM/ICQ Features:
	* ICQ file transfer support with newer ICQ clients (Jonathan Clark,
	  Google Summer of Code)
	* Many overall improvements to AIM and ICQ file transfers (Jonathan
	  Clark, Google Summer of Code)
	* Support for pausing and resuming AIM and ICQ file transfers
	  (Graham Booker)
	* Ability to set ICQ "require authorization" and "web aware"
	  setting (Ettore Simone)
	* ICQ encoding fix for offline buddies (Ilya Konstantinov)

	IRC Features:
	* SSL support for IRC connections (Daniel Atallah)
	* Show an error message when temporarily unable to join an IRC
	  channel or change your nick
	* Added /nickserv, /memoserv, /chanserv and /operserv
	  commands (Joao Luís Marques Pinto)
	* Added CTCP VERSION via /version (Andrej Krivulčík)
	* Added /whowas command (achris)

	Jabber Features:
	* Support for SRV lookups
	* Support for buddy icons
	* Jabber User Directory searching

	SILC Features:
	* Whiteboard support (Pekka Riikonen)
	* Sending/receiving images in IMs (Pekka Riikonen)
	* Cipher and HMAC selection support (Pekka Riikonen)
	* Buddy Icon support (Pekka Riikonen)

	Other Protocol Changes:
	* Bonjour (Rendezvous) protocol support (Juanjo Molinero Horno, Google
	  Summer of Code)
	* Updated Gadu-Gadu protocol support (Bartosz Oler, Google Summer of
	  Code).  This requires the libgadu library.  See
	  https://pidgin.im/faq.php#libgadu for more information.
	* SIP/SIMPLE support (Thomas Butter, Google Summer of Code)
	* Sametime protocol support
	  Requires the meanwhile library: http://meanwhile.sourceforge.net
	* QQ protocol support (Mark Huetsch, Google Summer of Code, and the
	  developers of the OpenQ project)
	* Removed the Napster and TOC protocols plugins

	Other Noteworthy Changes:
	* NAT traversal support via UPnP (Adam J. Warrington, Google Summer of
	  Code)
	* NAT traversal support via NAT-PMP (Evan Schoenberg and R. Tyler Ballance)
	* The modify account dialog now contains two tabs, which should display
	  better at lower resolutions (Sadrul Habib Chowdhury)
	* New "find buddy" results dialog (Alex Converse)
	* People using input methods can now use Enter again
	* Mouse-over hyperlink coloring is now themeable
	* Buddy Pounces now have a proper management window. (Kevin Stange)
	* Buddy icons maintain aspect ratio when resized
	* The last used directory is remembered for opening or saving files and
	  buddy icons
	* Add an SVG version of our desktop icon, pidgin.svg (John Oyler)
	* If a given protocol doesn't support privacy, we now handle blocking
	  in the core. (Jean-Yves Lefort)
	* Smiley themes can now include spaces in the smiley definitions.
	  The spaces (and now backslashes) must be backslash-escaped.
	  (Sadrul Habib Chowdhury)
	* New e-mail notices are now grouped into one dialog.
	  (Sadrul Habib Chowdhury, Chris Stafford)
	* "Open" in the File Transfer window integrates with GNOME, KDE, and
	  Windows and falls back to the browser in other environments.
	* On Mac OS X, the keyboard/mouse idle time pref now uses system idle
	  time instead of X11 idle time (Michael Culbertson)
	* Autocomplete in the buddy pounce dialog (Sadrul Habib Chowdhury)
	* Non-blocking socket I/O is used in most protocol plugins
	* All-new icons all over the place (Hylke Bons)

	Preference Changes:
	* Preferences have been substantially reorganized and cleaned up
	* Smiley theme descriptions are now shown correctly for the highlighted
	  smiley theme (Levi Bard)
	* All Buddy List preferences have been moved to the Buddies menu of
	  the buddy list window.
	* Proxy settings will be taken from Gnome if it is running.  These may
	  still be overridden on a per-account basis.
	* Removed "Dim idle buddies;" behavior is now always enabled
	* Removed keyboard shortcut preferences for ctrl-B/I/U; enabled by
	  default, but won't interfere with bindings set by the GTK theme
	* Removed keyboard shortcuts preferences for ctrl-# to insert a smiley;
	  behavior removed from Pidgin
	* Removed "Enter" vs. "Ctrl-Enter" to send; "Enter" sends by default,
	  but it is now possible to change this binding in your GTK theme
	* Removed "Show multi-colored screennames in chats;" behavior is now
	  always enabled and screenname colors automatically adjust themselves
	  to compensate for background color.
	* Removed "Raise Buddy List Window on Events" and the related behavior
	* Removed "Display remote nicknames if no alias is set"
	* Removed "Show idle times" and "Show warning levels" on the buddy
	  list; behavior is now always enabled
	* Removed "Auto-expand contacts;" contacts expand only when dragging
	  buddies around the buddy list
	* Removed conversation and buddy list buttons and related preferences
	* Removed "Raise conversation window" preferences; moved feature to
	  the notify plugin
	* Removed "Show alias in tabs/titles;" behavior is now always enabled
	* Removed "Show formatting toolbars;" the setting in conversations'
	  "Options" menu now affects the global preference
	* Removed "Show timestamps;" behavior is now enabled, but is overridden
	  by the timestamp plugin
	* Removed all protocol options pages
	* Removed "Escape closes windows;" default key binding is now Ctrl-W
	* Removed "Log when buddies sign on/sign off/become idle/become
	  un-idle/go away/come back" and "Log your own actions;" all of these
	  will be logged when the system log is enabled
	* Removed the separate ignore formatting preferences; behavior has been
	  consolidated into a single preference

version 1.5.0 (8/11/2005):
	* Ability to set IRC quit message (Lalo Martins)
	* OSCAR file transfers now work for 2 users behind the same NAT
	  (Jonathan Clark)
	* Yahoo! buddy requests to add you to their buddy list now prompt for
	  authorization
	* Added a /clear command for conversations/chats
	* Fixed ICQ encoding for messages with offline ICQ users
	  (Ilya Konstantinov, SF Bug #1179452)
	* Default Yahoo! chat roomlist locale to 'us'

version 1.4.0 (7/7/2005):
	* Fix system log start times for some protocols
	* SILC compiles with newer SILC toolkit versions (Pekka Riikonen)
	* Fixed a bug where buddy icon cache files were left in the icon
	  cache directory after they were no longer in use.
	* Attempt to detect the file type of a buddy icon when saving.
	* Additional Yahoo! boot protection (Peter Lawler)
	* A few Yahoo! memory leaks plugged (Peter Lawler)
	* Fixed handling of the new Yahoo! profile page. (Joshua Honeycutt,
	  Peter Lawler)
	* Fixed localized Yahoo! room lists.  Please refer to the Yahoo!
	  section of the Gaim FAQ for details. (Peter Lawler)
	* Enabled sending files to ICQ users using ICQ 5.02 and newer
	  (Jonathan Clark)

version 1.3.1 (6/9/2005):
	* The file transfer details section now also displays the full path to
	  the local file sent/received.
	* Yahoo! has the following new "/" commands:  /join, /buzz
	* Fix Yahoo! privacy bug
	* Fix Jabber Get Info crash on busted servers
	* Updated our gaim.desktop file, thanks to all our terrific translators
	  for sending in translations of the changes
	* Improvements to how Gaim handles new message notification
	* Fix Jabber registration on XMPP servers (including jabber.org)

version 1.3.0 (5/10/2005):
	* Removed parts of the font selection dialog that were not respected
	* Fix being invited to a multi user chat on MSN
	* Multiple SILC accounts should work now (Pekka Riikonen)
	* Fix times on jabber chat backlogs
	* Fix gevolution plugin to compile with e-d-s 1.0 or 1.2
	* Fix gevolution plugin to remember buddy name when someone added you
	  and you then add them
	* Formatting in jabber chats works
	* Fix to prevent MSN disconnecting if you change status while connecting
	* Fixes for two remotely exploitable crash bugs.  See
	  http://gaim.sourceforge.net/security/ for more information.
	* Change to correctly handle adding jabber buddies on ejabberd servers

version 1.2.1 (4/3/2005):
	* URL escaping now works with UTF-8 text. This may break some old log
	 files.
	* Revert to XOR auth for ICQ as the md5 is not fully functional
	* Fix bug with going away while in a jabber chat
	* MSN bug fixes (Felipe Contreras)
	* Escape things properly in IRC
	* Docklet fixes: fix the "1 pixel-wide icon" bug, fix problems with Gaim
	  crashing when the tray manager dies, and work correctly with multi-headed
	  displays where the tray isn't on the primary screen (Robert McQueen)

version 1.2.0 (3/17/2005):
	* Yahoo file receiving and buddy icon receiving work again.
	* Limit animated buddy icon frame rates to 10 frames per second
	  (Nathan Conrad)
	* Fix a bug where portions of your account configuration would
	  fail to be read correctly if you set a proxy user name or
	  password containing invalid XML characters such as < and >
	  (Bastien Durel)
	* Yahoo! privacy improvements (Bleeter)
	* Fix receiving Jabber formatting (broken in 1.1.3)

version 1.1.4 (2/24/2005):
	* Fixed a bug where Yahoo! would lose messages (and any other packet
	  really)
	* Correctly show the time when incoming Gadu-Gadu messages were sent
	  (Carl-Daniel Hailfinger)
	* Fixed crashes with glib 2.6
	* Fixed MSN crash when conversations time out after the conversation
	  window was closed
	* Fixed an html parsing bug, CAN-2005-0208

version 1.1.3 (2/17/2005):
	* CHAP authentication support for SOCKS5 proxies (Malcolm Smith)
	* ICQ offline messages are sent using your specified character
	  set instead of Unicode (Magnus Hult)
	* MSN HTTP method works with proxies using authentication (Bastien Durel)
	* Really fix the bug where buddies show as logged in for 49 thousand days
	* Buddy pounces containing '&' are saved correctly
	* Improved MSN error handling when the servers are unavailable
	* More MSN bug fixes
	* Fix some leaks
	* Fix "Find" in the log viewer so that it finds in all logs
	* Smileys not appearing at the end of lines has been fixed
	* Closing conversation windows no longer cancels active file transfers on
	  MSN (Felipe Contreras)

version 1.1.2 (1/20/2005):
	* MSN 'HTTP Method' fixed (Felipe Contreras)
	* Better handling of MSN's Individuals group and buddy status updates
	  (Felipe Contreras)
	* Fix a crash inviting MSN user to a chat when they're already there
	* AIM SecurID login support
	* Fix configuration of Jabber chat rooms on some servers
	* More MSN bug fixes (Felipe Contreras)
	* Fix queue messages to Docklet when not globally away (Robert McQueen)
	* Fix some leaks
	* The Autopackage now builds both the mozilla-nss and the gnutls
	  ssl plugins, and requires at least one of those libraries.

version 1.1.1 (12/28/2004):
	* Allow SILC authentication via public key if your key is password
	  protected (Michele Baldessari)
	* More MSN bug fixes (Felipe Contreras)
	* Drag-and-drop to conversation window file transfers work again
	* Disable the delete button on pounces that aren't saved yet anyway
	  (Kevin Stange)

version 1.1.0 (12/02/2004):
	New Features:
	* Binary relocable. Gaim will find its files even if it's installed
	  in a location other than the --prefix it was ./configured with.
	  Pass --disable-binreloc to ./configure to disable.
	* IRC now has fallback encodings, and tries harder to display
	  something useful during an encoding error.
	* New MSN protocol icon (Felipe Contreras)

	Bug Fixes:
	* Fix some leaks (Miah Gregory, Felipe Contreras)
	* Fix crashes when removing buddies in certain situations (Andrew Hart)
	* Eliminate MSN switchboard errors (Felipe Contreras)
	* Fix MSN buddy icon synchronization (Felipe Contreras)
	* Correctly display file transfer dialogs for filenames containing &, < or >
	* Correctly display MSN authorization dialogs for friendly names containing
	  &, < or >
	* Properly align the right-click docklet menu with the docklet icon in
	  *nix.
	* Fix a crash if the MSN buddy list is not available
	* Fix a bug in the request api (Gary Kramlich)

version 1.0.3 (11/11/2004):
	Bug Fixes:
	* Jabber authentication fixes (Michael Plump)
	* Yahoo buddy idle reporting is more accurate (Evan Schoenberg)
	* "Allow All" privacy setting works on Yahoo (Peter Lawler)
	* Fix a crash when dragging a buddy to the conversation entry area
	* Fix a crash removing chats from the buddy list
	* Correctly display buddy pounces for aliases with &, < or > in them
	* Correctly follow the per-conversation logging option

version 1.0.2 (10/19/2004):
	Bug Fixes:
	* MSN file transfers work on big endian machines (Jean-Francois Roy and
	  Evan Schoenberg)
	* Fixed the MSN signon crash with Miranda users in the buddy list
	* Fixed sending messages to MSN Web Messenger users (Damien Ayers)
	* Fixed some memory leaks in the MSN plugin (Evan Schoenberg)
	* Fixed a crash viewing certain MSN user profiles (Evan Schoenberg)
	* Fixed a crash sending a file on MSN when the file is unreadable
	* Fixed a crash deleting accounts (Andrew Hart)
	* Fixed a crash inviting to chats (Andrew Hart)
	* Fixed a bug in Yahoo privacy handling (Peter Lawler)
	* Fixed a crash trying to join a chat from the docklet when not signed in
	  to a chat-capable account (Daniel Atallah)

version 1.0.1 (10/07/2004):
	New Features:
	* Use the GNOME default browser when opening links if you're running GNOME
	  (Alex Duggan)
	* Added support for multiple addressbooks in the gevolution plugin
	  (Henry Jen).

	Bug Fixes:
	* Send-As menu duplicates less work (Dave West)
	* Can now see your own MSN buddy icon (Felipe Contreras)
	* Jabber roomlist fetches work again
	* Close buttons on tabs in existing conversations correctly reflect the
	  "show close buttons on tabs" preference (Nathan Fredrickson)
	* Fix to make the get_signon(buddy) perl plugin function work (Gregory C.
	  Harfst)
	* Fixed crashes when reloading the gevolution plugin (Henry Jen)
	* Fixed some memory leaks in the gevolution plugin.
	* Wrap at character boundaries if there is not enough space for a full word
	* 64 bit compile warning fixes

version 1.0.0 (09/17/2004):
	New Features:
	* Drag-and-drop buddy support for the Invite dialog (Stu Tomlinson)
	* Drag-and-drop buddy support for the Pounce dialog (Stu Tomlinson)
	* View Chat log available from the interface (Daniel Atallah)
	* Ability to receive offline messages in character encodings
	  other than ASCII (thanks to Nick Sukharev)
	* File transfer status messages printed to conversation
	  windows (Dave West)
	* Display file transfer messages when someone sends you a file
	  over AIM (Dave West)
	* Handle MSN buddy lists more sanely (Felipe Contreras)
	* Zephyr can use tzc to run from behind a firewall (Arun A Tharuvai)

	Bug Fixes:
	* Work around window manager stupidity with new dialog windows (Dave West)
	* Compile with gtk 2.5.x (Gary Kramlich)
	* Escape invalid characters in log names (Daniel Atallah)
	* Fix for clicking add in an msn chat with 2 or more people in your buddy
	  list (Daniel Atallah)

version 0.82.1 (08/27/2004):
	Bug Fixes:
	* Fix a crash when changing the preference for how to display buttons
	  on conversation windows
	* Remove a stray printf() when beginning new conversations and logging
	  is enabled

version 0.82 (08/26/2004):
	New Features:
	* Ability to set available messages for AIM
	  (Tools->Account Actions->Set Available Message...)
	* Ability to specify a custom character set for messages sent to ICQ
	  users and messages received from ICQ users
	* Ability to edit your current away message (Rhett Robinson)
	* Topics in the conversation window (not the topic field at the
	  top) with URLs will now appear as links (Stu Tomlinson)
	* File transfers appear in the file transfer window when they
	  are initiated rather than when they begin transferring (Dave West)
	* Instead of toggling slash commands on/off, you can now toggle
	  passing through unknown slash commands on/off.

	Bug Fixes:
	* Joining a Jabber chat no longer causes a crash (Stu Tomlinson)
	* Selecting a buddy icon for a brand new account no longer
	  causes a crash
	* Better file transfer error messages (Dave West)
	* Remotely canceled file transfers in MSN are now noticed, so that we
	  don't accidentally cancel the file transfer and crash Gaim
	  (Felipe Contreras)
	* Protocols that don't support joining chat rooms by name no longer
	  allow chat rooms to be added to the buddy list (Felipe Contreras)
	* Delayed messages and system messages no longer cause
	  sound events to be triggered (Nathan Fredrickson)
	* The chat invite button has a correct label (Stu Tomlinson)
	* The system log should leak fewer file descriptors (Ka-Hing Cheung)
	* Buddy list tooltips display in more appropriate positions when
	  using multiple monitors (Dave West)
	* Better parsing of URLs containing special characters
	* All users are shown when joining a Yahoo! conference (Bleeter Yaluser)
	* You now leave all Yahoo! conferences when you log out of Yahoo!
	* Buddy Icon updating bug fixed (Felipe Contreras)

version 0.81 (08/05/2004):
	New Features:
	* The autorecon plugin will somewhat remember state information(Yosef
	  Radchenko)
	* Visual display of ops/voice/halfops/so on in Chats (Stu Tomlinson)
	* Tab completion of slash commands in Chats (Stu Tomlinson)
	* gaim-remote can now manipulate status (István Váradi)
	* The text messages of Yahoo Audibles are now displayed, although
	  the audio and graphics are not.
	* Yahoo! away messages can be 255 characters long now

	Bug Fixes:
	* Gadu-Gadu should connect again (Andrew Wellington)
	* Novell fixes (Mike Stoddard of Novell):
		* Fixed reconnect crash
		* Fixed duplicate root folder bug
		* Fixed bug with folder ordering (on a first time login
		  folders were being added in reverse order).
	* Use ISO date format for the system log (Eduardo Pérez)
	* Long buddy lists with irc should cause flooding disconnects less
	  (Stu Tomlinson)
	* Better smiley substitution
	* Fix a crash related to auto-expanding contacts at the bottom of
	  buddy lists
	* Fix a crash on Solaris when changing or viewing information for
	  your AIM account (Format Screen Name, Change Email Address, etc.)
	* HTML in OSCAR buddy comments is now escaped (and not rendered)
	* Fix a crash when dragging a screen name to a conversation window
	  for that screen name
	* User-requested new conversation windows are now always given focus
	* Pasting HTML into Gaim from certain sources no longer results in
	  the spaces between some words being removed
	* The alias of a contact is now displayed in more places when the
	  alias of a buddy is not set
	* .gaimrc is no longer imported
	* Prevent a crash if you sign off and try to dequeue messages from
	  the away dialog (Kevin Stange)
	* Prevent a possible crash if gaim_gtkconv_write_conv is called
	  with who as NULL (Kevin Stange)
	* Prevent (null) or an empty string from being logged as the sender's
	  name if the sender no longer has an alias because the account is
	  signed off (Kevin Stange)
	* The auto-reconnect plugin will no longer attempt to reconnect an
	  MSN account if you were disconnected because you signed on from
	  another location (Stu Tomlinson)
	* On Solaris, chatting in IRC using the UTF-8 charset no longer gives
	  a "conversion failed" error for every message (Arvind Samptur)
	* ICQ offline messages should have the correct timestamp (Dave West)

version 0.80 (07/15/2004):
	New Features:
	* Ability to send files from the conversation window (Daniel Atallah)
	* Drag a file into the buddy list or a conversation to send it to that
	  buddy
	* Yet more new commands and features for SILC (Stu Tomlinson)
	* Gaim uses the new file chooser when compiled for GTK+ 2.4
	  (Fernando Herrera)
	* Support for the Epiphany web browser (Leonardo Serra)
	* Status messages in Gadu-Gadu (Andrew (proton) Wellington)
	* Parentheses are now displayed around the title and tabs of
	  conversations from offline accounts or parted chats.
	* Zephyr typing notification (Arun A Tharuvai)
	* Account dialog's columns are resizable (Eduardo Pérez)

	Bug Fixes:
	* The firefox browser option now works with firefox 0.9
	* Buddy icons in conversations no longer depend on the
	  buddy list
	* Fix for the bug where some buddies seemed logged in 4
	  thousand some odd days (Alan Ford)

version 0.79 (06/24/2004):
	New Features:
	* Display name changes are now shown in the conversation windows.
	  (Robert Mibus)
	* Get Info on Yahoo! now works for nonenglish profiles.
	  (Ambrose Li)
	* General "Get Info" improvements on Yahoo! and MSN (Ambrose Li)
	* Yahoo! Japan support. Click More Options and check Yahoo Japan
	  in the account editor, to use your Yahoo! Japan account
	* Gtk themes can now theme the Gaim buddy list independently of
	  other things (Stu Tomlinson)
	* Show timestamps now has a per-conversation option in addition
	  to the global one, bringing it in line with the other conver-
	  sation options (Stu Tomlinson)
	* Added MSN buddy icons (Felipe Contreras)
	* Added MSN file transfer (Felipe Contreras)
	* MSN's idle state now actually sets a buddy idle
	* Buddy pounce defaults are now more sane, and apply to the state the
	  buddy is currently in. For example, if the buddy is idle, set
	  "Return from idle" by default. The last action(s) used are the
	  defaults for the next pounce
	* Yahoo buddy icon support
	* Selected buddy icons will automatically convert to the appropriate
	  format for the protocol. (GTK 2.2 and higher only)
	* Dragging an image file into the Modify Account dialog will set that
	  as a buddy icon.
	* Development headers for compiling third-party plugins are now
	  installed. (Stu Tomlinson)
	* Headers for gaim-remote now reside in gaim/ instead of
	  gaim-include/.
	* Basic YCHT support, which allows joining Yahoo! Chats when
	  logged in using the web messenger method

	Bug Fixes:
	* Fixed Yahoo! authentication problems.  (Cerulean Studios)
	* Non-looping animated icons no longer cause Gaim to freeze
	* Flashing windows should work again for unix in window managers that
	  support the URGENT hint (Etan Reisner)
	* Better handling of character sets in RTF for Novell (Mike Stoddard of
	  Novell)
	* Contact list sync problems in Novell fixed (Mike Stoddard of Novell)
	* Fixed a crash in SILC that sometimes happened when resolving
	  the buddy list (Pekka Riikonen)
	* Parallel compiles of the perl plugin should work better
	  (Stu Tomlinson)
	* The disconnected UI op was called twice on connection errors. Now
	  it is only called once. (Evan Schoenberg)
	* Dragging into conversation windows works better
	* Protocol-specific settings for accounts were being removed whenever
	  the account was modified. Now they're only removed when the protocol
	  type changes, as it should be.
	* Zephyr bug fixes and memory leak plugs (Arun A Tharuvai)
	* Rewrite of MSN buddylist support, which fixed a known syncronization
	  bug and some others (Felipe Contreras)

version 0.78 (05/30/2004):
	New Features:
	* Support for the SILC protocol (http://www.silcnet.org/)
	  (Pekka Riikonen)
	* Option to suppress disconnect notification when using
	  the autoreconnect plugin (Christopher (siege) O'Brien)
	* Added support for dragging buddies from the buddy list into the
	  Add Buddy Pounce dialog
	* Pounce notification now includes time (Mike Lundy)
	* The history plugin now shows history for chats in addition to IMs
	* Menu item to view conversation logs (Tom Samstag)
	* Conversation and chat sizes automatically saved (Stu Tomlinson)
	* Added support for Novell privacy settings (Mike Stoddard of Novell)
	* Added ability to initiate multi-user conferences (chats) in Novell
	  (Mike Stoddard of Novell)
	* Find and Save buttons on the debug window (Stu Tomlinson)
	* Plugin Actions menu (Christopher (siege) O'Brien)
	* Plugins can now add entries to the right-click menu of a group or chat
	  (Stu Tomlinson and Christopher (siege) O'Brien)
	* Hyperlink colors are now themeable via your ~/.gtkrc-2.0 file

	Bug Fixes:
	* Compiles again with gcc 2.96 (Ignacio J. Elia)
	* Gtk2.0 compatibility fixes (Tim Ringenbach)
	* Many documentation updates (Jonathan Champ, Gary Kramlich,
	  Stu Tomlinson, and Kevin Stange)
	* Yahoo works on 64 bit machines (Gary Kramlich)
	* Zephyr works on 64 bit machines (Arun A Tharuvai)
	* Novell 64bit fixes, better error messages, and buddy list sync fixes
	  (Mike Stoddard of Novell)
	* Novell protocol works on big endian machines (Novell)
	* Massive rewrite of MSN support, which should fix a number of issues
	  and make errors easier to interpret (Felipe Contreras)
	* Fixed a privacy-related bug in MSN that affected blocking/permitting,
	  which was due to case-sensitive string comparisons (Gudmundur
	  Olafsson)
	* Fixed an MSN HTTP method bug where MSN would queue data indefinitely.
	  (Andrew Wellington)
	* All known MSN formatting bugs were fixed.
	* Overly long messages and paging cell phones in MSN no longer cause
	  disconnects (Felipe Contreras)
	* Several bug fixes for MSN's MSNSLP and MSNObject support (Finlay
	  Dobbie)
	* ALT-F works correctly in the System Log Viewer (Stu Tomlinson)
	* New tabs should scroll correctly again (Tim Ringenbach)
	* Dialogs opened from a conversation window are now closed when
	  the conversation window is closed, preventing a crash (Kevin Stange)
	* Copy/paste encoding fixes (Joe Marcus Clarke)
	* IRC disconnect crash fix (Luciano Miguel Ferreira Rocha)
	* Ampersands in links should work correctly (Tim Ringenbach)
	* DirectIM and IM Image support for AIM are greatly improved
	  (Tim Ringenbach)
	* Gadu-Gadu updates (Andrew Wellington)
	* Print Gadu-Gadu messages to the debug window instead of the console
	* Updated and standardized blist signals (Gary Kramlich)
	* Made the recieve-*-msg signals match the sending ones (Stu Tomlinson)
	* The idle time for the buddy-idle and buddy-unidle signals should
	  be correct again.

	Preference Changes:
	* Added "Conversation placement - By conversation count"
	* Added a "none" smiley theme to replace the "Show graphical
	  smileys" option
	* Replace default formatting preferences with a dialog to set a
	  default formatting in a WYSIWYG manner.
	* Removed "Show logins in window," default to yes
	* Removed "Send URLs as links," default to yes (in protocols that
	  support HTML)
	* Removed "Show URLs as links," default to yes
	* Removed New window height & width and Entry field height for Chats &
	  IMs, sizes are now saved automatically
	* Removed "Tab-complete nicks" default to yes
	* Removed "Old-style tab completion", no longer supported
	* Removed "Sending message removes away status", default to no
	* Removed "Show numbers in groups", default to yes
	* Removed "Icons on tabs", default to yes
	* Removed "Sounds when you log in", default to no
	* Removed "Seconds before resending autoresponse", default to 600
	  seconds
	* Removed "Send autoresponse in active conversations", default to no
	* Removed "Show people joining in window", default to yes
	* Removed "Show people leaving in window", default to yes

version 0.77 (04/22/2004):
	New Features:
	* The System Log returns (Ka-Hing Cheung)
	* Added a conversation-drag-ended signal (Etan Reisner)
	* Reorganized and cleaned up the MSN protocol plugin (Felipe Contreras)
	* Added the -c option to specify location of the .gaim directory,
	  removed the outdated -f option that no longer had any effect (Daniel
	  Atallah)
	* Novell GroupWise protocol support added (Novell)
	* WYSIWYG improvements (Tim Ringenbach)
	* WYSIWYG editing for user info (Jon Oberheide)
	* Rich-text copy and paste
	* Plugins can now add menu items to the buddy context menu
	  (Christopher O'Brien)
	* Plugins can now add preferences (Gary Kramlich)
	* The TOC protocol is no longer built by default. The plugin is not
	  being properly tested and is no longer officially supported.
	* Bumped up the plugin API version number, and added version numbers
	  for loader plugins and protocol plugins. Authors will want to
	  update their plugins, and possibly use GAIM_PLUGIN_API_VERSION,
	  GAIM_PRPL_API_VERSION, and GAIM_LOADER_API_VERSION constants.
	* Zephyr error reporting works (Arun A. Tharuvai)
	* Zephyr deals with non-utf8 characters (Arun A. Tharuvai)

	Bug Fixes:
	* Formatting in the Log viewer is fixed (Kevin Stange)
	* Save Conversation works again (Kevin Stange)
	* The Clear button in privacy works (Robert Mibus)
	* MSN error reporting works again (Stu Tomlinson)
	* MSN e-mail notifications should no longer cause Gaim to crash
	  (Felipe Contreras)
	* Fixed an infinite loop bug that would sometimes cause MSN to lock
	  up (Nickolai Zeldovich)
	* All away messages should now show up in tooltips
	* Removing zephyr buddies no longer crashes (Arun A. Tharuvai)

version 0.76 (04/01/2004):
	New Features:
	* WYSIWYG text input (with much help from Gary Kramlich and Kevin
	  Stange)
	* Ability to be invisible on AIM
	* Chatroom list support (Tim Ringenbach)
	* Added auto-completion for screen names to the New Instant Message and
	  Get User Info dialogs.
	* Non-ascii character support in AIM chats (Uli Luckas and Marco Ziech)
	* Vastly improved browser opening, with tab support! (Nathan
	  Fredrickson)
	* Added support for connecting to MSN using the port 80 method.
	* Support for Mozilla Firefox (Chris Friesen and Nathan Fredrickson)
	* Added protocol-specific preferences (Gary Kramlich)
	* Local IP address information can be changed in Preferences
	  (Tim Ringenbach)
	* Improved local IP address detection (Tim Ringenbach)
	* Offline accounts in account drop-down lists are now greyed (Etan
	  Reisner)
	* Improved accessibility support for screen readers and other
	  accessibility tools (Marc Mulcahy)
	* Improved accessibility in conversation windows (Nathan Fredrickson)
	* Keyboard access to context menus via Shift+F10 (Marc Mulcahy)
	* Core/UI split event loop code. (Scott Lamb)
	* Added improvements to the multi-field request code, including
	  required fields and account fields.
	* Moved more dialogs to the request API for interface consistency
	  (Send Message, Get User Info, and Insert Link dialogs)
	* Jabber file transfer
	* IRC file transfer (Tim Ringenbach)
	* Added a hidden preference for disabling buddy list tooltips or
	  changing the pop-up delay in prefs.xml.
	* Moved translation news to po/ChangeLog

	Bug Fixes:
	* Changes in AIM/ICQ server-side buddy lists take
	  precedence over the local buddy list
	* Significant work on the Zephyr plugin (Arun A. Tharuvai)
	* You can now use :/ as a smiley safely (Nathan Owens)
	* Various buffer overflow fixes (Stefan Esser)
	* Tabs now stay green when they are supposed to (Etan Reisner)
	* Fixed a bug where only the first user in a chat room list was removed
	  sometimes when trying to remove a group of users (Tim Ringenbach)
	* Clearing an AIM buddy icon actually removes it from the server,
	  icons changes in the account editor do not take effect if the
	  cancel button is used (Stu Tomlinson)
	* Improved chat parting logic (Tim Ringenbach)
	* Yet Another IRC channel user duplication bugfix (Tim Ringenbach)
	* Deleting an account while modifying it will no longer crash gaim.
	* Only one account preference window will now appear per account when
	  clicking Modify.
	* Aliases are now shown alongside the screen name in the message
	  queue window. (Kevin Stange).
	* TCL Plugin API changed
	* The mobile icon on MSN users is now removed when the person disables
	  mobile paging (Stu Tomlinson)
	* Removing invalid buddies in MSN with a space in their name no longer
	  causes a disconnect (Stu Tomlinson)
	* Multiple MSN chats should now work (Robert Mibus)
	* Added new MSN error codes and fixed an incorrect one (Stu Tomlinson)
	* Incoming colors are now processed correctly in MSN.
	* Conversation placement by account now works correctly with both
	  chats and IMs, and takes the Combine Chats and IMs option into
	  consideration.
	* Minor tweaks to the list box in the multi-field request dialogs
	  so they work without a label and scrollbar (Pekka Riikonen)
	* Hitting enter in a multi-field request dialog when a textfield has
	  the focus no longer ignores the changed text in the textfield
	  (Gary Kramlich)
	* The Disconnect dialog no longer raises and gains focus each time
	  a disconnected account is added (Ka-Hing Cheung)
	* Gadu-Gadu might actually connect again (Ignacy Gawedzki)
	* Buddy pounces for an account are removed when the account is
	  deleted (Gary Kramlich)
	* Various bug and memory leak fixes (Gary Kramlich)
	* Assorted SSL crashfixes
	* --enable-debug no longer breaks compilation when using gtk 2.4,
	  which also broke garnome.
	* Tooltips shouldn't crash now (Daniel Atallah)

version 0.75 (01/09/2004):
	* New Yahoo! auth method
	* Yahoo! file transfer (Tim Ringenbach)
	* Yahoo! chat joining fixes (Tim Ringenbach)
	* Persons can auto-expand when hovering your mouse over it
	* Improved i18n support for MSN email notification (Felipe Contreras)
	* Jabber SASL PLAIN support
	* Improved Jabber MUC (Chat) support
	* Fixed an MSN login bug some people likely experienced (Felipe
	  Contreras)
	* Touch-up various dialogs to follow the Gnome Human Interface
	  Guidelines more closely (Steven Garrity, Nathan Fredrickson, and
	  Ka-Hing Cheung)
	* Works better with all-black gtk themes (Etan Reisner)
	* Mozilla Firebird support (Chris (darth_sebulba04))

version 0.74 (11/25/2003):
	* Sort-by-size log sorting fix
	* Log directory umask fix for users of gaim-remote
	* Fix Jabber room creation on MUC servers.

version 0.73 (11/21/2003):
	* New Logging format and code:
		* fixes i18n issues with logs
		* compatible with old logs
		* hopefully fixes segfault in viewing logs
	* New disconnected account dialog (Thanks, Daniel Atallah)
	* Fixes several Jabber bugs
	* Fixes the bug where some dialogs would crash when spell checking was
	  enabled. Closes #827930.
	* Fixed unblocking of users in MSN (Robert Mibus)
	* Fixes outgoing mobile pages on MSN.
	* The border on the close buttons on inactive tabs are no longer shown,
	  thanks to a fix used by Galeon.
	* Compatible with autoconf 2.58.
	* Cleaned up gtkspell-related code (Robert McQueen)
	* Changed the parameters for the received-chat-msg signal.
	* Added a Release Notification plugin

version 0.72 (10/31/2003):
	* Added a search feature to conversations.
	* Added an option to remove the formatting toolbar, both globally and
	  on a per-window basis (Nathan Fredrickson)
	* Added a drop shadow to the buddy list tooltip
	* Smileys are copyable
	* Fixed the ICQ login crash
	* Fixed a crash in the Add Chat dialog when selecting an
	  account that doesn't support chats. Closes bug #821606.
	* Fixed a bug where new MSN accounts without buddies added wouldn't
	  connect.
	* Fixed a crash when deleting an account that has IMs or chats open.
	  Closes bug #821630.
	* Smileys have background colors
	* If SSL is not enabled, MSN will load, but error on connect.
	* Disable Jabber SASL auth until the standard stabilizes

version 0.71 (10/09/2003):
	* The right-click menu for e-mail links now presents a "Copy E-Mail
	  Address" item
	* Fix sort by idle to behave as it did pre-contact support (David
	  Smock)
	* Display AIM away messages in the tooltip for buddies when
	  they are away
	* Support for Buddy Comments for AIM and ICQ buddies
	* Window icons are now set as buddy icons or status icons
	* Get User Info in MSN and Yahoo now return an error indicating that
	  the information doesn't exist if the profile is empty (parts by
	  Nathan Poznick)
	* Added startup notification support for window managers that support it
	* The protocol icon for an account in the accounts window will now
	  "pulse" when signing the account on.
	* Zephyr formatting fixes (Arun A. Tharuvai)
	* Zephyr can connect to chats (Karsten Huneycutt)
	* SSL support can now be provided by third party plugins.
	* Multiple copies of gaim installed at different locations no
	  longer attempt to load the same, possibly incompatible plugins
	  (Robert McQueen)
	* Implemented another new Yahoo! authentication method
	* Fixed a bug displaying Chinese MSN messages (Ambrose C. LI).
	* Additional fixes and checks for the perl build process (Sean Burke).
	* Massive core/UI splitting.
	* Re-write of Jabber protocol plugin
	* Conversation API changes.
	* Some plugins must be updated due to code variable changes,
	  function name changes, and change of behavior for certain
	  functions.

version 0.70 (09/28/2003):
	* Implemented Yahoo's new authentication method (Cerulean Studios)
	* Protocol plugins that have plugin dependencies now load correctly.
	* Perl installs where it's told to a bit more correctly.
	* Robert "Robot101" McQueen cleaned and core/UI split IM
	  image support.

version 0.69 (09/24/2003):
	* Added Contact (aka Person, aka Meta-Contact, aka Buddy Merging, etc)
	  support
	* Added MSN 6 smileys.
	* Added animated smiley support (Ka-Hing Cheung)
	* Added SSL support, compatible with GNUTLS and Mozilla NSS.
	* Added plugin IPC.
	* Added support for gettext 0.12.x.
	* Updated MSN support to the MSN Protocol version 9.
	* Jabber now supports SSL
	* Yahoo now shows people using the java chat client (Tim Ringenbach)
	* Yahoo chat and conference (Tim Ringenbach)
	* Yahoo ignore support (Jesse Farmer (farmerje))
	* Yahoo idle times displayed, long buddy lists work, sms users,
	  and other improvements (Tim Ringenbach)
	* The accounts window now shows offline accounts as greyed out, and
	  online accounts as colored.
	* Fixed the text replacement plugin.
	* Fixed all known signal problems in perl.
	* The right-click menu for conversation tabs now shows the tab icon
	  and status, if tab icons are enabled. (Jesse Farmer)

version 0.68 (09/01/2003):
	* Removed the old event system and replaced it with a much better
	  signal system.
	* Added plugin dependency support.
	* Rewrote the Perl plugin. All old scripts will break, but it offers
	  a much better API for new scripts.
	* Yahoo color support (Tim Ringenbach (marv_sf))
	* Yahoo and MSN get info support (Nathan Poznick)
	* Fixed Jabber registrations.
	* Fixed a problem where pouncing two users with the same name
	  appeared in the same conversation window, and other related
	  problems. (Robot101)
	* Corrected problems with proxy preferences.
	* Mailchk.c and simple.c compile again (Paul A (darkrain))

version 0.67 (08/14/2003):
	* Brought back the message notification plugin (Brian Tarricone)
	  You'll need to reconfigure your settings for this plugin
	* IRC protocol plugin rewritten (Ethan Blanton)
	* New IRC protocol icon (Nuno Donato)
	* Protocol and status icons now optionally appear on tabs.
	  (Etan Reisner)
	* Various dialog rewrites (Jabber vCard, Add Group, Alias Chat,
	  Rename Group, Privacy)
	* Shows "hiptop" icon for AIM buddies using hiptop
	  devices (Robey Pointer)
	* Privacy core/UI split.
	* Conversation placement by group now applies to chats in the buddy
	  list as well.
	* Events in a conversation (user logged in, logged out, window closed,
	  etc.) now grey the tab.
	* Various bug fixes (larne from irc, Tim Ringenbach, Bjoern
	  Voigt, Paul A (darkrain))

version 0.66 (07/18/2003):
	* Freebsd compile fix (Matthew Luckie)
	* .spec file improvements (Ethan Blanton)
	* Added a gaim-remote man page (Robert McQueen)
	* The Remote Control plugin no longer adds duplicate groups to your
	  buddy list.
	* Servers and ports are now imported correctly in MSN.
	* Core/UI split the core initialization and shutdown.
	* MSN messages with newlines are now sent correctly to MSN clients.
	* Fix some sound initialization stuff
	* Fix saving and import of default away message

version 0.65 (07/16/2003):
	* Massive internal core/ui splitting
	* New account dialog
	* Preferences moved to ~/.gaim/prefs.xml
	* Account information moved to ~/.gaim/accounts.xml
	* Pounces moved to ~/.gaim/pounces.xml
	* Added protocol icons to various drop-down boxes
	* New Send IM buddy icon merged from Ximian Desktop 2
	* Fixed "Sort by Status" crash
	* Fixed the MSN signon crash
	* Fixed the MSN add buddy crash
	* Fixed the MSN empty buddy list bug
	* Fixed all known MSN chat bugs
	* Fixed HTTP redirect handling in smiley retrieval. This fixes the
	  problems with some smiley themes.
	* Chats in MSN can now be initiated by right-clicking a buddy and
	  choosing Initiate Chat.
	* MSN Alerts and incoming MSN pages no longer pop up several error
	  dialogs
	* Ability to view iChat "Available" messages for AIM
	* Stores your buddy icon on the server for AIM
	* Support for non-ascii characters with Yahoo! Messenger
	* Focus returns to the input box when you click elsewhere, like it used
	  to
	* New typing notification icons from Ximian

version 0.64 (05/29/2003):
	* Buddy list sorting in buddy list preferences.
	* Improved debug window with timestamps and pause buttons.
	* New core/ui split notification and request APIs.
	* New mail notification dialog.
	* Several bug fixes in MSN.
	* Conversation window buddy icon bugs were fixed.

version 0.63 (05/16/2003):
	* A rewrite of the plugin API. Plugin authors will need to change their
	  code based off the changes found in other plugins.
	* Perl script support is now provided in the perl plugin.
	* Debugging is core/ui split, and has a new API with support for
	  debug levels and categories.
	* Support for adding chats to your buddy list.
	* MSN protocol plugin was rewritten, has experimental buddy icon
	  support, and MSN Mobile support.
	* Buddy list speed enhancements (Thanks Ethan Blanton).
	* Napster protocol updates (Thanks Auke Kok).

version 0.62 (04/23/2003):
	* Keyboard shortcuts in the buddy list work again (Thanks Joe
	  Clarke).
	* Support for Jabber XHTML messages
	* Ability to re-request authorization from ICQ and Jabber users by right
	  clicking on them in your buddy list.
	* Improved Zephyr internationalization.
	* Bug causing 'Hide on Send' windows to be lost forever fixed.
	* Iconified windows are now raised properly.
	* Dates printed for old/offline messages.
	* Some assorted crash bugs fixed.

version 0.61 (04/07/2003):
	* Split the buddy pounce core and UI, and rewrote the UI for it.
	* Removed folder icons and excess space from the buddy list (Thanks
	  Dave Camp)
	* Fixed a bug involving dragging buddies and groups
	* Re-implemented the logout icons.
	* New icons for "away" and "aol" (Thanks, Moses Lei)

version 0.60 (04/04/2003):
	Core:
	* Auto-loading protocol plugins.
	* Plugins dialog and perl script menu merged into preferences.
	* Don't auto-login if an existing Gaim session is already
	  running.
	* Moved "privacy preferences" to Tools menu.
	* -n, --loginwin option to disable autologins.
	* Added support for gettext 0.11.x.
	* Added support for automake 1.6.
	* aim:// URI's supported with gaim-remote command.
	* Quit Gaim remotely with gaim-remote. (Thanks, John Silvestri)
	* Added rudimentary support for X11R6 session management. (Thanks,
	  Robert McQueen)
	* Conversation backend and UI are now separated. (Thanks,
	  Christian Hammond)
	* Asynchronous, non-blocking, DNS function (Thanks, Nicolas
	  Lichtmaier)
	* As a side effect of the above: IPv6 support. Tested only with IRC
	  (you can receive ipv6 chat requests from irssi!).

	Plugins:
	* Tray icon plugin--replaces the old GNOME applet. You'll need
	  the panel Notification Area applet (aka system-tray-applet)
	  for GNOME 2, or the Kicker for KDE 3.1. (Thanks, Robert
	  McQueen, Nicolás Lichtmaier, Kristian Rietveld, Ari Pollak &
	  Patrick Aussems)
	* Added GAIM::remove_event_handler and made set_info short
	  circuitable in perl. (Thanks, Ryan McCabe)
	* event_del_conversation for plugins. (Thanks, Bill Tompkins)
	* Notify.c plugin rewritten; check its configure dialog. (Thanks,
	  Etan Reisner)
	* Buddy Ticker made a plugin.
	* Idle Maker added to source.
	* Fortune profile added to source.

	AIM/ICQ:
	* TOC no longer compiles statically by default--use OSCAR.
	* ICQ plugin no longer gets built--use OSCAR.
	* Server-stored buddy lists for ICQ with full support for
	  authorization (Thanks, Mark Doliner)
	* File send/receive support for Aim over Oscar (Thanks, William T.
	  Mahan and Mark Doliner)
	* Non-direct connect typing notification for AIM over OSCAR.
	  (Thanks, Mark Doliner)
	* Allow only people in buddy list privacy option added for AIM.
	* Full ICQ info reading support. (Thanks, Vincas Ciziunas)
	* Support for synchronizing group renames on server.  Group
	  rename server synchronization for AIM.  Server-side
	  synchronization for moving individual AIM buddy to new
	  group improved. (Thanks, Mark Doliner)
	* Ability to add screenname@mac.com people to AIM buddy lists.
	  (Thanks, Graham Booker)
	* Ability to change ICQ password. (Thanks, Mark Doliner)
	* Option to have AIM notify you if you have
	  unread mail. (Thanks, Mark Doliner)
	* Parse URL messages, Contact Sending and Pager Messages
	  in ICQ. (Thanks, Mark Doliner)
	* use snprintf instead of sprintf. (Thanks, William T. Mahan)
	* Fixed crashbug on empty rvous requests. (Thanks Brandon Scott
	  (Xeon) for pointing this out, and Matt Pandina for the patch)
	* Nice Oscar changes--mostly internal. (Thanks, Mark Doliner)

	IRC:
	* Added more IRC slash commands -- /W, /VERSION, /MODE, /CTCP stuff,
	  -- and other cool IRC enhancments. (Thanks, Jonas Birmé)
	* IRC's /topic with no argument displays the current topic (Thanks,
	  Mark Doliner)
	* DCC File Receive support for IRC.
	* Optional password on IRC accounts. (Thanks, Christian Hammond)
	* Added half-op support.

	Jabber:
	* Jabber invisibility and permanently cancel sending on-
	  line status to Jabber buddies.
	* Jabber roster updated on group renames.
	* Fixed a possible segfault when signing off Jabber. (Thanks,
	  Craig Boston)
	* Improved typing notification support for Jabber and
	  Yahoo! (Thanks, Nathan Walp)
	* File receive support for Jabber. (Thanks, Nathan Walp)

	MSN:
	* MSN users are notified when the other party closes the conversation
	  window. (Thanks, Christian Hammond)
	* File receive support for MSN. (Thanks, Christian Hammond)

	Internationalization:
	* Now using libiconv for better i18n support (Thanks, Junichi
	  Uekawa)
	* Lots of i18n fixes (Thanks Matt Wilson, Ethan Blanton, A Lee)
	* Correct i18n handling for many parts of AIM/ICQ, including
	  instant messages, away messages, and profiles (Thanks,
	  Ethan Blanton)
	* Improved MSN internationalization (Thanks, A Lee)

	Other:
	* Optionally uniquely colorize nicks in chats
	* Add / Remove buddy menu item added to the chat users list
	  (Thanks, Jonas Birmé)
	* View log button in conversation toolbar (Thanks, Etan Reisner)
	* Option to log IMs and Chats seperately. (Thanks, Etan
	  Reisner)
	* Removed Ctrl-C binding for color
	* Fix first message in tab not displaying bug (Thanks, Etan Reisner)
	* Changed some default options
	* Updated desktop and window icons (Thanks, Robert McQueen)
	* Switch the .desktop file to the new KDE/GNOME common vfolder
	  format (Thanks, Robert McQueen)
	* Removed all deprecated GTK calls.  Now 100% GTK 2. (Thanks Nathan
	  Walp, Christian Hammond, Ari Pollak, Ethan Blanton, Robert McQueen)
	* Read proxy environment variables. (Thanks, Christian Hammond)
	* Fixed security vulnerability with manual browser option (Thanks,
	  Robert McQueen)
	* Can get info for ICQ and Jabber users from the "Edit
	  Buddies" tab (Thanks, Brian Bernas)
	* Code cleanups and fixes (Thanks, Federico Mena Quintero and
	  Ka-Hing Cheung)
	* Word-wrapping on mail notification text (Thanks, Andrew Molloy)
	* Generic File Transfer PRPL interface (Thanks, Christian Hammond)
	* Better supression of auto-responses (Thanks, Joshua Blanton)
	* Drag-and-drop tabs in conversations, and multiple windows with tabs
	  in each (Thanks, Christian Hammond)

version 0.59.9 (03/01/2003):
	* Updated zh_TW.po file (Thanks breeze833)
	* Fix an oscar bug that caused some messages from
	  AOL 8.0 to be dropped (Thanks Mark Doliner)
	* Changed "openprojects" to "freenode" in irc.c
	* Fixed charset conversion on systems which use a BOM for UCS-4
	  (Thanks, Alfredo Pen~a, Ethan Blanton)
	* Fixed a typo in the man page (Thanks Eric S. Raymond)

version 0.59.8 (01/06/2003):
	* Ripped out all gtk2 support (Thanks Nathan Walp).
	* Fixed smiley related segfault (Thanks Robert McQueen)
	* Yahoo! can connect again

version 0.59.7 (12/21/2002):
	* Yahoo i18n fix (Thanks Ethan Blanton).
	* Fixed a bug in escaping saved passwords (Thanks
	  Eric Timme)
	* Fixed an overflow bug in perl script autoloading
	  (Thanks David Kaelbling)
	* Some build fixes for those using stricter compilers,
	  notably MIPSpro (Thanks David Kaelbling)
	* Fixed a bad argument to accept() calls (Thanks David
	  Kaelbling)
	* Fixed crashbug on empty rvous requests (Thanks Brandon Scott (Xeon))
	  for being the first to point this out.

version 0.59.6 (11/07/2002):
	* Fixed a segfault introduced in 0.59.5 when gtk
	  fails to read the ~/.gtkrc or reads it but fails
	  to create a style from it.
	* Jabber conference timestamps are no longer gigantic

version 0.59.5 (10/14/2002):
	* Fixed a Yahoo! segfault (Thanks, Craig Metz)

version 0.59.4 (10/06/2002):
	* Removed color keybinnding altogether.
	* Added a horizontal scrollbar to Edit page of
	   buddy list. (Thanks, David Fallon)
	* Various bug fixes ((Thanks to (in no particular order)
	  Ethan Blanton, Mark Doliner, Luke Schierer)
	* i18n fixes (thanks, A Lee)

version 0.59.3 (09/14/2002):
	* Reversed patch that accidentally caused Yahoo
	  not to connect--for implementation reasons
	* Changed "color" binding to Ctrl-K.
	* Unaliaising a person in the "Online" tab will show up
	  in the "Edit" tab as well (Thanks, Jason Willis)
	* Internationalization fixes, esp. with UTF-8 locales
	  (Thanks Matt Wilson and Ethan Blanton)

version 0.59.2 (09/09/2002):
	* Japanese translation updated (Thanks, Junichi Uekawa)
	* Won't crash when you set your MSN Friendly name to an
	  empty string.
	* Default manual browser command changed to reflect the
	  fix in 0.59.1
	* Fixed the non-manual browser settings which were broke in
	  0.59.1 (Thanks, Chris Blizzard)
	* Improved MSN internationalization (Thanks A Lee)
	* Smiley lookup will search for longest match for smilies
	  like :-(( (Thanks Eric Melski)
	* When an IM image is clicked, don't open the browser (Thanks
	  Ari Pollak)
	* Prevent a possible crash in unhide_buddy_list() (Thanks Ari
	  Pollak)
	* Fixed a compilation problem on systems without iconv.
	* GtkIMHtml can be set to render font sizes as point size
	  or AIMish relative sizes -- no more huge Yahoo fonts. (Thanks
	  Ka-Hing Cheung)
	* Fixed a bug with regard to Jabber resources (Thanks Nathan
	  Walp)
	* Fixed a possible segfault when signing off Jabber (Thanks
	  Craig Boston)
	* Word-wrapping on mail notification text (Thanks, Andrew Molloy)
	* Strip trailing and leading spaces from MSN/Yahoo names (Thanks,
	  Arun Tharuvai)

version 0.59.1 (08/25/2002):
	* Created a gtk1-stable branch for GTK+ 1.2 bugfix releases.
	  Development will continue in our main branch in GTK+ 2 only.
	* Fixed a security bug in the manual browser setting (Thanks
	  Robert McQueen)
	* Now using libiconv for better i18n support (Thanks Junichi
	  Uekawa)
	* Will work with Perl 5.8 (thanks, Timothy Lee and Dan
	  Colascione)
	* Fix for HTTP proxies (thanks, Ethan Blanton)
	* Read proxy environment variables. (thanks, Christian Hammond)
	* Use the pretty gaim.png for our menu entry.
	* Added support for gettext 0.11.x.

version 0.59 (06/24/2002):
	* Squashed a bug in buddy right-click menu handling
	  that crashed Gaim.  In the process: found and
	  eliminated some memory leaks.
	* Fixed a significant applet leak
	* Can now change Jabber password on server (Thanks,
	  Nathan Walp)
	* Certain types of Jabber presence errors no longer
	  falsely show a buddy on-line.  Instead now a "broken
	  light-bulb" icon is shown and the error status is
	  available via "Get Away Msg"  (Thanks and a tip o'
	  the hat to Christian Hammond for the graphic)
	* Conversation struct has pointer to toolbar (thanks Brent
	  Priddy and Paul Miller)
	* Zephyr fixes (thanks, Arun A. Tharuvai)
	* Aliases in buddy ticker
	* Perl scripts can play Gaim sounds (thanks Andrew Rodland)
	* Internal sounds can be played by commands (thanks Lex Spoon)
	* Auto-login item in applet menu (thanks Chris Boyle)
	* Fixed MSN "Unkown Error Code", "Already there", and
	  "Already in opposite list" errors
	* Changed "Play sound" button to "Mute" button
	* You can now have "reserved" chars in IM and proxy passwords
	* Jabber now has typing notification  (Thanks, Nathan Walp)
	* Improved support for Jabber resources  (Thanks, Nathan Walp)
	* Fixed problem with Gaim crashing on non-ASCII Jabber buddy
	  aliases (Jabber "name" attribute) chars  (Thanks, Ho-seok Lee)
	* Plugged memory leaks in Jabber plug-in
	* Fixed problem with Jabber away status not being propagated to
	  conference rooms for jabberd (server) v1.4.2 and above
	* Chat room buddy lists are now sorted independent of case
	* Added capability for protocol-specific edit buddy menu entries
	* Can now remove a Jabber buddy roster item from the server
	  entirely
	* Gaim can now handle messages from Mac ICQ and Miranda ICQ
	  (Thanks, Mark Doliner)
	* Added Mozilla to browser options and changed KFM to
	  Konqueror.
	* Can now set the server and port for MSN and Napster
	* MSN Internationalization (Thanks Felipe Contreras and
	  countless, countless others)
	* E-mail addresses are no longer truncated when there is a '.' at
	  the end.

version 0.58 (05/13/2002):
	* Better applet transparency
	* Option to raise buddy list on signons/signoffs
	* Formatting of incoming MSN messages
	* Get Info from menu multiple-account-aware (thanks
	  Brian Bernas)
	* Hide and unhide functions for the filectl plugin.
	  (Thanks, Ari Pollak)
	* Added helpful stuff to the Help menu.
	* Self-aliasing from the account editor.
	* Better selection in GtkIMHtml (Thanks Ben Miller)
	* A warning when your OSCAR buddy list is too long
	  (Thanks, Mark Doliner)
	* ICQ status messages in OSCAR (Thanks, Mark Doliner)
	* Play sound when your name is said in a chat
	* Approval dialog for Jabber when somebody wants to
	  subscribe to user's presence. Also gives user the
	  opportunity to add that buddy if not already on the
	  user's buddy list.
	* Jabber "Change buddy group" roster synchronization now
	  works again.  (This was unknowingly broken when the
	  "out-sourced" Jabber libs were upgraded in 0.56)
	* Invalid Jabber I.D.'s no longer crash Gaim.  User now
	  notified with pop-up's.
	* Jabber Buddy sign-on time support, added in 0.57,
	  removed until and unless and inconsistency can be
	  resolved. (Thanks, Nathan Walp)
	* Bug-fix for potential buffer overflow in Jabber
	  plugin. (Thanks, rwscott)
	* Tempfiles used for secure MSN/HotMail login (added in
	  0.57) are now themselves created securely.
	* Secure MSN logins (added in 0.57) no longer blow up
	  on Solaris.
	* Timezone support improved.

version 0.57 (04/25/2002):
	* New authorization method for Yahoo!
	* Jabber will tell you when your buddies signed on (Thanks
	  Nathan Walp)
	* Jabber improvements (Thanks, Nathan Walp)
	* More keyboard shortcuts
	* event_chat_recv takes char**'s, and event_im_recv takes
	  a *guint32 for flags
	* Secure hotmail login for MSN (thanks for the tips,
	  Scott Werndorfer)

version 0.56 (04/11/2002):
	* Shell-like send history binded to Ctrl-Up and Ctrl-Down
	* libjabber upgraded to most recent stable version
	* Buddylist looks a little better
	* Fixed MSN privacy settings
	* Group deletion fix (Thanks Mark Doliner)
	* Alias/Group syncronization for Jabber (Thanks JSeymour)
	* Fixed broken signal handling in gdm-started GNOME sessions
	  (Thanks Jim Seymour, Vann, Robert McQueen)
	* Oscar group syncronization (Thanks, Mark Doliner)
	* ICQ Authorization via Oscar (Thanks, Mark Doliner)

version 0.55 (03/29/2002):
	* Jabber improvements (Thanks Jim Seymour)
	* Various sound cleanups (Thanks Robert McQueen)
	* Login process shown in single window (Thanks Michael
	  Golden)
	* Can reorder your accounts in the account editor (Thanks
	  Luke Schierer)
	* Shows "mobile" icon for Oscar buddies using mobile
	  devices (Thanks Mark Doliner)
	* Fixed bug in MSN smilies that crashed PPC (and other?) platforms
	* HTTP Proxy settings now HTTP compliant (Thanks Robert McQueen)
	* Speling corections (Thanks Tero Kuusela)
	* Oscar list icon fixes (Thanks Mark Doliner)
	* Oscar idle times work again (Thanks Mark Doliner)
	* Protocol icons on Edit Buddies tab (Thanks Christian Hammond)

version 0.54 (03/14/2002):
	* Compiles without GdkPixbuf again
	* GtkIMHtml will refresh when you set a new GTK+ theme
	* Improved Yahoo! typing notification (thanks Brian Macke)
	* Prompt to authorize MSN buddies who added you while you
	  were offline (Thanks Jason Willis)
	* Option to globally disable Buddy Icon animation (Thanks
	  Luke Schierer)
	* Numerous bugfixes
	* Yahoo! will tell you when your buddies are playing Yahoo!
	  games and give you the ability to join them
	* Yahoo! can receive offline messages
	* IRC can do DCC chat.
	* IRC will convert HTML formatting to mIRC formatting.
	* Buddylist tab placement option (Thanks Jason Willis)
	* Protocol specific smiley faces
	* IM Image sending

version 0.53 (02/28/2002):
	* Minor bug fixes re: queued away messages
	* Better buddy icon transparency (for real this time ;-))
	* Ability to change formatting of Oscar screen name
	* Better selection in HTML widget (Thanks BMiller)
	* New icons for ICQ (Thanks Kevin Miller)
	* Editable buddy pounces (Thanks Jason Willis)
	* Server side buddy lists in Oscar (Thanks Mark Doliner :-))
	* Fix for the chatlist plugin
	* Typing Notification (AIM Direct Connect, Yahoo, MSN)
	* IM Images (Receive Only)
	* Prettier GtkImHtml selection
	* Better buddy icon transparency (for real this time ;-) )

version 0.52 (02/17/2002):
	* Better buddy icon transparency (thanks SeanEgan)
	* Fixed a little bug with connecting via proxy (thanks
	  for reminding me of this, Manish Singh)
	* Yahoo! Messenger works again
	* MSN Works again
	* Can register a new user with a Jabber Server (JSeymour)
	* Can now set Jabber vCards (JSeymour)
	* Jabber vCards are now shown in their entirety (JSeymour)
	* Various jabber bug fixes/enhancements (JSeymour)

version 0.51 (01/24/2002):
	* Arrow buttons in log viewer and some other dialogs
	  work (thanks Ben Miller)
	* Option to only send auto-response while idle (thanks
	  Sean Egan)
	* Control time between sending auto-responses (thanks
	  Mark Doliner)
	* Should be able to sign on to Oscar using Mac OS X
	  (thanks Fingolfin, Vincas Ciziunas, et al.)

version 0.50 (12/14/2001):
	* Able to import GnomeICU contact lists
	* Galeon as browser option (Thanks Rob McQueen)
	* IRC /list, /invite (Thanks Sean Egan)
	* Option to have IMs and Chats tabbed in same window
	* Finally put the lagmeter plugin out of its misery and
	  removed it. (/me dances on its grave.)

version 0.49 (11/29/2001):
	* Can compile against GTK+ 2.0 (version 1.3.10/1.3.11)
	* Confirm before removing buddies
	* Yahoo updates (thanks Brian Macke)
	* Jabber updates
	* Zephyr updates (thanks Arun A Tharuvai)
	* Gadu-Gadu updates (thanks Arkadiusz Miskiewicz)
	* Option to show aliases in conversation tabs
	* Option to hide windows after sending messages
	* licq2gaim.pl conversion script (thanks Arturo Cisneros, Jr.)

version 0.48 (11/18/2001):
	* Right-click on links to open/copy URL
	* Yahoo changes
	* Oscar can send/receive offline messages in ICQ. Since the "real"
	  ICQ protocol isn't working too well it's recommended that you
	  use Oscar for ICQ.

version 0.47 (11/01/2001):
	* Better font loading (pays attention to charset now)
	  (thanks Arkadiusz Miskiewicz)
	* Better recoding in Gadu-Gadu (thanks Arkadiusz Miskiewicz)
	* Open Mail button for when you get new mail (Yahoo and MSN)
	* New buddy pounce option: Popup Notification
	* When adding a buddy, the groups list now updates when you switch
	  accounts.
	* When creating a new buddy pounce, gaim now automagically
	  selects "on away" or "on idle", if the user is away
	  or idle.
	* Add Opera to the available browsers (thanks Brian Enigma)
	* Improved log viewer (thanks to Ben Miller)
	* When you are queueing away messages, double clicking on
	  a buddy's name will cause the messages for that name to be
	  dequeued.
	* You can choose which sound player you use at run-time
	  (thanks Ben Miller)
	* When someone adds you to their buddy list, it asks if you want
	  to add them as well (Yahoo, ICQ, and MSN) (thanks Nathan Walp)
	* Option to grey idle buddies (thanks Nathan Walp)
	* MSN Privacy Options
	* In MSN you can set a person's alias to their "friendly name" by
	  right-click on their name while they're online.
	* IRC can do /WHOIS
	* The usual bug fixes and memory leak plugs

version 0.46 (10/18/2001):
	* New applet icons (courtesy David Raeman)
	* ICQ works on big-endian platforms, e.g. sparc and ppc
	  (thanks to Nathan Walp and Ben Miller)
	* Better applet icon drawing (thanks to Ari Pollak)
	* An extraordinary number of bug fixes
	* Ability to stop animation on buddy icons, restart animation,
	  hide certain buddy icons, and save people's buddy icons, all
	  through a right-click menu
	* Event handlers in perl passed arguments as elements of
	  an array rather than all concatenated as a string, making
	  perl much easier to use (thanks Dennis Lambe Jr.)
	* Can pass an argument to timeout_handlers in perl
	  (thanks Artem Litvinovich)
	* Redesigned Modify Account window (thanks Sean Egan)
	* Add buddy dialog now lets you select which protocol
	  to add the buddy to
	* Pressing 'signon' on the first screen for accounts that
	  do not require passwords no longer incorrectly displays
	  an error message.

version 0.45 (10/04/2001):
	* New plugin event: event_chat_send_invite
	* Major updates to the perl system (reread PERL-HOWTO and
	  SIGNALS)
	* Major updates to event_chat_* events for plugins (reread
	  SIGNALS)
	* Some GtkIMHtml improvements
	* Various bugfixes
	* Nick Highlighting in chat
	* Tab-completion for nicks in chat (thanks to Sean Egan)
	* Large internal reworkings
	* New Protocol: Gadu-Gadu, written by Arkadiusz Miskiewicz
	* Can choose buddy icon to send (for Oscar)

version 0.44 (09/20/2001):
	* More sane scaling of buddy icons (intelligently scale to
	  either 48x48 or 50x50 depending on icon)
	* Have you ever had it happen where you cancel a login and
	  Gaim starts using all the available processing power? I
	  think I fixed that.
	* Temporarily removed Jabber user registration, which wasn't
	  working anyway.
	* Added a spiffy Help button
	* Wrote a plugin for all those people who miss having the
	  chat rooms in their buddy lists (chatlist.so)
	* Updated libfaim
	* Added drop down selection to chat invitation
	* Improved the look of the chat invitation dialog
	* Improved the look of the proxy preferences
	* event_im_recv and event_im_display_rcvd passed whether
	  the message received was auto-response (see SIGNALS)
	* IRC fixes (largly copied from X-Chat)
	* Internal change to how preferences are stored
	* Other bug fixes
	* Option to hide buddy icons

version 0.43 (09/06/2001):
	* Can change friendly name in MSN again
	* Bug fixes
	* Auto-reconnect plugin has exponential timeout (i.e. it
	  tries after 8 seconds, then 16, then 32, etc. up to 17
	  minutes)
	* Removed file transfer things from Napster. It didn't work
	  well anyway. It'll be back eventually. (Does anyone even
	  use napster anymore?)

version 0.11.0-pre15 (08/28/2001):
	* MSN works again
	* Fixed a little segfault when images are links
	* Redid the about box again.
	* Fixed a nice little bug with the manual browser command
	* Oscar Unicode fix (Thanks John Matthews)
	* Can select which protocols are compiled statically
	  (e.g.: ./configure --with-static-prpls=oscar,jabber)
	* New plugin events: event_im_displayed_sent and
	  event_im_displayed_rcvd. Use these to change messages after
	  they're displayed (e.g. encrypt sent messages, or send
	  auto-responses and have them display locally properly)
	* Can use Arts for sound (thanks Tom Dyas)

version 0.11.0-pre14 (06/17/2001):
	* Fixed a segfault with Oscar's account confirmation
	  (Thanks, Adam)
	* Some MSN changes
	* Some HTML widget changes
	* Can specify hosts/ports for Yahoo (thanks Jeremy Brooks)
	* Many many bugfixes

version 0.11.0-pre13 (06/06/2001):
	* Can view/set chat topic in Jabber (thanks faceprint)
	* The napster plugin no longer segfaults on invalid names
	  and/or passwords.
	* HTML is properly stripped from away messages in protocols that
	  do not use HTML.  (thanks, faceprint)
	* Can view/set chat topic in IRC
	* MSN properly escapes outgoing messages
	* Much needed updates to the gaim man page (thanks, Sean Egan)

version 0.11.0-pre12 (05/29/2001):
	* Fixed a funny bug with auto responses when queued messages
	  are enabled.
	* Redesigned the Font Options preference page
	* Improved Jabber chat support (it whispers now, too)
	* Zephyr can do Subscriptions now (thanks to nsanch)
	* Auto-recon plugin got reworked
	* Lots of clean-ups
	* Some new pixmaps (Thanks, DennisR).
	* Fixed a segfault in IRC (Thanks Sean Egan)
	* MSN can now change your 'friendly name' (Thanks for the
	  packet logs, aechols)
	* More IRC improvements [colors, etc] (Thanks Sean Egan)
	* Improved proxy options
	* Fixed a small issue with HTML not being stripped from
	  log files properly (Thanks, faceprint and David Stoddard)
	* Can turn on/off Yahoo! Mail announcements
	* Can force messages through the server for ICQ (use this if
	  you have problems sending)
	* Can receive buddy icons in Oscar (requires gdk_pixbuf,
	  which GNOME depends on. If you --disable-pixbuf, it will
	  disable this.)
	* Redesigned plugins dialog (thanks Mike Heffner)

version 0.11.0-pre11 (04/30/2001):
	* Zephyr updates and additions, thanks Neil Sanchala (nsanch)
	* Jabber can send/accept chat invites (due to mid)
	* MSN has the option to notify you of new hotmail
	  messages
	* Fixed a problem with ADD requests in MSN
	* Fixed a small memory leak with MSN
	* Moved MSN's spammy debug output into debug_printf's
	* Can rename groups/buddies in the Edit Buddies pane
	  (thanks Neil Sanchala)
	* Some perl updates (thanks to Sean Egan)
	* IRC got the following slash commands:
	  op, deop, voice, devoice, mode, raw, quote, and kick (thanks
	  to Sean Egan)
	* MSN Properly handles URL decoding of 'friendly' names
	* Redesigned Preferences pages (design by DennisR)
	* Can select where tabs are for tabbed IM/Chat windows
	* Option to queue away messages while away
	* Jabber got good updates (from faceprint)
	* Oh yes, and Oscar works, yet again. (gee... that's what, 4
	  releases that have "fixed" it now?)

version 0.11.0-pre10 (04/13/2001):
	* Many, many bug fixes
	* Can choose to not send away auto-response (thanks phzzzt)
	* Uh... Oscar works? For now?
	* IRC Plugin can do whois (right click and info)
	* IRC Plugin got away message support
	* Gaim blist to WinAIM blt perl script (courtesy Andy Harrison)
	* Sound on buddy pounce (Thanks Andrew Echols)
	* Can view all group chats in one tabbed window (same keybindings
	  as for tabbed normal conversations)
	* More Protocol plugins:
		Zephyr (plugins/zephyr) (DON'T USE THIS unless you know
			what it is and why you'd want to use it)

version 0.11.0-pre9 (03/26/2001):
	* Can register Jabber accounts (load the Jabber plugin and click
	  Register on the login window)
	* GtkIMHtml handles themes (no background pixmaps though) (thanks
	  decklin, mishan)
	* URLS Linkify properly in Buddy chats
	* Jabber compiles better on Solaris?
	* Gaim works with Oscar Again (Huge thanks to Adam Fritzler of
	  libfaim)

version 0.11.0-pre8 (03/23/2001):
	* Fixed a problem with MSN not detecting signoffs and buddy updates.
	* Implemented away options in MSN
	* Alt-[1-9] to go to [1-9]th pane in tabbed convo window
	* Jabber fixes, Oscar fixes (!), Yahoo fixes, TOC fixes
	* Can use Alt to access menu, and Ctl-char for certain actions
	  (thanks baldnik)
	* Oscar blocking works (?)
	* MSN can see status of other users

version 0.11.0-pre7 (03/16/2001):
	* Can build RPMs as non-root
	* New yahoo library (can use HTTP proxy)
	* Command-line arg to specify config file (thanks Jason Boerner)
	* Can view all conversations in one tabbed window (Control-[ and
	  Control-] move left and right respectively; Control-Tab moves
	  to the next unread, or the next tab if there are no unread tabs)
	* Tooltips on links work again
	* Can log system notices: signons/signoffs, awayness and idleness
	  (thanks Andrew Echols)
	* MSN fixes
	* Applet fixes

version 0.11.0-pre6 (03/06/2001):
	* Fixed bug with NAS support
	* Napster plugin is included again
	  (Thanks for pointing out that it was missing,
	  (Yan V. Bulgak)
	* Oscar can: search by email, request confirmation, change password
	* TOC fixes
	* ICQ fixes
	* Faster HTML parsing/rendering

version 0.11.0-pre5 (02/26/2001):
	* Minor GUI changes
	* ICQ Alias problem fixed
	* Negative times fixed
	* Cannot create blank away messages/messages with blank titles
	* Can right-click Edit Buddies list to alias/add pounce/etc.
	* Ability to independently set accounts as away
	* Can use all away states for ICQ, Yahoo (N/A, Be Right Back, etc.)
	* Fixed hanging trees
	* Can close windows by hitting 'Esc' (optional)
	* Better HTML Widget
	* Can toggle timestamps by hitting F2 (optional)
	* Rewritten file transfer for TOC
	* Jabber got chat
	* Log Viewer (courtesy BMiller)
	* Can save conversation history
	* Napster can kinda sorta download files sometimes :)
	* You can activate IDs in Yahoo
	* ICQ upgraded to use icqlib 1.1.5

version 0.11.0-pre4:
	* ICQ upgraded to use icqlib 1.1.0
	* An enormous amount of bug fixes
	* Even More Protocol Plugins:
		Jabber (plugins/jabber)
		Napster (plugins/napster.c)
	* Fixed a segfault with 'Ignore new conversations while away'

version 0.11.0-pre3 (12/15/2000):
	* Away messages arranged alphabetically (Thanks Justin)
	* More GUI adjustments
	* Can optionally run command to play sound files
	* Icons for ICQ plugin (blatently stolen from GnomeICU)
	* Icons for Yahoo plugin (not-so-blatently stolen from GTKYahoo)
	* Optionally display warning level next to name in buddy list
	* Optionally ignore fonts on incoming messages
	* Command-line option to automatically set yourself as
	  away upon signon (thanks bmiller)
	* Buddy list backups now stored in ~/.gaim/SN.protocol.blist (gaim will
	  move the old file for you). Needed for when you have the same name on
	  two different protocols. (Oscar and TOC share the same file.)
	* More Protocol plugins:
		MSN (plugins/msn)

version 0.11.0-pre2 (12/04/2000):
	* Fixed a segfault with a bad util.c

version 0.11.0-pre1 (12/03/2000):
	* Multiple connections
	* Protocol plugins:
		IRC (plugins/irc.c)
		Yahoo (plugins/yay)
		ICQ (plugins/icq)
	* Logs now stored to ~/.gaim/logs rather than ~/.gaim/SN/
	* User configurable sounds
	* Scroll bar now functions properly in chat room user lists
	* X-Idle support added (thanks bmiller and bryner)
	* small change in the way away messages are displayed
	  (Thanks Ryan C. Gordon)
	* Plugin system uses GModule now (improves portability, adds features)
	  (Requires recompile and probably modifications of most plugins)
	* Perl got updates (reread plugins/PERL-HOWTO)
	* Spell checker now uses gtkspell
	* Auto-Away (thanks, yet again, to bmiller ;)
	* More buddy pounce options
	* Various GUI improvements

version 0.10.3 (10/09/2000):
	* Segfault when viewing user info fixed
	* libdb problem fixed

version 0.10.2 (10/07/2000):
	* A few fixes to the URL parser.
	* Better placement of smiley dialog
	* Improved log file readibility
	* Code cleanups (thanks kylev)
	* Fixed problem when closing away message box (thanks bmiller)
	* sprintf() problem on some systems
	* Various small bug fixes

version 0.10.1 (09/15/2000):
	* Better chatroom logging
	* Oscar works again. Pay no attention to Slashdot.
	* gtkhtml handles background colours better.
	* A third conversation window display preference.
	* Better support for things like Sawfish

version 0.10.0 (09/11/2000):
	* New Smiley Faces and Pixmaps added.
	* Smiley faces now properly wrap in the conversation windows.
	* Smiley dialog
	* Fixed 0-byte file segfault.
	* Borderless buttons (for that cool pop-up look)
	* Fixed some resizing bugs
	* Added Ctrl+{B/I/U/S} hotkeys to conversation windows.
	* Added Ctrl+(number) hotkeys to insert smileys in conversation windows.
	* Support for %n, %d, and %t in away messages.  Thanks bmiller!
	* Background colors
	* Redesigned preferences dialog
	* Redesigned conversation dialog
	* Removed the Lag-O-Meter (Lag-O-Meter is now a plugin)
	* SOCKS 4/5 proxy works
	* Buddy Pounces are now saved in .gaimrc
	* Buddy Chats are now saved in .gaimrc
	* Ability to merge gaim, aim2, aim4 buddylists. Thanks again bmiller!
	* ICQ-style aliases. This lets you change the name you see your buddy
	  as. For example, if your buddy's SN is 'CouldntGetMyName', you can
	  alias him as 'Loser'.
	* Compile with GNOME bits if available
	* Added GNOME Url Handler as an available web-browser
	* Added the S html tag.
	* Optionally Ignore TiK's Automated Messages
	* Option to beep instead of play sound
	* New icons for panel (depends on some GNOME pixmaps)
	* Perl scripting. See plugins/PERL-HOWTO for how to write perl scripts.
	  All .pl files in ~/.gaim are autoloaded when gaim starts.
	* HTML widget is faster, more stable

version 0.9.20 (07/14/2000):
	* More plugin events, more plugin features
	* Run-time OSCAR support
	* Added buddy list ticker (See prefs/Appearance). Clicking on a
	  name will cause a new or previous IM window to display for
	  that screenname
	* "You are sending messages too quickly" error is now fixed
	   when you have a large buddylist.
	* Fixed the LC_ALL compile problem on Solaris boxes
	* Fixed PPC and ARM compile problem with oscar.c
	* Smileys work better, and don't cause font attributes to drop
	* Dialog windows are now prettier
	* /me in IM window; font/color dialogs and smileys in chat window

version 0.9.19 (06/09/2000):
	* Graphical Smiley Faces
	* Applet got a bit of a makeover (inside & out)
	* Compile-time options affect Preferences dialog
	* Whispering in chat works (does anyone even use this?)
	* HTML-tag buttons in chat
	* Chat got all kinds of new features (like IRC-sytle /me)
	* Chat in oscar works much better
	* Locale support
	* Fixed the segfault when your server-side config is null
	* Many many bugfixes

version 0.9.18 (06/02/2000):
	* Logging in works better for oscar
	* Double error bug when sending message to an offline user is
	  fixed.
	* Pressing enter once again sends a message in buddy chatrooms (oops)
	* More fixes for the change on the AOL sign-on process.
	* Fixed bug where Gaim sometimes doesn't find a font to use.
	* Per-conversation font and color dialogs (thanks fflewddur)
	* Chat in oscar works (somewhat)
	* Even more fixes for the sign-on process, and now you don't flash when
	  setting permit/deny lists.

version 0.9.17 (05/31/2000):
	* Automagic feature to check for new versions has been removed
	* Infinite loop bug fixed

version 0.9.16 (05/31/2000):
	* Paned buddy chat window (Thanks Syd)
	* Buddy lists (and changes) are cached to ~/.gaim/<sn>.blist
	  where <sn> is your screen name. If for some reason, you log
	  into the AOL server and the buddy list comes back empty, we
	  check for a cache file, and, if we find one, read it in. This
	  essentially implements recovery from a server crash at AOL
	  (AOL does not back up machines that contain TOC-based buddy
	  lists, unfortunately).  (Thanks Syd)
	* Font selection dialog
	* Small changes to the Oscar/libfaim stuff (see libfaim/README.gaim)
	* SOCKS 4 proxy support
	* Better proxy support overall (you can get people's info now! :) )
	* Two-way file transfer (you can get and send files, but you still
	  can't initiate either)
	* Fixed font problem with Misconfigured X-Servers.  Thanks Decklin!
	* Fixed the No Configuration problem that came about today (5/31)

version 0.9.15 (05/06/2000):
	* Plugin support enabled by default (oops)
	* Some plugins built/installed by default
	* Option to automagically check for new releases
	* Ability to receive files (one-way file transfer)
	* In-line spell checker (thanks to Torrey Searle of the
	  Everybuddy Devel team for this one)

version 0.9.14 (04/24/2000):
	* Numerous Fixes by G. Sumner Hayes (buffer over flow patches,
	  etc)
	* Paned Conversation Windows (Thanks Syd)
	* Raise Window On Message Received, Fixed (Thanks Syd)
	* When multiple screen names, Gaim now correctly remembers the name
	  that was used last.
	* FONT sizes now work correctly.
	* PLUGIN SUPPORT!! (Lots of cool goodies here)
	* Fixed another leak or two
	* Added ability to change your screenname password
	* Devil pixmaps

version 0.9.13 (03/27/2000):
	* Dialog Box Segfault Fixed (When You Click A Toggle Then Cancel)
	* Double Log-Out Message Fixed
	* GNOME compile error fixed
	* Away Message Problem Fixed
	* Fixed URL Right Click Menus
	* Conversation Loggin now shows Full Date and Time
	* Internal Change to Buddy List

version 0.9.12 (03/25/2000):
	* Segfault fix for PPC/Alpha/etc machines with log(0)
	  Thanks to Todd Cohen for this one.
	* Small internal change to the way prefs work
	* GNOME Applet support works better
	  (thanks to Eric Warmenhoven for the patch)
	* Support for displaying true type fonts
	* Lag-O-Meter does not send lag-test if not selected
	* Fixed problem with saving away messages which contain spaces
	  and numbers.
	* Various GNOME Applet Enhancements (thanks AGAIN to
	  Eric.  Someone needs to stop this boy :-) )
	* A lot of random, obscure bugs fixed
	* All of the major and I believe all of the minor memory leaks are
	  now fixed
	  (Thanks to Peter Teichman, Larry Ewing, Jeramey Crawford, and me)

version 0.9.11 (03/22/2000):
	* <STRIKE>Strike Tag Support</STRIKE> :-)
	* Another memory leak fix
	* New .gaimrc format
	* Better support for multiple screen names
	* Font Properties
	* Saving of buddylist window position
	* Fixed a problem with Gaim and the Netscape-branded version
	  of Mozilla
	* New Sound Properties
	* More General Properties
	* Bigger Text-Entry field (Thanks to CrazyDavy for this one)
	* Various Random Bug fixes

version 0.9.10 (11/03/1999):
	* Fixed a nasty memory leak.  No more 40M Gaim processes. LOL
	* IDLE Times are displayed in a neater fashion.

version 0.9.9  (10/31/1999):
	* A little selection bug has been squished
	* Small memory leak fixed
	* Small network fix (problem with HTTP Proxy fixed?)
	* Proxy stuff should work now :)
	* Widget table support, dir info looks nicer
	* Info box looks nicer (thanks to Decklin Foster)
	* Client now 'corrects' time values from the server for accurate
	  login times.
	* Lag-O-Meter (ala Drunken Jim)
	* IDLE Preferences

version 0.9.8  (10/04/1999):
	* HTTP Proxy Support (No SOCKS yet)
	* HTML Widget more robust
	* Graphical Debug Window
	* Buddylist bug fixed
	* Some logging fixes and improvements
	* configurable host/port selection
	* Clickable Links in buddy chat
	* New Gaim Logo
	* Display Signon/Signoff messages in conversation windows
	* Option to strip HTML from logged messages
	* GNOME cleanups (It might work now haha)
	* When viewing user info, URLS are converted to clickable links
	* Tooltips on URLS

version 0.9.7  (08/08/1999):
	* Preliminary Oscar Support
	* Fixed bad network bug
	* Fixed some bad text rendering bugs in the HTML widget
	* log all conversation names are now normalized.
	* Fixed another bad network bug :)
	* Multiple browser support, some Netscape buggies fixed.
	* Permit/Deny preferences moved to 'Permit' pane on buddylist.
	* Fixed problem with _, ', and \ in passwords

version 0.9.6  (08/01/1999):
	* Fixed 'log all conversation' segfault
	* Added NAS support
	* Removed Xmu dependancies.
	* Restructured network code
	* ESD detection more robust.
	* Sound fallbacks are MUCH more robust!

version 0.9.5  (07/25/1999):
	* Fixed About Box SegFault
	* Autologin Works with Applet
	* Option to Show Buddy List after Signon with Applet
	* 2048 character messages
	* Away-Detection (shows a different icon on the buddy list)
	* Fixed Segfault with messages > allowed size
	* Added option to log all conversations
	* Changed g_new to g_new0
	* Buddy List: Right Click Menus
	* Find Buddy By Email
	* Find Buddy By Info
	* New HTML widget (Underline/Links/HRs)
	* Updated Toolbar with 'Underline' Icon
	* More Buddy Pounce Options
	* Option to auto-change urls into clickable links (Under Prefs)
	* Better Buddy Chat functionality
	* Away Prefs
	* Registration Information (Let Us Know Who You Are)
	* Buddy Chat Prefs (Update Chatroom Lists)
	* Set User Info
	* FAQ added to the distribution
	* Sound problem with some systems fixed
	* Set Dir Info
	* Autostart of Netscape on URL Click
	* DnD Rearranging of Groups
	* Better Netscape Functionality
	* Right Click `URL' Menus
	* DnD Rearranging of Buddies
	* Script to convert win95 buddylist to gaim buddylist
	* Added `Link/URL' button to conversation window
	* ESD is now autodetected
	* Not too important but we GNU-ified the source tree :)

version 0.8.0  (04/31/1999):
	* Code clean-up
	* Updated Prefs
	* Buddy Pouncing
	* Pixmaps for buttons
	* Buddylist import/export
	* Autoconf/Automake
	* Conversation Logging
	* Coloured Text Selection
	* Updated Preferences
	* ESD Support
	* Minor Bug Fixes
	* `Warning' support
	* `Blocking' on conversation window
	* Add/Remove buddy from conversation window
	* Scroll-Wheel Mice work in Conversation Window
	* Fixed WindowMaker Appicon
	* version Number in About Box
	* Gaim Slogan in about box :)
	* Created Changelog File :)<|MERGE_RESOLUTION|>--- conflicted
+++ resolved
@@ -1,6 +1,5 @@
 Pidgin and Finch: The Pimpin' Penguin IM Clients That're Good for the Soul
 
-<<<<<<< HEAD
 version 3.0.0 (??/??/????):
 	Pidgin:
 	* Support building with the GTK+ 3.x toolkit.  When configuring the
@@ -62,14 +61,7 @@
 	* Various core components of libpurple are now GObjects.
 	* Ciphers are now built from the libpurple directory.
 
-version 2.10.9:
-=======
-version 2.10.10:
-	Stuff:
-	* Stuff.
-
 version 2.10.9 (2/2/2014):
->>>>>>> 032015c0
 	XMPP:
 	* Fix problems logging into some servers including jabber.org and
 	  chat.facebook.com. (#15879)
