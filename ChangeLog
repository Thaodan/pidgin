Pidgin and Finch: The Pimpin' Penguin IM Clients That're Good for the Soul

version 2.7.10 (??/??/????):
	General:
	* Force video sources to all have the same capabilities.  This reduces the
	  number of times video must be scaled down, saving CPU time. (Jakub Adam)
	  (half of #13095)
	* Starting multiple video calls and ending one no longer causes the other
	  calls to stop sending audio and video. (Jakub Adam) (#12758, #13237)
	* Perl bindings now respect LDFLAGS. (Peter Volkov, Markos Chandras)
	  (#12638)
	* Added AddTrust External Root CA.  (#11554)
	* Resolve some issues validating X.509 certificates signed off the CAcert
	  Class 3 intermediate cert when using the GnuTLS SSL/TLS plugin.

	Gadu-Gadu:
	* Don't drop whole messages when text is colored. (Jan Zachorowski)
	  (#13259)

	Groupwise:
	* Don't show two windows when using "Get Info" on a buddy. (Gabriel Burt;
	  Novell, Inc.) (#13108)

	IRC:
	* Don't send ISON messages longer than 512 bytes. (Jeffrey Honig) (#9692)

	libpurple:
	* Stop sending audio when placing a call on hold. (Jakub Adam) (#13032)
	* Stop translating gpointers to ints in the dbus API.  This removes
	  functions from the dbus API.  (The openSUSE Project) (#12507)
	* Fix D-Bus introspection calls that omit the interface parameter.  (Tom
	  Samstag) (#13073)
	* Fixed bugs in purple_str_to_time() that caused the most recent 'make
	  check' failures.  (Nader Morshed) (#13131)
<<<<<<< HEAD
	* Fix potential information disclosure issues in the Cipher code.  (Julia
	  Lawall)
=======
	* Correct an issue that caused some UIs other than Pidgin or Finch to
	  leave a buddy in the "is typing" state.  (Jan Kaluza)
>>>>>>> 866ef081

	Pidgin:
	* Support using the Page Up and Page Down keys on the numeric keypad in
	  the conversation window.  (Ryan Flegel) (#13127)
	* Fix a few memory leaks. (Nader Morshed) (#13162)
	* Support rendering strikethrough when received as in-line CSS. (#13168)
	* Editable comboboxes are now more friendly to some GTK+ themes. (Hugo
	  Pereira Da Costa) (#13164).

	Plugins:
	* The Voice/Video Settings plugin no longer resets selected devices to
	  defaults. (Jakub Adam) (#13044)
	* The Voice/Video Settings plugin no longer crashes when a stored device
	  name is not found in the list of available devices. (Jakub Adam)
	  (#13238)
	* The Autoaccept plugin now allows disabling filename escaping. (Rok
	  Mandeljc) (half of #11459)
	* The Autoaccept plugin now allows choosing Reject/Ask/Accept for
	  non-buddies. (Rok Mandeljc) (half of #11459)

	QQ:
	* QQ2008 is now the default protocol version. (Michael Terry) (#11635)

	XMPP:
	* Don't crash when receiving an unexpected/invalid jingle transport type.
	  (Nikita Kozlov) (#13136)
	* Handle Connection: Close headers for BOSH, when the server does not
	  terminate the connection itself. (#13008)
	* Improved parsing for DIGEST-MD5, which should resolve issues
	  connecting to some jabberd2 servers.  This corrects an issue parsing
	  one-character or empty elements. (Noa Resare) (#a14514)

	Yahoo!/Yahoo! JAPAN:
	* Fix a crash when an account disconnects before a p2p session is
	  completely set up. (Jan Kaluza) (#12432)

version 2.7.9 (12/26/2010):
	MSN:
	* Fix CVE-2010-4528, a crash when receiving short packets related to
	  P2Pv2 messages.

version 2.7.8 (12/19/2010):
	General:
	* Fix the exceptions in purple-remote on Python 2.6+. (Ari Pollak)
	  (#12151)

	Pidgin:
	* When a conversation has reached the maximum limit on the number
	  of smileys, display the text representation of the smiley properly
	  when it contains HTML-escapable characters (e.g. "<3" was previously
	  displayed as "&lt;3").
	* Drop dependency on GdkGC and use Cairo instead.
	* New UI hack to assist in first-time setup of Facebook accounts with
	  icon from Jakub Szypulka.
	* Don't hide the buddy list if there is no notification area in which
	  to put the icon. (#12129)

	libpurple:
	* Fix multipart parsing when '=' is included in the boundary for
	  purple_mime_document_parse. (Jakub Adam) (#11598)

	AIM and ICQ:
	* Buddies who unset their status message will now be correctly shown
	  without a message in your buddy list. (#12988)

	Gadu-Gadu:
	* Updated our bundled libgadu and minimum requirement for external
	  libgadu to 1.9.0. (#12789)

	MSN:
	* Stop showing ourselves in the list of endpoints that can be
	  disconnected.
	* Allow full-size display names, by not escaping (most) non-English
	  characters. (#8508)
	* Fix receiving messages from users on Yahoo and other federated
	  services. (#13022)
	* Correctly remove old endpoints from the list when they sign out.
	* Add option to disable connections from multiple locations. (#13017)
	* Correctly update your own display name in the buddy list. (#13064) 
	* Correctly show ourselves as offline in the buddy list when going
	  invisible. (#12945)
	* Correctly update your own icon in the buddy list. (#12973)
	* Remove struct packing for better portability. (#12856)

	XMPP:
	* Terminate Jingle sessions with unsupported content types. (#13048)

version 2.7.7 (11/23/2010):
	General:
	* Allow multiple CA certificates to share the same Distinguished Name
	  (DN).  Partially fixes remaining MSN issues from #12906.
	* The GNUTLS SSL plugin now discards any certificate (and all subsequent
	  certificates) in a chain if it did not sign the previous certificate.
	  Partially fixes remaining MSN issues from #12906.
	* Open requests related to a file transfer are now closed when the request
	  is cancelled locally. (#11666)

	AIM and ICQ:
	* AIM should now connect if "Use clientLogin" is turned off and the
	  "Server" field is set to anything other than "login.oscar.aol.com" or
	  "slogin.oscar.aol.com". (#12948)
	* Fix a crash on connection loss. (#5927)

version 2.7.6 (11/21/2010):
	General:
	* Included Microsoft Internet Authority 2010 and Microsoft Secure Server
	  Authority 2010 intermediate CA certificates to our bundle.  This fixes
	  the "Unable to validate certificate" error for omega.contacts.msn.com.
	  (#12906)

	Pidgin:
	* Avoid a use-after-free race condition in the media code (when
	  there's an error reported by GStreamer). (#12806, Jakub Adam)

	AIM and ICQ:
	* SSL option has been changed to a tri-state menu with choices for
	  "Don't Use Encryption", "Use Encryption if Available", and "Require
	  Encryption".
	* Fix some possible clientLogin URL issues introduced in version 2.7.5.
	* Don't show a "<URL>: Ok" connection error when using clientLogin.
	* Cleaned up some debug output for improved readability.

	MSN:
	* Added support for MSNP16, including Multiple Points of Presence (MPOP)
	  which allows multiple simultaneous sign-ins. (#8247)
	* Added extended capabilities support (none implemented).
	* Merged the work done on the Google SoC (major rewrite of SLP code)
	* Reworked the data transfer architecture.
	  (http://developer.pidgin.im/wiki/SlpArchitecture)
	* Lots of little changes.
	* Don't process zero-length DC messages. (#12660)
	* Fixed a bunch of memory leaks.
	* Prevent a use-after-free condition.

	XMPP:
	* Avoid a double-free in the Google Relay (V/V) code.
	* Avoid double error message when failing a file transfer. (#12757)
	* Password-related information is printed out for SASL authentication
	  when the PURPLE_UNSAFE_DEBUG environment variable is set.
	* Authentication mechanisms can now be added by UI's or other plugins
	  with some work. This is outside the API/ABI rules! (#12715)
	* Fixed a few printf("%s", NULL) crashes for broken OSes.

	Windows-Specific Changes:
	* Build the Pidgin Theme Editor plugin (finally).
	* Untarring (for themes) now works for non-ASCII destination paths.

version 2.7.5 (10/31/2010):
	General:
	* Added Verisign Class 3 Public CA - G2 root CA.

	Pidgin:
	* Properly differentiate between bn and bn_IN in the Translation
	  Information dialog.

	AIM and/or ICQ:
	* Display the "Authorize buddy?" minidialog when the requestor has an
	  empty nickname. (#12810)
	* New ICQ accounts default to proper ICQ servers.  Old accounts using one
	  of the old default servers will be silently migrated to use the proper
	  servers.
	* ICQ accounts using clientLogin now use the correct ICQ servers.  This is
	  separate from the server settings mentioned above.
	* '<' should no longer cause ICQ status messages to be truncated in some
	  locations. (#11964, #12593)
	* Fix sending messages to chat rooms. (#12768)

	Bonjour:
	* Don't crash when attempting to log into a Bonjour account and init
	  failed.

	Windows-Specific Changes:
	* Quote the path stored in the registry when the "run at startup" option
	  in the Windows Pidgin Options plugin is used. (#12781)

version 2.7.4 (10/20/2010):
	General:
	* Fix search path for Tk when compiling on Debian Squeeze. (#12465)
	* purple-remote now expects and produces UTF-8. (Guillaume Brunerie)
	  (#12049)
	* Add Deutsche Telekom, Thawte Primary, and Go Daddy Class 2 root CAs
	  (#12667, #12668, and #12594)
	* Fix CVE-2010-3711 by properly validating return values from the
	  purple_base64_decode() function before using them.
	* Fix two local crash bugs by properly validating return values from the
	  purple_base16_decode() function before using them.

	libpurple:
	* Fall back to an ordinary request if a UI does not support showing a
	  request with an icon.  Fixes receiving MSN file transfer requests
	  including a thumbnail in Finch. (#12561)
	* Fix an invalid memory access when removing UPnP mappings that could
	  cause sporadic crashes, most notably when MSN Direct Connections are
	  enabled. (#12387)
	* Add a sentence to the certificate warning for expired certificates
	  suggesting the user check their computer's date and time. (#12654)

	Pidgin:
	* Add support for the Gadu-Gadu protocol in the gevolution plugin to
	  provide Evolution integration with contacts with GG IDs. (#10709)
	* Remap the "Set User Mood" shortcut to Control-D, which does not
	  conflict with the previous shortcut for Get Buddy Info on the
	  selected buddy.
	* Add a plugin action menu (under Tools) for the Voice and Video
	  Settings plugin.
	* Use GRegex for the debug window where available. This brings regex
	  filtering to the debug window on Windows. (Eion Robb) (#12601)
	* Add Google Chrome to the list of possible browsers on non-Windows
	  systems.
	* Add Chromium to the list of possible browsers on non-Windows systems.
	* The "Manual" browser option is now stored as a string.  It is no
	  longer necessary to specify a full path to the browser command.
	  (Rodrigo Tobar Carrizo) (#12024)
	* The Send To menu can now be used if the active account in the
	  conversation becomes disabled or inactive. (Keith Moyer) (#12471)
	* xdg-open is now the default browser for new users on non-Windows
	  platforms. (Stanislav Brabec) (#12505)
	* The "Authorize buddy?" mini-dialog now shows the nickname of
	  the buddy requesting authorization as well as the icon of
	  the IM protocol he is using. (#5038)

	Finch:
	* Add support for drop-down account options (like the SILC cipher
	  and HMAC options or the QQ protocol version).

	XMPP:
	* Unify the connection security-related settings into one dropdown.
	* Fix a crash when multiple accounts are simultaneously performing
	  SASL authentication when built with Cyrus SASL support.  (thanks
	  to Jan Kaluza) (#11560)
	* Restore the ability to connect to XMPP servers that do not offer
	  Stream ID. (#12331)
	* Added support for using Google's relay servers when making voice and
	  video calls to Google clients.
	* Fix detecting file transfer proxies advertised by the server.
	* Advertise support for Google Talk's JID Domain Discovery extension
	  in all cases again (changed in 2.7.0), not just when the domain
	  is "gmail.com" or "googlemail.com" (it's also needed for Google
	  Talk used for accounts on arbitrary domains not using Google Apps
	  for Your Domain). (#a14153)
	* Improved handling of adding oneself to your buddy list when using
	  Non-SASL (legacy) authentication. (#12499)
	* Generate a connection error instead of just stalling when the
	  _xmppconnect TXT record returns results, but none of them result
	  in a valid BOSH URI. (#a14367, #12744)

	AIM and ICQ:
	* Add support for managing Visible/Invisible lists. (#10967)
	* Fix a problem with receiving HTML messages from
	  QIP/Miranda/Trillian. (#12044)
	* Hopefully fixed all encoding-related problems, both
	  for sending and receiving messages. (#10833 and the like)
	* Fix a problem with receiving messages from pyicqt. (#12284)
	* Don't set a custom status text when going Invisible to avoid
	  being detected as Invisible. (#10633)

	Yahoo/Yahoo JAPAN:
	* Stop doing unnecessary lookups of certain alias information.  This
	  solves deadlocks when a given Yahoo account has a ridiculously large
	  (>500 buddies) list and may improve login speed for those on slow
	  connections. (#12532)
	* Fix sending SMS messages.  The lookup host changed on us.  (Thanks to
	  todo) (#12688).
	* Improvements for some file transfer scenarios, but not all.

	Windows:
	* Bonjour support now requires Apple Bonjour Print Services version
	  2.0.0 or newer (http://support.apple.com/kb/dl999).

version 2.7.3 (08/10/2010):
	General:
	* Use silent build rules for automake >1.11. You can enable verbose
	  builds with the --disable-silent-rules configure option, or using
	  make V=1.

	libpurple:
	* Fix the TURN server settings (broken in 2.7.0).

	Pidgin:
	* Re-focus the input area after clicking the attention toolbar button.
	* Re-arrange media window to make it more netbook-friendly.

	Finch:
	* Rebindable 'suggest-next-page' and 'suggest-prev-page' actions for
	  textboxes (GntEntry) to scroll through list of suggestions.
	* Rebindable 'dropdown' action for comboboxes (GntComboBox) to show the
	  dropdown list of options.

	IRC:
	* Fix non-ASCII arguments to /mode et al.  (thanks to Max Ulidtko)

	MSN:
	* Support for web-based buddy icons, used when a buddy logs in to the
	  messenger on the Live website.
	* Fix file transfers with some clients that don't support direct
	  connections (e.g., papyon, telepathy-butterfly, etc.) (#12150)

	MXit:
	* Fix filename for the Shocked emoticon. (#12364)
	* Implement the new naming conventions where possible. (MXitId, etc)
	* Display a message in the Groupchat window when you invite somebody.
	* Birthday field in profile cannot be edited when server says it is
	  locked.
	* If a buddy is offline, show in their profile when last they were online.
	* Handle pushed profile update packets (ie, when changing your avatar via
	  the Gallery bot).
	* If a buddy is offline and we see from their profile that they have
	  updated their avatar, request the new avatar image from the server.
	* Fix a possible crash if a link is clicked while disconnected.
	* Unescape any escaped characters in a chatroom nickname.
	* Add the new MXit moods and emoticons.
	* MXit emoticons added to the small emoticon theme.

	XMPP:
	* Allow connecting to servers that only advertise GSSAPI and expect
	  a fallback to legacy IQ authentication (broken in 2.7.0).
	* Fix a crash when receiving custom emoticons that don't adhere to
	  the specification.
	* When initiating a file transfer, don't show resources that are certain
	  to not support file transfers in the resource selection dialog.
	* Fix connecting to servers using BOSH and authenticating with
	  DIGEST-MD5 when libpurple was built with Cyrus SASL support.

	Yahoo/Yahoo JAPAN:
	* Renamed "Use account proxy for SSL connections" to "Use account proxy
	  for HTTP and HTTPS requests" and tied the option to HTTP requests too.
	* Properly detect HTTP proxy server use when the HTTP proxy is the
	  global proxy server, an account-level non-HTTP proxy server is
	  configured, and the "Use account proxy for HTTP and HTTPS requests"
	  account option is turned off.  This fixes connecting for some HTTP
	  proxy servers.
	* Fall back to connecting to scsa.msg.yahoo.com (not configurable) if
	  the HTTP-based connect server lookup fails.  This does not work for
	  Yahoo JAPAN accounts.
	* Fix file transfers that get stuck with "Waiting for transfer to
	  begin".

version 2.7.2 (07/21/2010):
	AIM and ICQ:
	* Fix a crash bug related to X-Status messages that can be triggered by
	  remote users.  This is CVE-2010-2528.
	* Fix a rare crash bug caused by certain incoming SMS messages
	  (discovered by Jan Kaluza--thanks Jan!).
	* Change HTML sent from ICQ accounts so that official ICQ clients
	  hopefully display it correctly.

	MSN:
	* Fix a crash related to fast buddy icon transfers.

version 2.7.1 (05/29/2010):
	General:
	* Build fixes on OpenSolaris.  (Brian Lu)
	* Add configure option --enable-trayicon-compat which installs tray
	  icons into directories that are compatible with older versions of
	  hicolor-icon-theme (0.9).

	Pidgin:
	* Restore the tray icon's blinking functionality.
	* Fix a crash setting moods when an account is disconnected.

	Bonjour:
	* Fix a crash on disconnect.

	ICQ:
	* Fix bug that caused HTML to be displayed in incoming messages.

	MSN:
	* Fix unnecessary bandwidth consumption for buddy icon requests when
	  buddies have capital letters in their passport addresses.
	* Support for direct connections, enabling faster file transfers,
	  smiley and buddy icon loading.  (Gábor Szuromi)

	XMPP:
	* Allow connecting to servers that advertise EXTERNAL (broken in
	  2.7.0)

	MXit:
	* Replace the MXit-specific mood management with the new standard Moods
	  API.
	* Add the standard MXit emoticons.
	* Improve the handling of users being kicked from MultiMX rooms.
	* MXit doesn't allow you to see your buddy's Email Address or Title,
	  so remove those two fields from the "Buddy Information" page.
	* Show buddy's Registration Country in their profile.
	* Increment protocol version to v6.0
	* If an invite you sent was rejected with a reason, display that
	  message in the buddy tooltip.
	* CAPTCHA value is a required field during account activation.
	  (Resolves issue on Maemo)
	* When your avatar image is changed, don't forget the user's profile
	  information.

	Windows-Specific Changes:
	* Fix a regression introduced in 2.7.0 that caused Window Flashing not
	  to work.

version 2.7.0 (05/12/2010):
	General:
	* Changed GTK+ minimum version requirement to 2.10.0.
	* Changed GLib minimum version requirement to 2.12.0.
	* Using the --disable-nls argument to configure now works properly.
	  You will no longer be forced to have intltool to configure and build.
	* Fix two related crashes in the GnuTLS and NSS plugins when they
	  suffer internal errors immediately upon attempting to establish
	  an SSL connection.
	* Fix NSS to work when reinitialized after being used.  (Thanks to
	  Ludovico Cavedon for the testcase)
	* Added support for PURPLE_GNUTLS_PRIORITIES environment variable.
	  This can be used to specify GnuTLS priorities on a per-host basis.
	  The format is "host=priority;host2=priority;...".  The default
	  priority can be overridden by using "*" as the host.  See the
	  GnuTLS manual for documentation on the format of the priority
	  strings.
	* Fix autoconf detection of Python.  (Brad Smith)
	* Fix a crash when a Windows proxy (from IE) does not have a port.
	  (Marten Klencke)

	Pidgin:
	* Moved the "Debugging Information" section of the About box to a
	  "Build Information" dialog accessible on the Help menu.
	* Moved the Developer and Crazy Patch Writer information from the About
	  box to a "Developer Information" dialog accessible on the Help menu.
	* Moved the Translator information from the About box to a "Translator
	  Information" dialog accessible on the Help menu.
	* Use GtkStatusIcon for the docklet, providing better integration in
	  notification area.
	* Added UI for sending attentions (buzz, nudge) on supporting protocols.
	* Make the search dialog unobtrusive in the conversation window (by
	  making it look and behave like the search dialog in Firefox)
	* The Recent Log Activity sort method for the Buddy List now
	  distinguishes between no activity and a small amount of activity
	  in the distant past.  (Greg McNew)
	* Added a menu set mood globally for all mood-supporting accounts
	  (currently XMPP and ICQ).
	* Default binding of Ctrl+Shift+v to 'Paste as Plain Text' in
	  conversation windows. This can be changed in .gtkrc-2.0. For example,
	  Ctrl+v can be bound to 'Paste as Plain Text' by default.
	* Plugins can now handle markup in buddy names by attaching to the
	  "drawing-buddy" signal. (Daniele Ricci, Andrea Piccinelli)
	* Be more accommodating when scaling down large images for use as
	  buddy icons.
	* The 'Message Timestamp Formats' plugin allows changing the timestamp
	  format from the timestamps' context menu in conversation log.
	* The 'Message Timestamp Formats' plugin allows forcing 12-hour
	  timestamps.  (Jonathan Maltz)
	* Fix pastes from Chrome (rich-text pastes and probably URLs
	  having garbage appended to them).
	* Show file transfer thumbnails for images on supporting protocols
	  (currently only supported on MSN).

	Bonjour:
	* Added support for IPv6. (Thanks to T_X for testing)

	Gadu-Gadu:
	* Updated our bundled libgadu to 1.9.0-rc2 (many thanks to Krzysztof
	  Klinikowski for the work and testing put in here!)
	* Minimum requirement for external libgadu is now also 1.9.0-rc2.

	AIM and ICQ:
	* X-Status (Custom ICQ status icon) support.  Since most of the icons
	  available reflect moods, this is labeled "Set Mood" on the
	  Accounts->ICQ Account menu. (Andrew Ivanov, Tomáš Kebert,
	  Yuriy Yevgrafov, and trac users bob007, salieff, and nops)
	* Allow setting and displaying icons between 1x1 and 100x100 pixels for
	  ICQ.  Previously only icons between 48x48 and 52x64 were allowed.
	* When using the clientLogin authentication method, prompt for a
	  password on reconnect when "Remember Password" is not checked and
	  authentication fails due to an incorrect password.  (This is the same
	  behavior as the legacy authentication method)
	* Support sending and receiving HTML-formatted messages for ICQ.
	* Use the proper URL for "View web profile" link for ICQ buddies.
	  (Alexander Nartov)

	MSN:
	* Support for version 9 of the MSN protocol has been removed.  This
	  version is no longer supported on the servers.
	* Support file transfer thumbnails (previews) for images.
	* Fix CVE-2010-1624 (custom emoticon remote crash).

	XMPP:
	* Direct messages to a specific resource only upon receipt of a message
	  with content (as opposed to a typing notification, etc).  (Thanks to
	  rjoly for testing)
	* Present a better error message when authentication fails while trying
	  to connect to Facebook.  (David Reiss, Facebook)
	* When sending data using in-band-bytestreams, interpret the block-size
	  attribute as the size of the BASE64-encoded representation of the
	  data.
	* Validate the hash on incoming BoB data objects (for custom smileys
	  etc.), cache based per JID when the CID is not a valid hash (as
	  specified by the BoB XEP).
	* Send whitespace keepalives if we haven't sent data in a while (2
	  minutes).  This fixes an issue with Openfire disconnecting a
	  libpurple-baesd client that has just been quiet for about 6
	  minutes.
	* Only support Google Talk's JID Domain Discovery extension
	  (allowing a user to log in with "@gmail.com" or "@googlemail.com"
	  interchangeably) for those two domains.  This change was made
	  due to interoperability issues with some BOSH Connection Managers
	  and namespaced attributes.

	Yahoo/Yahoo JAPAN:
	* Attempt to better handle transparent proxies interfering with
	  HTTP-based login.
	* Fix handling of P2P packets, thus fixing the loss of some messages.
	* Retrieve the pager server address from Yahoo!'s servers directly.
	* Removed the "Pager server" account option, as it is no longer needed.
	* The authentication code is now less order-sensitive with the
	  components of the server's response.
	* The authentication process now acts more like the official client.

	Finch:
	* New action 'history-search', with default binding ctrl+r, to search
	  the entered string in the input history.

	Windows-Specific Changes
	* Updated GTK+ to 2.16.6
	* Private GTK+ Runtime now used (GTK+ Installer no longer supported)
	* Minimum required GTK+ version increased to 2.14.7
	* Windows 95, Windows 98, Windows 98 Second Edition, Windows ME
	  (Millennium Edition), and Windows NT 4.0 longer supported due to GTK+
	  requirements changes.
	* Crash Report files (pidgin.RPT) are now generated in the ~/.purple
	  directory instead of the installation directory.
	* NSS SSL Library upgraded to 3.12.5 (thanks to Berke Viktor)
	* GtkSpell upgraded to 2.0.16, changing the spellchecking backend to
	  enchant.  This means that myspell and hunspell (OpenOffice)
	  dictionaries can be used (previous versions' aspell dictionaries
	  will not work).

version 2.6.6 (02/18/2010):
	libpurple:
	* Fix 'make check' on OS X. (David Fang)
	* Fix a quirk in purple_markup_html_to_xhtml that caused some messages
	  to be improperly converted to XHTML.
	* Set "controlling-mode" correctly when initializing a media session.
	  Fixes receiving voice calls from Psi.
	* When looking up DNS records, use the type of record returned by the
	  server (instead of the type we asked for) to determine how to process
	  the record.
	* Fix an issue with parsing XML attributes that contain "&lt;br&gt;".
	  See ChangeLog.API for more details.

	General:
	* Correctly disable all missing dependencies when using the
	  --disable-missing-dependencies option.  (Gabriel Schulhof)

	Gadu-Gadu:
	* Fix display of avatars after a server-side change. (Krzysztof
	  Klinikowski)

	AIM:
	* Allow setting and displaying icons between 1x1 and 100x100 pixels.
	  Previously only icons between 48x48 and 50x50 were allowed.

	MSN:
	* Fix CVE-2010-0277, a possible remote crash when parsing an incoming
	  SLP message.  (Discovered by Fabian Yamaguchi)
	* File transfer requests will no longer cause a crash if you delete the
	  file before the other side accepts.
	* Received files will no longer hold an extra lock after completion,
	  meaning they can be moved or deleted without complaints from your OS.
	* Buddies who sign in from a second location will no longer cause an
	  unnecessary chat window to open.
	* Support setting an animated GIF as a buddy icon.
	* Numerous code cleanups and memory savings.

	MySpace:
	* Fix a leak and crash when retrieving buddy icons.

	XMPP:
	* Less likely to send messages to a contact's idle/inactive resource.
	  Previously, if a message was received from a specific resource,
	  responses would be sent to that resource until either it went offline
	  or a message is received from another resource.  Now, messages are
	  sent to the bare JID upon receipt of any presence change from the
	  contact.
	* Added support for the SCRAM-SHA-1 SASL mechanism.  This is only
	  available when built without Cyrus SASL support.
	* When getting info on a domain-only (server) JID, show uptime
	  (when given by the result of the "last query") and don't show status
	  as offline.
	* Fix getting info on your own JID.
	* Wrap XHTML messages in <p>, as described in XEP-0071, for
	  compatibility with some clients.
	* Don't do an SRV lookup for a STUN server associated with the account
	  if one is already set globally in prefs.
	* Don't send custom smileys larger than the recommended maximum object
	  size specified in the BoB XEP.   This prevents a client from being
	  disconnected by servers that dislike overly-large stanzas.
	* Fix receiving messages without markup over an Openfire BOSH
	  connection (forcibly put the stanzas in the jabber:client namespace).
	* The default value for the file transfer proxies is automatically
	  updated when an account connects, if it is still the old (broken)
	  default (from 'proxy.jabber.org' to 'proxy.eu.jabber.org').
	* Fix an issue where libpurple created duplicate buddies if the roster
	  contains a buddy in two groups that differ only by case
	  (e.g. "XMPP" and "xmpp") (or not at all).

	Yahoo:
	* Don't send <span> and </span> tags.  (Fartash Faghri)
	* Support PingBox.  PingBoxes will appear as pbx/PingBoxName.  (Kartik
	  Mohta)

	Pidgin:
	* Fix CVE-2010-0423, a denial of service attack due to the parsing
	  of large numbers of smileys.  (Discovered by Antti Hayrynen)
	* Correctly size conversation and status box entries when the
	  interior-focus style property is diabled. (Gabriel Schulhof)
	* Correctly handle a multiline text field being required in a
	  request form.  (Thanks to Florian Zeitz for finding this problem)
	* Search friends by email-addresses in the buddy list. (Luoh Ren-Shan)
	* Allow dropping an image on Custom Smiley window to add a new one.
	* Prompt for confirmation when clearing a whiteboard (doodle) session.
	  (Kartik Mohta)
	* Use the "hand" cursor when hovering over usernames in chat history to
	  indicate that the username is an actionable item.
	* Double-clicking usernames in chat history will open an IM with that
	  user.
	* Put an icon on the "Filter" button in the debug window.
	* Don't treat "/messages/like/this " as commands.
	* Explicitly mark user interaction when inserting smilies from the
	  toolbar so "Undo" correctly removes these smilies.
	* Clicking "New" or "Saved" in the status selector menu while typing a
	  status message no longer keeps the status entry area stuck in "typing"
	  mode forever.
	* Show tooltips for ellipsized conversation tabs.  On older systems,
	  tooltips will show for all tabs.
	* The File Transfers and Debug Window windows are no longer created as
	  dialogs.  These windows should now have minimize buttons in many
	  environments in which they were previously missing
	  (including Windows).
	* Smiley themes with Windows line endings no longer cause theme
	  descriptions not to be displayed in the theme selector.

	Finch:
	* Fix CVE-2010-0420, a possible remote crash when handling chat room
	  buddy names.
	* Rebindable 'move-first' and 'move-last' actions for tree widgets. So
	  it is possible to jump to the first or last entry in the buddy list
	  (and other such lists) by pressing home or end key (defaults)
	  respectively.

version 2.6.5 (01/08/2010):
	libpurple:
	* TLS certificates are actually stored to the local cache once again
	  (accepting a name mismatch on a certificate should now be remembered)

	General:
	* Build-time fixes for Solaris.  (Paul Townsend)

	AIM and ICQ:
	* Messages from some mobile clients are no longer displayed as
	  Chinese characters (broken in 2.6.4)

	MSN:
	* Fix an issue allowing a remote user to download arbitrary files from
	  a libpurple client.  (CVE-2010-0013)

	XMPP:
	* Do not crash when attempting to register for a new account on Windows.
	* Fix file transfer with clients that do not support Entity Capabilities
	  (e.g. Spark)

version 2.6.4 (11/29/2009):
	libpurple:
	* Actually emit the hold signal for media calls.
	* Fix building the GnuTLS plugin with older versions of GnuTLS.
	* Fix DNS TXT query resolution.
	* Don't send Proxy-Authorization headers to HTTP proxy servers until
	  we've received a "407 Proxy Authentication Required" response from
	  the server.  (thecrux)
	* Added "MXit" protocol plugin, supported and maintained by the MXit
	  folks themselves (MXit Lifestyle (Pty) Ltd.)

	General:
	* New 'plugins' sub-command to 'debug' command (i.e. '/debug plugins')
	  to announce the list of loaded plugins (in both Finch and Pidgin).
	* Always rejoin open chats after an account reconnects.

	AIM and ICQ:
	* Better rate limit calculations and other improvements.  (Aman Gupta)
	* More detailed error messages when messages fail to send.  (Aman Gupta)
	* The simultaneous login account option is respected when using
	  the clientLogin authentication method.
	* Fix offline message retrieval (broken in 2.6.3)
	* Fix handling of markup on some messages (broken in 2.6.2)
	* Fix SSL when clientLogin is enabled.
	* Fix sending and receiving Unicode characters in a Direct IM

	MSN:
	* Don't forget display names for buddies.
	* Fix a random crash that might occur when idle.
	* Fix more FQY 240 connection errors.
	* Fix a crash that could occur when adding a buddy.
	* Fix an occasional crash when sending message to an offline user.
	* Fix a random crash that might occur when idle.
	* Fix a crash when logging in with some long non-ASCII passwords.
	  (Shaun Lindsay)
	* Cache our own friendly name as the server no longer does that for
	  us.  Users of older versions may need to re-set their friendly name
	  as it has probably been reset.

	XMPP:
	* Users connecting to Google Talk now have an "Initiate Chat" context
	  menu option for their buddies.  (Eion Robb)
	* Fix a crash when attempting to validate an invalid JID.
	* Resolve an issue when connecting to iChat Server when no resource
	  is specified.
	* Try to automatically find a STUN server by using an SRV lookup on the
	  account's domain, and use that for voice and video if found and the
	  user didn't set one manually in prefs.
	* Fix a crash when adding a buddy without an '@'.
	* Don't show the option to send a file to a buddy if we know for certain
	  they don't support any file transfer method supported by libpurple.
	* Keep the avatar on the server if one is not set locally.

	Yahoo:
	* Fix sending /buzz.
	* Fix blocking behavior for federated (MSN/OCS/Sametime) service users.
	  (Jason Cohen)
	* Add support for adding OCS and Sametime buddies.  OCS users are added
	  as "ocs/user@domain.tld" and Sametime users are added as
	  "ibm/sametime_id".  (Jason Cohen)

	Finch:
	* The TinyURL plugin now creates shorter URLs for long non-conversation
	  URLs, e.g. URLs to open Inbox in Yahoo/MSN protocols, or the Yahoo
	  Captcha when joining chat rooms.
	* Fix displaying umlauts etc. in non-utf8 locale (fix in libgnt).

	Pidgin:
	* The userlist in a multiuser chat can be styled via gtkrc by using the
	  widget name "pidgin_conv_userlist". (Heiko Schmitt)
	* Add a hold button to the media window.
	* Fix a bug where the conversation backlog stops scrolling in a very
	  busy chat room.
	* In the Conversation "Send To" menu, offline buddies appear grayed
	  out (but are still selectable).  Previously, only offline buddies on
	  accounts that do not support offline messaging appeared grayed out.

	Pidgin Preference and Preference Window Changes:
	* Removed the "Use font from theme" and "Conversation Font" preferences
	  for everyone except Windows users.  The font can be controlled from
	  the Pidgin GTK+ Theme Control plugin.
	* Tabs in the Preferences window are now on the left side.
	* The Browser tab is now visible for GNOME users.
	* Added a Proxy tab shown no matter what environment Pidgin runs in.
	* The Browser and Proxy tabs show appropriate GNOME-specific messages
	  and allow launching the correct applications to change the relevant
	  GNOME preferences if found.  These were previously together on the
	  Network tab.
	* Moved the port range spin buttons on the Network tab to be beside the
	  checkbox that enables/disables them.
	* Reorganized preferences on the Status/Idle tab to have one less
	  "section."
	* Reorganized preferences on the Sounds tab to have one less "section."
	* Renamed Smiley Themes tab to Themes.
	* Moved Buddy List Theme and Status Icon Theme selectors from Interface
	  tab to Themes tab.
	* Moved Sound Theme selector from Sounds tab to Themes tab.
	* Changed the Smiley Theme selector to be consistent with the other
	  theme selectors.
	* Rearranged tabs such that Interface is first and all remaining tabs
	  are alphabetized in English.

version 2.6.3 (10/16/2009):
	General:
	* Fix a crash when performing DNS queries on Unixes that use the
	  blocking DNS lookups.  (Brian Lu)

	AIM and ICQ:
	* Fix a crash when some clients send contacts in a format we don't
	  understand.
	* Fix blocking and other privacy lists.  (Thanks to AOL)

version 2.6.2 (09/05/2009):
	libpurple:
	* Fix --disable-avahi to actually disable it in configure, as opposed
	  to just making the warning non-fatal.
	* Fix using GNOME proxy settings properly.  (Erik van Pienbroek)

	IRC:
	* Fix parsing of invalid TOPIC messages.  (CVE-2009-2703)

	MSN:
	* Sending custom smileys in chats is now supported.
	* Ink messages are now saved when using the HTML logger.
	* Fix a crash when receiving some handwritten messages.
	* Fix a crash when receiving certain SLP invite messages.
	* Chats with multiple people should no longer spontaneously
	  disconnect.

	XMPP:
	* Prompt the user before cancelling a presence subscription.
	* Escape status messages that have HTML entities in the Get Info dialog.
	* Fix connecting to XMPP domains with no SRV records from Pidgin on
	  Windows.
	* Fix typing notifications with Pidgin 2.5.9 or earlier.
	* Fix connecting using BOSH and legacy authentication (XEP-0078).
	* Adding buddies of the form "romeo@montague.net/Resource" are handled
	  properly.  In addition, it is no longer possible to add buddies of
	  the form "room@conference.example.net/User", where
	  room@conference.example.net is a MUC.
	* Don't crash when receiving "smileyfied" XHTML-IM from clients that
	  don't support bits of binary (ie. when getting an empty <data/> in
	  return)
	* Fix bug where SSL/TLS was not required even though the
	  "require SSL/TLS" preference checked when connecting to servers
	  that use the older iq-based authentication.  (CVE-2009-3026)

	Yahoo!/Yahoo! JAPAN:
	* Accounts now have "Use account proxy for SSL connections" option.
	  This option force-overrides the account specific proxy settings for
	  SSL connections only and instead uses the global proxy configuration.

	Finch:
	* Properly detect libpanel on OpenBSD.  (Brad Smith)
	* Remove IO watches in gnt_quit.  (Tomasz Mon)

	Pidgin:
	* Fix the auto-personize functionality in the Buddy List.
	* Set the window icon for the media window to an icon corresponding to
	  the type of call (headphone or webcam).
	* Customized sound files are no longer reset whenever opening the
	  Preferences dialog.
	* The buddy list should now immediately refresh upon changing the icon
	  theme.

version 2.6.1 (08/18/2009):
	* Fix a crash when some users send you a link in a Yahoo IM
	* Fix compilation with GTK+ < 2.6.0
	* Fix compilation on Windows

version 2.6.0 (08/18/2009):
	libpurple:
	* Theme support in libpurple thanks to Justin Rodriguez's summer of code
	  project, with some minor additions and cleanups from Paul Aurich.
	* Voice & Video framework in libpurple, thanks to Mike Ruprecht's summer
	  of code project in 2008.
	* It should no longer be possible to end up with duplicates of buddies
	  in a group on the buddy list.
	* Removed the unmaintained and unneeded toc protocol plugin.
	* Fixed NTLM authentication on big-endian systems.
	* Various memory cleanups when unloading libpurple. (Nick Hebner and
	  Stefan Becker)
	* Report idle time 'From last message sent' should work properly.
	* Better handling of corrupt certificates in the TLS Peers cache.
	* More efficient buddy list and conversation search functions.
	  (Jan Kaluza and Aman Gupta)
	* Install scalable versions of the main Pidgin icon, the protocol icons,
	  the dialog icons, and the Buddy List emblems.
	* Build properly on Hurd.  (Marc Dequènes)
	* Various memory leaks fixed as reported by Josh Mueller.
	* Properly handle an IRC buddy appearing in multiple groups.
	* Escape HTML entities in usernames when written with the HTML logger.
	* Do not display MySpace status changes as incoming IMs.  (Mark Doliner
	  and Justin Williams)

	DNS:
	* DNS servers are re-read when DNS queries fail in case the system has
	  moved to a new network and the old servers are not accessible.
	* DNS SRV records with equal priority are sorted with respect to their
	  weight as specified in RFC 2782.  (Vijay Raghunathan)
	* Don't do IPv6 address lookups if the computer does not have an IPv6
	  address configured.
	* Fix a leak when the UI provides its own DNS resolving UI op.
	  (Aman Gupta)
	* Don't fork a DNS resolver process to resolve IP addresses.
	  (Aman Gupta)
	* Internationalized Domain Names are supported when libpurple is
	  compiled against the GNU IDN library.

	Environment Variables:
	* GnuTLS logging (disabled by default) can be controlled through the
	  PURPLE_GNUTLS_DEBUG environment variable, which is an integer between
	  0 and 9 (higher is more verbose). Higher values may reveal sensitive
	  information.
	* PURPLE_VERBOSE_DEBUG environment variable.  Currently, this is an "on"
	  or "off" variable.  Set it to any value to turn it on and unset it to
	  turn it off.  This will optionally be used to only show less useful
	  debug information on an as-needed basis.
	* PURPLE_LEAKCHECK_HELP environment variable.  Currently, this is an
	  "on" or "off" variable.  Set it to any value to turn it on and unset
	  it to turn it off.  This will be used to perform various actions
	  that are useful when running libpurple inside of Valgrind or similar
	  programs.  Currently, it keeps plugins in memory, allowing Valgrind
	  to perform symbol resolution of leak traces at shutdown.

	AIM and ICQ:
	* Preliminary support for a new authentication scheme called
	  "clientLogin."
	* Fixed a bug where your away message sometimes would not get set when
	  you first sign on.
	* Make sure links in your away messages show up as links to other
	  people.
	* For ICQ, Never change the privacy setting specified by the user.

	Gadu-Gadu:
	* Accounts can specify a server to which to connect.
	  (Krzysztof "kreez" Tobola)
	* Correctly show tooltip status for contacts with status messages.
	  (Krzysztof "kkszysiu" Klinikowski)
	* Support for fetching buddy icons.  (Krzysztof "kkszysiu" Klinikowski)
	* Support connection progress steps in Gadu-Gadu.  (Krzysztof "kkszysiu"
	  Klinikowski)

	MSN:
	* Add support for receiving handwritten (ink) messages on MSN.  (Chris
	  Stafford, Gal Topper, and Elliott Sales de Andrade)
	* Add support for receiving audio clips on MSN.  (Chris Stafford, Gal
	  Topper, and Elliott Sales de Andrade)
	* Show the invite message for buddies that requested authorization
	  from you on MSN.
	* Support sending an invite message to buddies when requesting
	  authorization from them on MSN.
	* Timeout switchboard connections after 60 seconds (msn-pecan devs).

	XMPP:
	* Voice & Video support with Jingle (XEP-0166, 0167, 0176, & 0177),
	  voice support with GTalk and voice and video support with the GMail
	  web client. (Mike "Maiku" Ruprecht)
	* Added a Service Discovery Browser plugin for Pidgin.
	  (Andrei Mozzhuhin)
	* Support for in-band bytestreams for file transfers (XEP-0047). (Marcus
	  Lundblad)
	* Support for sending and receiving attentions (equivalent to "buzz"
	  and "nudge") using the command /buzz. (XEP-0224)
	* Support for connecting using BOSH. (Tobias Markmann)
	* A buddy's local time is displayed in the Get Info dialog if the remote
	  client supports it.
	* The set_chat_topic function can unset the chat topic.
	* The Ad-Hoc commands associated with our server are now always shown at
	  login.
	* Support showing and reporting idle times in the buddy list. (XEP-0256)
	* Support most recent version of User Avatar. (XEP-0084 v1.1)
	* Updated Entity Capabilities support. (Tobias Markmann)
	* Better support for receiving remote users' nicknames.
	* /affiliate and /role will now list the room members with the specified
	  affiliation/role if possible. (Andrei Mozzhuhin)
	* Put section breaks between resources in "Get Info" to improve
	  readability.
	* Silently remove invalid XML 1.0 entities (e.g. ASCII control
	  characters) from sent messages.
	* XHTML markup is only included in outgoing messages when the message
	  contains formatting.
	* Show when the user was last logged in when doing "Get Info" on an
	  offline buddy, provided the server supports it.
	* Support custom smileys in MUCs (only when all participants support the
	  "Bits of Binary" extension, and a maximum of 10 participants are in
	  the chat to avoid getting too many fetch requests).
	* Fix an issue with Jabber (pre-XMPP) servers and the user's preference
	  to require SSL not being respected.
	* Fix an issue where Cyrus SASL DIGEST MD5 authentication might fail if
	  the username, password, or realm (the JID domain) contain non-ASCII
	  characters.
	* Show emblem for mobile, handheld, and web clients and bots (if the
	  other client supports it).
	* Google Talk mail notifications should now work for people for whom
	  they inexplicably did not.  (Thanks to yukam for determining the
	  reason)
	* New XMPP and Google Talk accounts require SSL by default.
	* Display kicks (and the reasons given) in chat rooms when an occupant
	  is kicked.
	* Fix issues with case-sensitivity of XMPP roster and case-insensitive
	  Purple groups.
	* For contacts who advertise Entity Capabilities, only send rich text
	  markup if they support it.
	* Removed support for obsoleted XEP-0022 (Message Events) and XEP-0091
	  (Legacy Entity Time).
	* When the GNU IDN library (libidn) is available, it is used for
	  normalization of Jabber IDs.  When unavailable, internal routines are
	  used (as in previous versions).
	* Topics that contain '<' followed by a non-whitespace character can now
	  be set properly.

	Yahoo!/Yahoo! JAPAN:
	* P2P file transfers.  (Sulabh Mahajan)
	* Sending text messages (address to +<countrycode><phone number>).
	  (Sulabh Mahajan)
	* Addition of MSN buddies to Yahoo accounts by adding them as
	  'msn/buddy@somedomain.com' is now supported.  (Sulabh Mahajan)
	* Further fixes for buddy pictures, aliases, etc.
	* Yahoo! and Yahoo! JAPAN are now two separate protocol plugins that share
	  common protocol code.  You can now have the same account on both
	  networks.  Accounts should be seamlessly migrated to the new
	  arrangement.
	* Ability to set personal details for an account and for buddies in the
	  buddylist.

	Pidgin:
	* Added -f command line option to tell Pidgin to ignore NetworkManager
	  and assume it has a valid network connection.
	* Allow plugins to specify custom link types to the GtkIMHtml widget.
	* The status message input box at the bottom of the buddy list expands
	  correctly when starting a new line of text.
	* Pressing the Enter key in the message entry box of the New Status
	  dialog and various other dialogs now causes the cursor to move to
	  the next line.
	* Created a unified Buddy Pounce notification window for all pounces
	  where "Pop up a notification" is selected, which avoids having a
	  new dialog box every time a pounce is triggered. (Jorge Villaseñor)
	* The New Account dialog is now broken into three tabs.  Proxy
	  configuration has been moved from the Advanced tab to the new tab.
	* Dragging a buddy onto a chat pops up a chat-invitation dialog.
	  (Carlos Bederian)
	* The nicks of the persons who leave the chatroom are italicized in the
	  chat's conversation history. The nicks are un-italicized when they
	  rejoin.
	* Always set unseen-count and unseen-state on conversations.
	  (Joshua Stein)
	* Fix a bug in 'Conversation Colors' plugin for RTL messages.
	* Pressing the Left and Right arrow keys in the buddy list will expand and
	  collapse buddy groups or contacts. (Peter Ruibal)
	* Support saving animated custom smileys as animated images or animated
	  custom smileys. (Andrea Piccinelli)
	* Support for keyboard navigation on the status icon. (Li Yuan)
	* IMG tags without 'id' attributes are turned into links to the image URL.
	  (Dmitry Petroff)
	* Draw the user's buddy icon at the bottom of the Buddy List with rounded
	  corners for visual consistency with the actual icons in the Buddy List.
	  (Kosta Arvanitis)
	* When file transfers are complete, the received file name written to the
	  conversation window is now linked to the file.
	* Fix a crash when closing a conversation tab that has unread messages
	  when the Message Notification plugin is loaded.
	* Fix a crash when closing the New Mail dialog if an account with new
	  mail was previously disconnected while the dialog was open.
	* Fix incorrect unread message counts for the new mail notifications.
	* Do not lose unread messages with a hidden conversation window when
	  new IM conversations are hidden and "Close IMs immediately when the tab
	  is closed" is unset.

	Finch:
	* The hardware cursor is updated correctly. This will be useful
	  especially for users of braille terminals, screen readers etc.
	* Added a TinyURL plugin, which aids copying longer URLs.
	* Fixed UTF-8 compatibility problems which could cause exits or other
	  unrequested behaviour.

	Pidgin GTK+ Theme Control Plugin:
	* Removed mouse cursor color preferences.
	* Added "Typing Notification Color" preference.
	* Added "Disable Typing Notification Text" preference.
	* Preferences have been reorganized into three tabs for Colors, Fonts, and
	  Miscellaneous categories.

version 2.5.9 (08/18/2009):
	* Fix a crash via a specially crafted MSN message (CVE-2009-2694,
	  thanks to Core Security Technologies for discovering this and
	  notifying us privately before announcing it).
	* Fix a crash in Bonjour, MSN, and XMPP when trying to transfer files with
	  NULL names.

version 2.5.8 (06/27/2009):
	ICQ:
	* Fix misparsing a web message as an SMS message. (Yuriy Kaminskiy)

	MSN:
	* Increase NS command history size to prevent crashes on buddy lists that
	  have a lot of buddies on other networks like Yahoo!.

	MySpace:
	* Accounts with empty buddy lists are now properly marked as connected.
	* Fix receiving messages from users of MySpace's web IM client.

	Yahoo:
	* Fixed phantom online buddies.  They should now properly disappear when
	  signing out.
	* Fixed the crashes some users were seeing with cn.scs.msg.yahoo.com in
	  2.5.7.
	* Fixed compiling on systems with glib 2.4.x or older.
	* Fixed an issue with file transfers.  This may not resolve all issues,
	  but it should resolve at least some of the most common ones.
	* The pager server will automatically update to scsa.msg.yahoo.com if the
	  user empties the field or if it is scs.msg.yahoo.com.  This should ease
	  the pain of transition to the new login method.

	XMPP:
	* Fix an incompatibility betweeen Prosody and libpurple clients.

version 2.5.7 (06/20/2009):
	* Yahoo Protocol 16 support, including new HTTPS login method; this should
	  fix a number of login problems that have recently cropped up.  (Sulabh
	  Mahajan, Mike "Maiku" Ruprecht)
	* Only display the AIM "Unable to Retrieve Buddy List" message once per
	  connection.  (Rob Taft)
	* Blocking MSN users not on your buddy list no longer disconnects you.
	* When performing operations on MSN, assume users are on the MSN/Passport
	  network if we don't get network ID's for them.

version 2.5.6 (05/19/2009):
	libpurple:
	* Improve sleep behavior by aggregation of longer timeouts on second
	  boundaries to allow better power saving.  (Arunan Balasubramaniam)
	* Fix various crashes on exit.
	* Make XML parsing more resilient to interactions with other libraries.
	  This, along with the fix for libxml2 bug 564217, fixes the crashes
	  on connect in XMPP with recent gst-plugins-bad (see #8830 for details).
	* Many security related fixes.

	IRC:
	* Correctly handle WHOIS for users who are joined to a large number of
	  channels.
	* Notify the user if a /nick command fails, rather than trying
	  fallback nicks.

	MSN:
	* Fix a race condition causing occasional Pidgin crashes.
	* Fix some errors about the friendly name changing too fast caused
	  by MSN/Yahoo integration buddies.

	XMPP:
	* Less likely to pop up a new conversation window in disregard of
	  the "Hide new IM conversations" preference.

	Yahoo:
	* Fix a crash when sending very long messages.
	* Fix a bug where UTF-8 status messages get garbled when going idle.

version 2.5.5 (03/01/2009):
	libpurple:
	* Fix a crash when removing an account with an unknown protocol id.
	* Beta support for SSL connections for AIM and ICQ accounts.  To
	  enable, check the "Use SSL" option from the Advanced tab when
	  editing your AIM or ICQ account. (Paul Aurich)
	* Fix a memory leak in SILC. (Luke Petre)
	* Fix some string handling in the SIMPLE prpl, which fixes some buddy name
	  handling and other issues. (Paul Aurich, Marcus Sundberg)
	* Implement support for resolving DNS via the SOCKS4 proxy (SOCKS4a).

	ICQ:
	* Fix retrieval of status messages from users of ICQ 6.x, Miranda, and
	  other libpurple clients. (Daniel Ljungborg)
	* Change client ID to match ICQ Basic 14.34.3096.  This fixes publishing
	  of buddy icons and available messages.
	* Properly publish status messages for statuses other than Available.
	  ICQ 6.x users can now see these status messages. (Daniel Ljungborg)
	* Fix receipt of messages from the mobile client Slick. (David Jedelsky)

	MSN:
	* Fix transfer of buddy icons, custom smileys, and files from the
	  latest Windows Live Messenger 9 official client. (Thomas
	  Gibson-Robinson)
	* Large (multi-part) messages are now correctly re-combined.
	* Federated/Yahoo! buddies should now stop creating sync issues at
	  every signin.  You may need to remove duplicates in the Address
	  Book.  See the FAQ for more information.  Thanks to Jason Lingohr
	  for lots of debugging and testing.
	* Messages from Yahoo! buddies are no longer silently dropped.
	* We now save and use the CacheKey for ABCH SOAP requests.
	* Don't try to parse Personal Status Messages or Current Media if they
	  don't exist.
	* Convert from ISO-8859-1 encoding to UTF-8 when no charset is specified
	  on incoming messages.  This should fix some issues with messages from
	  older clients.
	* Force sending the font "Segoe UI" if outgoing formatting doesn't specify
	  a font already.
	* Queue callbacks when token updates are in progress to prevent two token
	  update attempts from trampling each other.
	* Fixed a crash on Windows when removing a buddy's alias.
	* Update the Address Book when buddies' friendly names change.  This
	  prevents seeing an outdated alias or not seeing an alias at all for
	  buddies who are offline when you sign in.
	* Update tokens for FindMembership and ABFindAll SOAP requests.
	* We no longer try to send empty messages.  This could happen when a
	  message contained only formatting and that formatting was not supported
	  on MSN.
	* Buddies on both the Allow and Block list are now automatically
	  removed from the Allow list.  Users with this problem will now no
	  longer receive an ADL 241 error.  The problematic buddy should now
	  appear on the buddy list and can be removed or unblocked as desired.

	XMPP:
	* Resources using __HOSTNAME__ substitution will now grab only the short
	  hostname instead of the FQDN on systems which put the FQDN in the
	  hostname. (Matěj Cepl)
	* No longer send a 'to' attribute on an outgoing stanza when we haven't
	  received one.  This fixes a registration bug as described in ticket
	  #6635.

	Pidgin:
	* Tooltip windows now appear below the mouse cursor. (Kosta Arvanitis)
	* Tooltip windows now disappear on keypress events. (Kosta Arvanitis)
	* Tooltip windows no longer linger when scrolling the buddy list. (Kosta
	  Arvanitis)

	Finch:
	* Allow rebinding keys to change the focused widget (details in the
	  man-page, look for GntBox::binding)

version 2.5.4 (01/12/2009):
	libpurple:
	* Fix a connection timeout with empty Gadu-Gady buddy lists. (Martin
	  Rosinski)
	* Don't ignore namespace information when parsing XMPP data. (Michal
	  Witkowski)
	* Fix a crash that occurred when retrieving certain Offline Messages
	  on MSN.
	* Extended purple-url-handler to handle "gtalk" URI's. (Paul Aurich)
	* Fix the hang on exit in Network Location Awareness for Windows XP
	  and Windows Vista. (Paul Aurich)

	MSN:
	* Change Contact Server to temporarily fix connection problems.
	  (Thanks to Youness Alaoui)

	XMPP:
	* Support for XEP-0191 blocking.  (Vijay Raghunathan)
	* Don't put SASL PLAIN or IQ Auth passwords in debug logs. (Paul Aurich)
	* Fix removal of avatars (both PEP and vCard), we weren't removing
	  them correctly before. (Paul Aurich)

	Pidgin:
	* Fix a crash in the Add Account dialog when changing protocols under
	  certain circumstances.

	Finch:
	* Redirect stderr outputs to the debug window.
	* Fix rebinding actions with the arrow-keys and tab.

version 2.5.3 (12/20/2008):
	libpurple:
	* The Buddy State Notification plugin no longer prints duplicate
	  notifications when the same buddy is in multiple groups. (Florian
	  Quèze)
	* The Buddy State Notification plugin no longer turns JID's, MSN
	  Passport ID's, etc. into links. (Florian Quèze)
	* purple-remote now has a "getstatusmessage" command to retrieve
	  the text of the current status message.
	* Various fixes to the nullprpl. (Paul Aurich)
	* Fix a crash when accessing the roomlist for an account that's not
	  connected. (Paul Aurich)
	* Fix a crash in purple_accounts_delete that happens when this
	  function is called before the buddy list is initialized.
	  (Florian Quèze)
	* Fix use of av_len in perl bindings to fix some off-by-one bugs
	  (Paul Aurich)
	* On ICQ, advertise the ICQ 6 typing capability.  This should fix
	  the reports of typing notifications not working with third-party
	  clients. (Jaromír Karmazín)
	* Many QQ fixes and improvements, including the ability to connect
	  using QQ2008 protocol and sending/receiving of long messages.
	  The recommended version to use is still QQ2005.
	* Fix a crash with DNS SRV lookups. (Florian Quèze)
	* Fix a crash caused by authorization requests. (Florian Quèze)

	Gadu-Gadu:
	* Add support for IM images. (Tomasz Sałaciński, Adam Strzelecki)
	* Gadu-Gadu now checks that UID's are valid. (Adam Strzelecki)
	* Gadu-Gadu now does proper charset translations where needed. (Adam
	  Strzelecki)

	MSN:
	* Fix an error with offline messages by shipping the *new*
	  "Microsoft Secure Server Authority" and the "Microsoft Internet
	  Authority" certificates. These are now always installed even when
	  using --with-system-ssl-certs because most systems don't ship
	  those intermediate certificates.
	* The Games and Office media can now be set and displayed (in
	  addition to the previous Music media). The Media status text now
	  shows the album, if possible.
	* Messages sent from a mobile device while you were offline are now
	  correctly received.
	* Server transfers after you've been connected for a long time
	  should now be handled correctly.
	* Many improvements to handling of "federated" buddies, such as those
	  on the Yahoo network.
	* Several known crashes have been resolved.
	* Many other fixes and code cleanup.

	MySpace:
	* Respect your privacy settings set using the official MySpace client.
	* Add support for blocking buddies.
	* Fix a bug where buddies didn't appear in their correct groups the
	  first time you sign into your account.
	* Properly disconnect and sign out of the service when logging off.
	* Support for foreground and background font colors in outgoing IMs.
	* Support for background font colors in incoming IMs.
	* Many other fixes and code cleanup.

	Sametime:
	* Fix insanely long idle times for Sametime 7.5 buddies by assuming
	  0 idle time if the idle timestamp is in the future. (Laurent
	  Montaron)
	* Fix a crash that can occur on login. (Raiko Nitzsche)

	SIMPLE:
	* Fix a crash when a malformed message is received.
	* Don't allow connecting accounts if no server name has been
	  specified. (Florian Quèze)

	XMPP:
	* Fix the namespace URL we look for in PEP reply stanzas to match
	  the URL used in the 'get' requests (Paul Aurich)
	* Resources can be set to the local machine's hostname by using
	  __HOSTNAME__ as the resource string. (Jonathan Sailor)
	* Resources can now be left blank, causing the server to generate a
	  resource for us where supported. (Jonathan Sailor)
	* Resources now default to no value, but "Home" is used if the
	  server refuses to provide a resource.
	* Quit trying to get user info for MUC's. (Paul Aurich)
	* Send "client-accepts-full-bind-result" attribute during SASL
	  login. This will fix Google Talk login failures if the user
	  configures the wrong domain for his/her account.
	* Support new <metadata/> element to indicate no XEP-0084 User
	  Avatar. (Paul Aurich)
	* Fix SHA1 avatar checksum errors that occur when one of the bytes
	  in a checksum begins with 0. (Paul Aurich)
	* Fix a problem with duplicate buddies. (Paul Aurich)

	Yahoo:
	* Corrected maximum message lengths for Yahoo!
	* Fix file transfers with older Yahoo protocol versions.

	Zephyr:
	* Enable auto-reply, to emulate 'zaway.' (Toby Schaffer)
	* Fix a crash when an account is configured to use tzc but tzc is
	  not installed or the configured tzc command is invalid. (Michael
	  Terry)
	* Fix a 10 second delay waiting on tzc if it is not installed or the
	  configured command is invalid. (Michael Terry)

	Pidgin:
	* On GTK+ 2.14 and higher, we're using the gtk-tooltip-delay setting
	  instead of our own (hidden) tooltip_delay pref.  If you had
	  previously changed that pref, add a line like this to
	  ~/.purple/gtkrc-2.0 (where 500 is the timeout (in ms) you want):
	      gtk-tooltip-timeout = 500
	  To completely disable tooltips (e.g. if you had an old
	  tooltip_delay of zero), add this to ~/.purple/gtkrc-2.0:
	      gtk-enable-tooltips = 0
	* Moved the release notification dialog to a mini-dialog in the
	  buddylist. (Casey Ho)
	* Fix a crash when closing an authorization minidialog with the X
	  then immediately going offline. (Paul Aurich)
	* Fix a crash cleaning up custom smileys when Pidgin is closed.
	* Fix adding a custom smiley using the context menu in a conversation
	  if no custom smilies have previously been added using the smiley
	  manager.
	* Improved support for some message formatting in conversations.
	* Allow focusing the conversation history or userlist with F6.
	* Fixed the Send Button plugin to avoid duplicate buttons in a single
	  conversation.
	* Double-clicking a saved status will now activate it and close the
	  saved status manager, rather than edit the status.

	Finch:
	* Allow binding meta+arrow keys for actions.
	* Added default meta+erase binding for delete previous word.
	* Added "Show When Offline" to buddy menus, so a plugin is no longer
	  needed.

version 2.5.2 (10/19/2008):
	libpurple:
	* Fixed a crash on removing a custom buddy icon on a buddy.
	* Fixed a crash caused by certain self-signed SSL certificates.
	* Enable a number of strong ciphers which were previously disabled
	  when using NSS.  (Thanks to Marcus Trautwig.)

	Pidgin:
	* The status selector now saves your message when changing status.
	* Fix a case where a conversation window could close unexpectedly.
	* A mute sounds option has been added to the preferences window to
	  help with discoverability.  CTRL+S is no longer bound to mute.
	* Added ability to change the color of visited links (using the theme
	  control plugin, or setting the color in ~/.gtkrc-2.0)
	* Fix a crash occuring when a custom smiley is deleted and re-added and
	  used in an open conversation after being re-added.

	Finch:
	* A new 'Nested Grouping' option in the 'Grouping' plugin. Group
	  hierarchies are defined by the '/' character in the group names.
	* A bug was fixed where some key-bindings wouldn't work with some TERMs
	  (e.g. xterm-color, screen-linux etc.)

	MSN:
	* Operations (such as moving to a new group) on contacts that were added
	  in the same session should now complete correctly, and not cause
	  synchronization errors at next login.
	* Minor fixes to login process during a server transfer.
	* Restored the "Has You" feature to the MSN protocol tooltips.
	* ADL 205/214/etc errors should no longer prevent login.

	XMPP:
	* Sending and receiving custom smileys using the specification in
	  XEP-0231 (bits of binary) and XHTML-IM

	Yahoo:
	* Only send a Ping once every hour.  This prevents the account from
	  being disconnected from the server periodically.

version 2.5.1 (08/30/2008):
	libpurple:
	* In the Join/Part plugin, add the ability to apply the rules to
	  buddies.  By default, joins and parts for buddies are still shown.
	* Support SOCKS proxies specified in GNOME or Windows proxy settings.
	* Fix some possible crashes in MSNP15.
	* Enable a default SSL trust relationship for MSN servers.
	* Avoid disconnecting from XMPP servers on parse errors that are
	  non-fatal.
	* Include some perl files that were mistakenly omitted in 2.5.0.

	Pidgin:
	* Prevent use of custom smilies without "shortcuts."
	* Fix a crash that could appear with AIM buddy tooltips.

	Artwork:
	* General refresh of many icons in the interface.
	* Many cleanups to artwork source are now included in the distribution.
	* A new "throbber" animation has been added to indicate when accounts
	  are connecting.

version 2.5.0 (08/18/2008):
	libpurple:
	* Ability to create custom smileys (currently only the MSN protocol
	  utilizes the feature). (Thanks to Mauro Sérgio Ferreira Brasil,
	  Marcus Lundblad, Jorge Villaseñor and other contributors)
	* Add a configure option, --with-system-ssl-certs to allow packagers
	  to specify a system-wide SSL CA certificates directory.  When set,
	  we don't install our SSL CA certs, so it's important that the
	  libpurple package depend on the CA certificates.
	* Add SSL Certificates support to the NSS SSL plugin. (Thanks to Lou
	  Cipher)

	XMPP:
	* Fix a bug that caused the UI to not refresh and caused the client
	  to use 99% CPU when an XMPP account lost its connection to the
	  server.
	* Possibly fix a bug where some clients could get into a state
	  where they moved a buddy back and forth between two groups in
	  an endless loop.

	IRC:
	* /ctcp command (Vladislav Guberinić)
	* Allow for auto-detection of incoming UTF-8 formatted text on
	  accounts which are configured to use some other encoding.

	MSN:
	* Update MSN support to protocol 15 (Elliott Sales de Andrade, Jorge
	  Villaseñor, Mike Ruprecht, Carlos Silva, Ma Yuan, Daniel Ljungborg
	  and others)
	* Personal messages are now supported. They are treated as status
	  messages.
	* Offline IM is now supported.
	* Aliasing is now supported server-side.
	* Buddies are now emblemed. Bots and web clients should now be
	  distinguished.
	* Update smiley set for non-faces.
	* Failing to update a buddy icon when the buddy has gone offline no
	  longer crashes.
	* Custom smileys received in a chat no longer go to a new window.
	* Processing is no longer completely frozen after the servers block a
	  message because it contains (what they consider) inappropriate text.

	Pidgin:
	* Custom buddy icons can now be added to and removed from buddy list
	  entries via the buddy list entry right-click menu.
	* Resize large incoming custom smileys to a maximum of 96px on either
	  side.
	* Offer to add new buddies into the same contact as existing buddies
	  in the same group if the alias given is the same.
	* Minor smiley style update.

	General:
	* Group and Chat buddy list entries can now be given custom buddy
	  icons.

	Finch:
	* Added "Invite..." menu to chats.
	* Added "View All Logs" menu in the buddylist to display a list of all IM
	  logs.
	* Added '/msgcolor' command to change colors of different classes of
	  messages in a conversation. See '/help msgcolor' for details.
	* Added tab-completion for commands in conversation windows.

version 2.4.3 (07/01/2008):
	libpurple:
	* Yahoo! Japan now uses UTF-8, matching the behavior of official clients
	  and restoring compatibility with the web messenger (Yusuke Odate)
	* Setting your buddy icon once again works for Yahoo! accounts.
	* Fixes in the Yahoo! protocol to prevent a double free, crashes on
	  aliases, and alias functionality
	* Fix crashes in the bonjour protocol
	* Always use UTF-8 for Yahoo! (#5973)
	* Fix a crash when the given jabber id is invalid.
	* Make the IRC "unknown message" debugging messages UTF-8 safe.
	* Fix connecting to ICQ
	* Fix a memleak when handling jabber xforms.

	Pidgin:
	* Include the send button plugin in the win32 build
	* Various memory leak fixes

version 2.4.2 (05/17/2008):
	http://developer.pidgin.im/query?status=closed&milestone=2.4.2
	libpurple:
	* In MySpaceIM, messages from spambots are discarded (Justin Williams)
	* Strip mIRC formatting codes from quit and part messages.
	* IRC now displays ban lists in-channel for joined channels.
	* Fixed a bug where the list of loaded plugins would get removed when
	  switching between different operating systems.
	* Fix reception of IRC PART without a part message on Undernet
	  (fixes a problem with litter in the channel user list).
	* IRC no longer crashes on /list on servers which erroneously omit
	  RPL_LISTSTART.
	* Update the NetworkManager support to use D-Bus directly, instead of
	  libnm-glib.  Hopefully it's stable now.  It will now compile by
	  default if you have D-Bus support and NetworkManager.h. (Elliott
	  Sales de Andrade)
	* MSN buddy list synchronization is now more forgiving, only asking
	  about buddies who have disappeared completely from the server list
	  and not those that have simply moved groups.
	* IRC will now try to append 1-9 to your nick if it is in use, instead
	  of substituting the last character with 1-9 where possible.
	* Bonjour buddies will be saved persistently if they're moved out of
	  the "Bonjour" group. (Eion Robb)

	Pidgin:
	* The typing notification in the conversation history can be disabled or
	  customized (font, color etc.) in .gtkrc-2.0.
	* Added a plugin (not installed by default) which adds a Send button
	  back to the conversation window. People without physical keyboards
	  have a hard time with the lack of the button.
	* Clicking on the buddyicon in the conversation window toggles the
	  size of the icon between small and large.
	* The settings of a chat (e.g. Handle in an XMPP chat, or Exchange in
	  an AIM chat) can be edited from its context menu in the buddy list.
	* Add a "Present conversation window" preference to the Message
	  Notification plugin; the "Raise conversation window" option does not
	  unminimize windows or draw attention to them when they are on other
	  workspaces--the "Present" option should.
	* Add a preference to set Escape as the keyboard shortcut for closing
	  the conversation window.
	* Add an option in the context menu to disable smileys in the selected
	  text in the conversation history/log viewer. This should help people
	  who regularly paste code in conversations.
	* Add a preference to choose the minimum size of the text input area in
	  lines.
	* Moved the "Local alias" field in the Modify Account dialog to be below
	  the "User Options" heading on the "Basic" tab.
	* Number of room occupants is now shown in chat tooltips where possible

	General:
	* The configure script now dies on more absent dependencies.  The
	  --disable-xxx arguments to configure can be used to bypass unneeded
	  dependencies.  This will also cause the configure script to die if an
	  --enable-xxx option is used and the dependencies it requires are
	  missing.
	* The Evolution integration plugin must now be explicitly enabled.  Use
	  the --enable-gevolution argument to configure to enable it.
	* The Contact Availability Prediction plugin must now be explicitly
	  enabled.  Use the --enable-cap argument to configure to enable it.

	Finch:
	* New default binding ctrl+x to open context menus.
	* Menu triggers and other bindings will no longer conflict.
	* Middle click pastes the internal clipboard (when mouse support is
	  enabled).

version 2.4.1 (03/31/2008):
	http://developer.pidgin.im/query?status=closed&milestone=2.4.1

	libpurple:
	* Treat AIM Unicode messages as UTF-16 rather than UCS-2; this
	  should have no functional effect, other than continued support
	  on systems which have dropped UCS-2 conversions.
	* Add support for setting buddy icons on Gadu-Gadu (Tomasz Salacinski)
	* Fix a crash when clearing the buddy icon for an account on XMPP
	* Fix a crash during login for some ICQ accounts
	* Prefer more available resources on XMPP when priorities are equal
	* Fix incorrectly marking some Yahoo! contacts as blocked
	* Improved handling of UTF-8 group names on ICQ (beret)
	* Fix a crash when starting if you have a Zephyr account
	* Increase XMPP ping timeout to 120 seconds, to prevent poor network
	  connections from timing out unnecessarily.
	* Don't crash on XMPP forms with empty default values.
	* Fix issues with CHAP authentication for SOCKS5 proxies.

	Pidgin:
	* Remove a workaround for older versions gstreamer that was causing
	  crashes on some non-Linux systems such as HPUX
	* Fix some cases of the conversation input entry area being 1 pixel high
	* Fix for displaying channel & buddy names in conversation window when
	  they have '&' in them
	* Some memory leak fixes, especially in the Text Replacement plugin
	* Rectangular but non-square buddy icons have rounded corners in the buddy
	  list

	Finch:
	* Fix compiling with Glib older than 2.6
	* Ensure existing conversations selected from the 'Send IM' dialog are
	  given focus
	* Move the tooltip on the left of the buddylist if there's not enough room
	  on the right to show it.

version 2.4.0 (02/29/2008):
	http://developer.pidgin.im/query?status=closed&milestone=2.4.0

	libpurple:
	* Added support for offline messages for AIM accounts (thanks to
	  Matthew Goldstein)
	* Fixed various problems with loss of status messages when going
	  or returning from idle on MySpaceIM.
	* Eliminated unmaintained Howl backend implementation for the
	  Bonjour protocol.  Avahi (or Apple's Bonjour runtime on win32) is
	  now required to use Bonjour.
	* Partial support for viewing ICQ status notes (Collin from
	  ComBOTS GmbH).
	* Support for /notice on IRC.
	* Support for Yahoo! Messenger 7.0+ file transfer method (Thanumalayan S.)
	* Support for retrieving full names and addresses from the address book
	  on Yahoo! Japan (Yusuke Odate)
	* The AIM/ICQ server-side preference for "allow others to see me
	  as idle" is no longer unconditionally set to "yes" even when
	  your libpurple preference is "no."
	* Fix SSL certificate checks for renewed certificates
	* Fix the ability to set vCard buddy icons on Google Talk/XMPP
	* D-Bus fixes on 64bit
	* Fixed retrieval of buddy icons and setting of server-side aliases on
	  Yahoo! and Yahoo! Japan when using an HTTP proxy server (Gideon N.
	  Guillen)
	* Fixed an MSN bug that would leave you appearing offline when transferred
	  to different server

	Pidgin:
	* Added the ability to theme conversation name colors (red and blue)
	  through your GTK+ theme, and exposed those theme settings to the
	  Pidgin GTK+ Theme Control plugin (Dustin Howett)
	* Fixed having multiple alias edit areas in the infopane (Elliott Sales
	  de Andrade)
	* Save the conversation "Enable Logging" option per-contact (Moos
	  Heintzen)
	* Typing notifications are now shown in the conversation area

	Finch:
	* Color is used in the buddylist to indicate status, and the conversation
	  window to indicate various message attributes. Look at the sample gntrc
	  file in the man page for details.
	* The default keybinding for dump-screen is now M-D and uses a file
	  request dialog. M-d will properly delete-forward-word, and M-f has been
	  fixed to imitate readline's behavior.
	* New bindings alt+tab and alt+shift+tab to help navigating between the
	  higlighted windows (details on the man page).
	* Recently signed on (or off) buddies blink in the buddy list.
	* New action 'Room List' in the action list can be used to get the list of
	  available chat rooms for an online account.
	* The 'Grouping' plugin can be used for alternate grouping in the
	  buddylist. The current options are 'Group Online/Offline' and 'No
	  Group'.
	* Added a log viewer
	* Added the ability to block/unblock buddies - see the buddy context menu
	  and the menu for the buddy list.
	* Fixed a bug preventing finch working on x86_64

version 2.3.1 (12/7/2007):
	http://developer.pidgin.im/query?status=closed&milestone=2.3.1
		NOTE: Due to the way this release was made, it is possible that
		      bugs marked as fixed in 2.3.1 will not be fixed until the
		      next release.

	* Fixed a number of MSN bugs introduced in 2.3.0, resolving problems
	  connecting to MSN and random local display name changes
	* Going idle on MySpaceIM will no longer clear your status and message.
	* Idle MySpaceIM buddies should now appear online at login.
	* Fixed crashes in XMPP when discovering a client's capabilities
	* Don't set the current tune title if it's NULL (XMPP/Google Talk)
	* Don't allow buddies to be manually added to Bonjour
	* Don't advertise IPv6 on Bonjour because we don't support it
	* Compile fixes for FreeBSD and Solaris
	* Update QQ client version so some accounts can connect again
	* Do not allow ISON requests to stack in IRC, preventing flooding IRC
	  servers when temporary network outages are restored
	* Plug several leaks in the perl plugin loader
	* Prevent autoaccept plugin overwriting existing files

version 2.3.0 (11/24/2007):
	http://developer.pidgin.im/query?status=closed&milestone=2.3.0
		NOTE: Some bugs marked fixed in 2.2.1, 2.2.2 or 2.2.3 may not
		      have been fixed until this release (2.3.0).

	libpurple:
	* Real usernames are now shown in the system log.
	* We now honor a PURPLE_DISABLE_DEPRECATED define to allow plugins to
	  catch deprecated functions earlier rather than later.
	* Thanks to a patch from Intel, the Bonjour prpl now supports file
	  transfers using XEP-0096 and XEP-0065.  This should enable file
	  transfers between libpurple clients and Gajim clients, but will not
	  work with iChat or Adium as they use a different file transfer
	  implementation.
	* XMPP password changes that return errors no longer cause the saved
	  password to be changed.
	* XMPP file transfer support has been enhanced to support sending
	  files through a proxy when the server supports discovering a
	  a bytestream proxy.  This should make file transfers much more
	  reliable.  The next release will add support for manually specifying
	  a proxy when the server doesn't advertise one.

	Pidgin:
	* If a plugin says it can't be unloaded, we now display an error and
	  remove the plugin from the list of saved plugins so it won't load
	  at the next startup.  Previously, we were ignoring this case, which
	  could lead to crashes.
	* Mark dialog windows as transient for appropriate parent windows to
	  help window managers do the right thing  (Gabriel Schulhof)
	* Connection errors are now reported in mini-dialogs inside the buddy
	  list, rather than as buttons in the buddy list and with dialog
	  boxes.  If several accounts are disabled when you sign on elsewhere,
	  you can now re-enable them all with a single click.
	* Added tooltips to the Room List window to show full topics
	* Added buttons in preferences to access GNOME network and browser
	  preferences configuration dialogs when running under GNOME
	* If you alias a buddy to an alias that is already present within
	  a particular group, we now offer to merge the buddies into the
	  same contact.
	* A music emblem is now displayed in the buddy list for a buddy if we
	  know she is listening to some soothing music.
	* Added a 'Move to' menu in buddy list context menu for moving buddies
	  to other groups as an alternative to dragging.
	* Group headings are now marked via an underline instead of a
	  different color background.
	* It is now possible to mark a chat on your buddy list as "Persistent"
	  so you do not leave the chat when the window or tab is closed.
	* The auto-join option for chats is now listed in the "Add Chat"
	  dialog along with the new persistence option.
	* Closing an IM no longer immediately closes your conversation.  It
	  will now remain active for a short time so that if the conversation
	  resumes, the history will be retained.  A preference has been added
	  to toggle this behavior.
	* The "Smiley" menu has been moved to the top-level of the toolbar.
	* Pidgin's display is now saved with the command line for session
	  restoration.  (David Mohr)
	* ICQ Birthday notifications are shown as buddy list emblems.
	* Plugin actions are now available from the docklet context menu
	  in addition to the Tool menu of the buddy list.
	* The manual page has been heavily rewritten to bring it in line
	  with current functionality.

	Finch:
	* If a plugin says it can't be unloaded, we now display an error and
	  remove the plugin from the list of saved plugins so it won't load
	  at the next startup.  Previously, we were ignoring this case, which
	  could lead to crashes.
	* It's possible to bind key-strokes to specific menuitems in the windows.
	  Read the 'Menus' section in the man-page for details.
	* 'transpose-chars' operation for the entry boxes. The default key-binding
	  is ctrl+t.
	* 'yank' operation for the entry boxes. The default binding is ctrl+y.

version 2.2.2 (10/23/2007):
	http://developer.pidgin.im/query?status=closed&milestone=2.2.2
		NOTE: Due to the way this release was made, it is possible that
			  bugs marked as fixed in 2.2.1 or 2.2.2 will not be fixed
			  until the next release.

	* Various bug and memory leak fixes
	* Look for a default prefs.xml in the CSIDL_COMMON_APPDATA directory
	  (e.g. c:\Documents and Settings\All Users\
	        Application Data\purple\prefs.xml) on Windows, similarly to
	  how this is done on other platforms.

version 2.2.1 (09/29/2007):
	http://developer.pidgin.im/query?status=closed&milestone=2.2.1
		NOTE: Due to the backporting that happened for the actual
		      release, it is possible bugs marked as fixed in 2.2.1
		      will not be fixed until 2.2.2.

	libpurple:
	* A few build issues on Solaris were fixed.
	* Cancelling the password prompt for an account will no longer leave
	  it in an ambiguous state.  (It will be disabled.)
	* Fixed an erroneous size display for MSN file transfers. (galt)
	* Fixed multiple memory leaks, particularly in XMPP and MySpace
	  protocols
	* Fixed remembering proxy preferences and status scores
	* Gmail notifications are better tracked

	Pidgin:
	* Fixed keyboard tab reordering to move tabs one step instead of two.
	* You should no longer lose proxy settings when Pidgin is restarted.
	* Fixed detection of X11 when compiling

	Finch:
	* Pressing 'Insert' in the buddylist will bring up the 'Add Buddy'
	  dialog.

version 2.2.0 (09/13/2007):
	http://developer.pidgin.im/query?status=closed&milestone=2.2.0

	libpurple:
	* New protocol plugin: MySpaceIM (Jeff Connelly, Google Summer of
	  Code)
	* XMPP enhancements. See
	  http://www.adiumx.com/blog/2007/07/soc-xmpp-update.php (Andreas
	  Monitzer, Google Summer of Code for Adium)
	* Certificate management. libpurple will validate certificates on
	  SSL-encrypted protocols (William Ehlhardt, Google Summer of Code)
	* Some adjustments were made to fix sending messages when using
	  the MSN HTTP method. (Laszlo Pandy)
	* Yahoo! Chat is fixed.
	* Some AIM file transfer issues between Pidgin and other clients
	  have been fixed. (Kyryll A Mirnenko)
	* Properly restore idle status and time for AIM and ICQ accounts
	  when they reconnect after being disconnected.

	Pidgin:
	* Insert Horizontal Rules and Strikethrough text from toolbar.
	* Option to show protocol icons in the buddy list, from the
	  Buddies > Show menu. (Justin Heiner)
	* Ability to build with native, non-X11 GTK+ on OSX. (Anders
	  Hasselqvist)
	* Remember the 'Enable Sounds' setting for a conversation.
	* Right-clicking the empty space in the formatting toolbar
	  allows you to toggle back to the old "ungrouped" version.
	* Protocols supporting account registration via Pidgin now show
	  a descriptive checkbox instead of a vague "Register" button.
	* Fixed a bug where a tab would be shown on single conversations
	  when tabs were disabled.

	Finch:
	* Per-conversation mute and logging options (accessible from the menu).

version 2.1.1 (08/20/2007):
	Yahoo:
	* Added an account action to open your inbox in the yahoo prpl.
	* Added support for Unicode status messages in Yahoo.
	* Server-stored aliases for Yahoo. (John Moody)
	* Fixed support for Yahoo! doodling.
	* Limited support for MSN Messenger contacts
	
	Bonjour:
	* Bonjour plugin uses native Avahi instead of Howl
	* Bonjour plugin supports Buddy Icons

	XMPP:
	* Only report conversation close when 'send typing notifications'
	  preference is turned on (Bob Rossi)

	Pidgin:
	* Show current outgoing conversation formatting on the font label on
	  the toolbar
	* Slim new redesign of conversation tabs to maximize number of
	  conversations that can fit in a window
	* Tab bar is not visible when only one conversation is open. You can
	  drag and drop conversations from the infopane.
	* Moved "Reset Formatting" toolbar button to Font menu.
	* Double click on the infopane to alias buddies and set topics
	  on chats
	* New smiley style

	Finch:
	* Sound support (Eric Polino)

version 2.1.0 (07/28/2007):
	libpurple:
	* Core changes to allow UIs to use second-granularity for scheduling.
	  Pidgin and Finch, which use the glib event loop, were changed to use
	  g_timeout_add_seconds() on glib >= 2.14 when possible.  This allows
	  glib to better group our longer timers to increase power efficiency.
	  (Arjan van de Ven with Intel Corporation)
	* No longer linkifies screennames containing @ signs in join/part
	  notifications in chats
	* With the HTML logger, images in conversations are now saved.
	  NOTE: Saved images are not yet displayed when loading logs.
	* Added support for QIP logs to the Log Reader plugin (Michael Shkutkov)

	Pidgin:
	* Ensure only one copy of Pidgin is running with a given configuration
	  directory.  The net effect of this is that trying to start Pidgin a
	  second time will raise the buddy list.  (Gabriel Schulhof)
	* Undo capability in the conversation window
	* The formatting toolbar has been reorganized to be more concise.
	* A new status area has been added to the top of conversations to
	  provide additional detail about the buddy, including buddy icon,
	  protocol and status message.
	* Show idle times in the buddy list as days, hours, seconds

	Finch:
	* There's support for workspaces now (details in the manpage)
	* There's a new custom window manager, Irssi
	* Some improvements for tab-completion, tooltip and the password entries
	* Some bugs regarding search results fixed
	* A new DBus-script to create a docklet for finch
	* Support for showing empty groups in the buddy list (Eric Polino)

version 2.0.2 (06/14/2007):
	Pidgin:
	* Added a custom conversation font option to preferences
	* Fixed smiley ordering in the insert smiley popup to be more intuitive
	* Conversation->More menu items work for Chats as well as Buddies,
	  including those not on your buddy list
	* newline plugin should work better with conversation colors plugin now
	* Get Info on users now provides immediate feedback that something is
	  happening
	* Aliasing a buddy will not be interrupted by other buddy list activity
	* Using the -l option to log in to a specific account works better

	libpurple:
	* Moving an ICQ buddy from one group to another no longer
	  re-requests authorization from that person (Rene Hausleitner)
	* Added nullprpl, an example protocol plugin (Ryan Barrett)
	* Fixed SOCKS5 bug which caused Jabber file receiving to fail
	* Remove MSN's random "Authorization Failed" dialogs
	* Fix MSN to correctly detect incorrect passwords and disable the account
	* Get User Info on MSN is now more reliable & accurate
	* Updated SILC protocol to support SILC Toolkit 1.1 (Pekka Riikonen)
	* Fix for some QQ authentication problems
	* Fix for building on FreeBSD
	* Prevent "Logged in:" times for AIM buddies being ridiculously high
	* Updates and fixes to Bonjour support
	* Improve ICQ encoding support for some non-latin languages

	Finch:
	* Auto account reconnecting

version 2.0.1 (05/24/2007):
	* Buddy list update speedups when buddy icons are not being
	  displayed.  (Scott Wolchok)
	* Fix icons on docklet change status menu to match the status selector
	* Custom smileys on MSN can be saved by right-clicking on them
	* Fix a crash deleting a buddy that is in the Buddy List more than once
	* Compile fixes for Solaris
	* Fix GTalk formatting when there's a space before/after a */_
	* Fix Log viewer crash when the filename is not in the expected format
	* Get User Info now provides immediate feedback, and is updated when the
	  user information is available
	* Make the choose buddy icon dialog correctly list the current directory
	* Fix for buddy icons disappearing
	* Timestamps are always on in debug output (-d) and Debug Window now
	* Don't escape html entities in Yahoo! system messages
	* Fix for the choose buddy icon dialog resizing strangely as files are selected
	* Receives notifications when XMPP buddies send "leaving chat"
	  messages
	* Fix the typing animation so it doesn't stop animating once a conversation
	  has gone from typing -> not typing -> typing
	* Fix error messages when joing XMPP chats
	* Identify the account when warning about plaintext auth over an
	  unencrypted channel
	* Fix XMPP SASL authentication error when using Cyrus and a connect server
	* Fix changing tab locations to update properly
	* Turning off "Show formatting on incoming messages" now ignores
	  formatting in <span> tags too
	* File transfer progress for transfers on MSN is now correctly displayed
	* You can set/change alias of buddies/chats by double-clicking on the
	  conversation tabs (Ma Xuan)
	* Fix IRC connection bug with dircproxy (xjoe)
	* Ctrl+[shift]+tab focuses the next most active tab (William Thompson)
	* Fix Open Hotmail Inbox for MSN to work more reliably
	* Add a Google Talk item to the protocol list, to help users who think
	  we don't support Google Talk.  The item acts just like "XMPP".
	* Remember if the X server supports XScreenSaver, to avoid waking it
	  every 5 seconds.  (Arjan van de Ven with Intel Corporation)
	* Change our idle checking to poll only as necessary and raise the
	  unidle timeout from 5 seconds to 60 when using XScreenSaver.  This
	  and the XScreenSaver change will reduce Pidgin's effect on power
	  consumption when running with NO_HZ.  (Arjan van de Ven with Intel
	  Corporation)
	* Conversation -> Save As will now use aliases.
	* ALSA added as a possible sound method
	* Google Talk accounts will not import buddies from your Gmail address
	  book

	Finch:
	* Userlist in chat windows, which can be turned on or off using
	  "/users" command
	* Menus in the conversation windows
	* Improved tab completion support
	* Ctrl+c prompts with a dialog before exiting
	* Filter string in the debug window
	* Notify when you leave a chat
	* Work around an ncurses bug which appears when half of a multi-cell
	  character is covered by an upper-level window
	* New plugins are shown in bold text in the plugin dialog
	* Nicer HTML screendumps

version 2.0.0 (5/3/2007):
	* The project has new names - libpurple for the core, Pidgin for the
	  GTK+ UI and Finch for the ncurses based console UI (AOL LLC)

	Build Changes:
	* With the Core/UI split complete, it is now possible to build
	  libpurple without any UIs, creating a library upon which other
	  UIs may be constructed
	* A new ncurses-based console UI called Finch is now available
	  (Sadrul Habib Chowdhury, Google Summer of Code)
	* Reorganized the source tree to split apart the code for the UI
	  changes and libpurple targets
	* libxml2 is now required.  We switched from gmarkup to libxml2 for
	  more correct XML parsing.

	Status System:
	* The code dealing with buddy and account status, away messages,
	  away states, online/offline, etc has been completely rewritten.
	  Huge thanks to Christian Hammond, Dave West, Daniel Atallah and
	  Sadrul Habib Chowdhury.
	* Your status can now be set from inside the buddy list using the
	  selector at the bottom of the window.
	* To see messages when a buddy signs on or off, goes away, or
	  becomes idle, load the "Buddy State Notification" plugin

	Buddy List:
	* Performance when manipulating and displaying the buddy list has
	  been significantly improved (Aaron Sheldon, Google Summer of Code)
	* Buddy icons are now shown in tooltips (Felipe Contreras)
	* Tooltips now contain additional information about a "Person" that
	  contains multiple online buddies
	* Added a "Last Seen" field to buddy tooltips
	* Contacts will auto-expand when buddies are dragged around
	* If Pidgin is exited with the buddy list hidden in the docklet, it
	  will remain hidden when Pidgin is started again (Scott Shedden)
	* Improved buddy list searching with CTRL+F
	* Ability to set a buddy icon for all of your accounts at once via
	  the buddy list (You can still set per-account icons via the
	  account editor)
	* The space wasted by the group expanders has been eliminated and
	  the expander setting in .gtkrc-2.0 is no longer needed
	* Authorization requests don't popup new dialogs anymore. They are
	  displayed at the bottom of the buddy list instead.
	* New mail notifications don't popup new dialogs anymore. They are
	  displayed at the top of the buddy list instead.

	Conversations and Chats:
	* Timestamps honor the locale.  To use the traditional style,
	  enable the "Message Timestamp Formats" plugin.  The plugin
	  also provides options to show dates in timestamps.
	* Messages from buddies in the same "Person" will automatically
	  use the same conversation window.
	* The "Send As" menu has been replaced with a more appropriate
	  "Send To" menu based on "Persons" on your buddy list
	* Message formatting persists between messages (Igor Belyi)
	* Full message background colors are now supported
	* Smooth scrolling when receiving a new message
	* Screenname colors in chats now chosen intelligently
	* Conversation buffer scrollback limited to avoid large memory
	  usage in active conversations
	* Control-Shift-Tab will reverse cycle through the conversation tabs
	  (James Vega)
	* Many problems related to having an IM conversation and a chat open
	  with the same name are fixed (Andrew Hart)
	* Warning dialog when closing a window with unread IM messages
	* In chats right-click on names in the conversation window to
	  IM/Send File/Get info/ignore the user
	* Added tab management options to the tab right-click menu (Sadrul
	  Habib Chowdhury)
	* Brand new message queueing system.  Sounds are played when a
	  message is queued rather than when the message is dequeued
	  (Casey Harkins)
	* Ability to find the last message from a user in a chat (Levi Bard
	  and Sadrul Habib Chowdhury)
	* Formatting is preserved across messages
	  (There are known issues with pasting formatted text.  Either use
	   "Paste as Plain Text", hit Ctrl-R after pasting, or use the Clear
	   Formatting button on the toolbar.)
	* Performance while joining large chat rooms has been significantly
	  improved (Aaron Sheldon, Google Summer of Code)
	* Bi-Directional text support improvements for GtkIMHtml (Shlomi Loubaton)

	Sounds:
	* Beautiful new default sounds (Brad Turcotte)
	* Use GStreamer for playing sounds, instead of libao
	* A volume control in the preferences (Casey Harkins)

	Log Viewer:
	* Log viewer aggregates logs from the same "Person"
	* When opening the log viewer, show the most recent log by default
	  (Peter McCurdy)
	* Logs are now saved with the current timezone, which is displayed
	  in the log viewer
	* Text logs are linkified, so URLs are clickable
	* The old logger now caches file offsets, so opening the log viewer
	  for buddies with old logs should be much faster now if you have large
	  log files (except the first time for a log, when the cache is built)

	Plugins:
	* Plugins are now accessed through a separate dialog from the Tools
	  menu of the Buddy List
	* Newly installed plugins can now be activated without restarting
	  Pidgin (Sadrul Habib Chowdhury)
	* Overhauled the system tray/docklet plugin (Casey Harkins)
	* Text Replacement Plugin rewritten, works in real time and far more
	  intuitively (Benjamin Kahn)
	* Entries in the text replacement plugin are now sorted
	  alphabetically
	* The text replacement plugin allows non-whole-word replacement rules
	  (Levi Bard)
	* The text replacement plugin offers both case sensitive matching and
	  automatic case handling
	* I'dle Ma'ker plugin now has an easier method to unidle accounts, a
	  way to idle all accounts at once, and a way to unidle all accounts
	  idled via the plugin (John Bailey, Sadrul Habib Chowdhury)
	* The Evolution Integration plugin now supports Groupwise contacts
	* Mono plugin loader (Eoin Coffey)
	* Perl plugin loader has been rewritten (John Kelm, Google Summer
	  of Code)
	* New music messaging plugin (Christian Muise, Google Summer of Code)
	* gaim-remote has been superceded by new DBUS bindings within libpurple
	  (Piotr Zielinski, Google Summer of Code)
	* The purple-url-handler program has been added to provide a way to
	  automatically launch IM links via Pidgin or Finch.
	* The functionality of the auto-reconnect plugin has been
	  moved into the core, and the plugin itself has been removed.
	* 'Highlight when nick said' option added to Message Notification
	  plugin.
	* The system tray icon is now properly transparent (Dan Winship)
	* New Log Reader plugin that can read and display logs from Adium,
	  MSN Messenger, and Trillian in the log viewer
	* New Contact Availability plugin that attempts to predict the
	  times when people in your buddylist will most likely respond
	  to you, based on times in the past when they have responded
	  (Geoffrey Foster, Google Summer of Code)
	* A few new plugins: Autoaccept, Autoreply, Buddy Notes, New Line,
	  Offline Message Emulation, Conversation Colors and Markerline

	MSN Features:
	* Custom smiley receiving support (Irving Cordova & Francesco Fracassi)
	* Added support for sending (with the /nudge command) and receiving
	  "nudges" (Julien Cegarra, Martin Bayard)
	* Added an account action to open your Hotmail inbox from MSN
	* Bi-directional text is correctly handled now (Shlomi Loubaton)

	Yahoo Features:
	* Stealth Settings have been implemented
	* Doodle is now supported (Andrew Dieffenbach, Google Summer of Code)
	* Buddies' requests to add you to their lists now prompt for
	  authorization
	* Account option to ignore chat and conference invitations (Peter
	  Lawler)
	* Added a /list command to bring up the room list (Peter Lawler)

	AIM/ICQ Features:
	* ICQ file transfer support with newer ICQ clients (Jonathan Clark,
	  Google Summer of Code)
	* Many overall improvements to AIM and ICQ file transfers (Jonathan
	  Clark, Google Summer of Code)
	* Support for pausing and resuming AIM and ICQ file transfers
	  (Graham Booker)
	* Ability to set ICQ "require authorization" and "web aware"
	  setting (Ettore Simone)
	* ICQ encoding fix for offline buddies (Ilya Konstantinov)

	IRC Features:
	* SSL support for IRC connections (Daniel Atallah)
	* Show an error message when temporarily unable to join an IRC
	  channel or change your nick
	* Added /nickserv, /memoserv, /chanserv and /operserv
	  commands (Joao Luís Marques Pinto)
	* Added CTCP VERSION via /version (Andrej Krivulčík)
	* Added /whowas command (achris)

	Jabber Features:
	* Support for SRV lookups
	* Support for buddy icons
	* Jabber User Directory searching

	SILC Features:
	* Whiteboard support (Pekka Riikonen)
	* Sending/receiving images in IMs (Pekka Riikonen)
	* Cipher and HMAC selection support (Pekka Riikonen)
	* Buddy Icon support (Pekka Riikonen)

	Other Protocol Changes:
	* Bonjour (Rendezvous) protocol support (Juanjo Molinero Horno, Google
	  Summer of Code)
	* Updated Gadu-Gadu protocol support (Bartosz Oler, Google Summer of
	  Code).  This requires the libgadu library.  See
	  http://pidgin.im/faq.php#libgadu for more information.
	* SIP/SIMPLE support (Thomas Butter, Google Summer of Code)
	* Sametime protocol support
	  Requires the meanwhile library: http://meanwhile.sourceforge.net
	* QQ protocol support (Mark Huetsch, Google Summer of Code, and the
	  developers of the OpenQ project)
	* Removed the Napster and TOC protocols plugins

	Other Noteworthy Changes:
	* NAT traversal support via UPnP (Adam J. Warrington, Google Summer of
	  Code)
	* NAT traversal support via NAT-PMP (Evan Schoenberg and R. Tyler Ballance)
	* The modify account dialog now contains two tabs, which should display
	  better at lower resolutions (Sadrul Habib Chowdhury)
	* New "find buddy" results dialog (Alex Converse)
	* People using input methods can now use Enter again
	* Mouse-over hyperlink coloring is now themeable
	* Buddy Pounces now have a proper management window. (Kevin Stange)
	* Buddy icons maintain aspect ratio when resized
	* The last used directory is remembered for opening or saving files and
	  buddy icons
	* Add an SVG version of our desktop icon, pidgin.svg (John Oyler)
	* If a given protocol doesn't support privacy, we now handle blocking
	  in the core. (Jean-Yves Lefort)
	* Smiley themes can now include spaces in the smiley definitions.
	  The spaces (and now backslashes) must be backslash-escaped.
	  (Sadrul Habib Chowdhury)
	* New e-mail notices are now grouped into one dialog.
	  (Sadrul Habib Chowdhury, Chris Stafford)
	* "Open" in the File Transfer window integrates with GNOME, KDE, and
	  Windows and falls back to the browser in other environments.
	* On Mac OS X, the keyboard/mouse idle time pref now uses system idle
	  time instead of X11 idle time (Michael Culbertson)
	* Autocomplete in the buddy pounce dialog (Sadrul Habib Chowdhury)
	* Non-blocking socket I/O is used in most protocol plugins
	* All-new icons all over the place (Hylke Bons)

	Preference Changes:
	* Preferences have been substantially reorganized and cleaned up
	* Smiley theme descriptions are now shown correctly for the highlighted
	  smiley theme (Levi Bard)
	* All Buddy List preferences have been moved to the Buddies menu of
	  the buddy list window.
	* Proxy settings will be taken from Gnome if it is running.  These may
	  still be overridden on a per-account basis.
	* Removed "Dim idle buddies;" behavior is now always enabled
	* Removed keyboard shortcut preferences for ctrl-B/I/U; enabled by
	  default, but won't interfere with bindings set by the GTK theme
	* Removed keyboard shortcuts preferences for ctrl-# to insert a smiley;
	  behavior removed from Pidgin
	* Removed "Enter" vs. "Ctrl-Enter" to send; "Enter" sends by default,
	  but it is now possible to change this binding in your GTK theme
	* Removed "Show multi-colored screennames in chats;" behavior is now
	  always enabled and screenname colors automatically adjust themselves
	  to compensate for background color.
	* Removed "Raise Buddy List Window on Events" and the related behavior
	* Removed "Display remote nicknames if no alias is set"
	* Removed "Show idle times" and "Show warning levels" on the buddy
	  list; behavior is now always enabled
	* Removed "Auto-expand contacts;" contacts expand only when dragging
	  buddies around the buddy list
	* Removed conversation and buddy list buttons and related preferences
	* Removed "Raise conversation window" preferences; moved feature to
	  the notify plugin
	* Removed "Show alias in tabs/titles;" behavior is now always enabled
	* Removed "Show formatting toolbars;" the setting in conversations'
	  "Options" menu now affects the global preference
	* Removed "Show timestamps;" behavior is now enabled, but is overridden
	  by the timestamp plugin
	* Removed all protocol options pages
	* Removed "Escape closes windows;" default key binding is now Ctrl-W
	* Removed "Log when buddies sign on/sign off/become idle/become
	  un-idle/go away/come back" and "Log your own actions;" all of these
	  will be logged when the system log is enabled
	* Removed the separate ignore formatting preferences; behavior has been
	  consolidated into a single preference

version 1.5.0 (8/11/2005):
	* Ability to set IRC quit message (Lalo Martins)
	* OSCAR file transfers now work for 2 users behind the same NAT
	  (Jonathan Clark)
	* Yahoo! buddy requests to add you to their buddy list now prompt for
	  authorization
	* Added a /clear command for conversations/chats
	* Fixed ICQ encoding for messages with offline ICQ users
	  (Ilya Konstantinov, SF Bug #1179452)
	* Default Yahoo! chat roomlist locale to 'us'

version 1.4.0 (7/7/2005):
	* Fix system log start times for some protocols
	* SILC compiles with newer SILC toolkit versions (Pekka Riikonen)
	* Fixed a bug where buddy icon cache files were left in the icon
	  cache directory after they were no longer in use.
	* Attempt to detect the file type of a buddy icon when saving.
	* Additional Yahoo! boot protection (Peter Lawler)
	* A few Yahoo! memory leaks plugged (Peter Lawler)
	* Fixed handling of the new Yahoo! profile page. (Joshua Honeycutt,
	  Peter Lawler)
	* Fixed localized Yahoo! room lists.  Please refer to the Yahoo!
	  section of the Gaim FAQ for details. (Peter Lawler)
	* Enabled sending files to ICQ users using ICQ 5.02 and newer
	  (Jonathan Clark)

version 1.3.1 (6/9/2005):
	* The file transfer details section now also displays the full path to
	  the local file sent/received.
	* Yahoo! has the following new "/" commands:  /join, /buzz
	* Fix Yahoo! privacy bug
	* Fix Jabber Get Info crash on busted servers
	* Updated our gaim.desktop file, thanks to all our terrific translators
	  for sending in translations of the changes
	* Improvements to how Gaim handles new message notification
	* Fix Jabber registration on XMPP servers (including jabber.org)

version 1.3.0 (5/10/2005):
	* Removed parts of the font selection dialog that were not respected
	* Fix being invited to a multi user chat on MSN
	* Multiple SILC accounts should work now (Pekka Riikonen)
	* Fix times on jabber chat backlogs
	* Fix gevolution plugin to compile with e-d-s 1.0 or 1.2
	* Fix gevolution plugin to remember buddy name when someone added you
	  and you then add them
	* Formatting in jabber chats works
	* Fix to prevent MSN disconnecting if you change status while connecting
	* Fixes for two remotely exploitable crash bugs.  See
	  http://gaim.sourceforge.net/security/ for more information.
	* Change to correctly handle adding jabber buddies on ejabberd servers

version 1.2.1 (4/3/2005):
	* URL escaping now works with UTF-8 text. This may break some old log
	 files.
	* Revert to XOR auth for ICQ as the md5 is not fully functional
	* Fix bug with going away while in a jabber chat
	* MSN bug fixes (Felipe Contreras)
	* Escape things properly in IRC
	* Docklet fixes: fix the "1 pixel-wide icon" bug, fix problems with Gaim
	  crashing when the tray manager dies, and work correctly with multi-headed
	  displays where the tray isn't on the primary screen (Robert McQueen)

version 1.2.0 (3/17/2005):
	* Yahoo file receiving and buddy icon receiving work again.
	* Limit animated buddy icon frame rates to 10 frames per second
	  (Nathan Conrad)
	* Fix a bug where portions of your account configuration would
	  fail to be read correctly if you set a proxy user name or
	  password containing invalid XML characters such as < and >
	  (Bastien Durel)
	* Yahoo! privacy improvements (Bleeter)
	* Fix receiving Jabber formatting (broken in 1.1.3)

version 1.1.4 (2/24/2005):
	* Fixed a bug where Yahoo! would lose messages (and any other packet
	  really)
	* Correctly show the time when incoming Gadu-Gadu messages were sent
	  (Carl-Daniel Hailfinger)
	* Fixed crashes with glib 2.6
	* Fixed MSN crash when conversations time out after the conversation
	  window was closed
	* Fixed an html parsing bug, CAN-2005-0208

version 1.1.3 (2/17/2005):
	* CHAP authentication support for SOCKS5 proxies (Malcolm Smith)
	* ICQ offline messages are sent using your specified character
	  set instead of Unicode (Magnus Hult)
	* MSN HTTP method works with proxies using authentication (Bastien Durel)
	* Really fix the bug where buddies show as logged in for 49 thousand days
	* Buddy pounces containing '&' are saved correctly
	* Improved MSN error handling when the servers are unavailable
	* More MSN bug fixes
	* Fix some leaks
	* Fix "Find" in the log viewer so that it finds in all logs
	* Smileys not appearing at the end of lines has been fixed
	* Closing conversation windows no longer cancels active file transfers on
	  MSN (Felipe Contreras)

version 1.1.2 (1/20/2005):
	* MSN 'HTTP Method' fixed (Felipe Contreras)
	* Better handling of MSN's Individuals group and buddy status updates
	  (Felipe Contreras)
	* Fix a crash inviting MSN user to a chat when they're already there
	* AIM SecurID login support
	* Fix configuration of Jabber chat rooms on some servers
	* More MSN bug fixes (Felipe Contreras)
	* Fix queue messages to Docklet when not globally away (Robert McQueen)
	* Fix some leaks
	* The Autopackage now builds both the mozilla-nss and the gnutls
	  ssl plugins, and requires at least one of those libraries.

version 1.1.1 (12/28/2004):
	* Allow SILC authentication via public key if your key is password
	  protected (Michele Baldessari)
	* More MSN bug fixes (Felipe Contreras)
	* Drag-and-drop to conversation window file transfers work again
	* Disable the delete button on pounces that aren't saved yet anyway
	  (Kevin Stange)

version 1.1.0 (12/02/2004):
	New Features:
	* Binary relocable. Gaim will find its files even if it's installed
	  in a location other than the --prefix it was ./configured with.
	  Pass --disable-binreloc to ./configure to disable.
	* IRC now has fallback encodings, and tries harder to display
	  something useful during an encoding error.
	* New MSN protocol icon (Felipe Contreras)

	Bug Fixes:
	* Fix some leaks (Miah Gregory, Felipe Contreras)
	* Fix crashes when removing buddies in certain situations (Andrew Hart)
	* Eliminate MSN switchboard errors (Felipe Contreras)
	* Fix MSN buddy icon synchronization (Felipe Contreras)
	* Correctly display file transfer dialogs for filenames containing &, < or >
	* Correctly display MSN authorization dialogs for friendly names containing
	  &, < or >
	* Properly align the right-click docklet menu with the docklet icon in
	  *nix.
	* Fix a crash if the MSN buddy list is not available
	* Fix a bug in the request api (Gary Kramlich)

version 1.0.3 (11/11/2004):
	Bug Fixes:
	* Jabber authentication fixes (Michael Plump)
	* Yahoo buddy idle reporting is more accurate (Evan Schoenberg)
	* "Allow All" privacy setting works on Yahoo (Peter Lawler)
	* Fix a crash when dragging a buddy to the conversation entry area
	* Fix a crash removing chats from the buddy list
	* Correctly display buddy pounces for aliases with &, < or > in them
	* Correctly follow the per-conversation logging option

version 1.0.2 (10/19/2004):
	Bug Fixes:
	* MSN file transfers work on big endian machines (Jean-Francois Roy and
	  Evan Schoenberg)
	* Fixed the MSN signon crash with Miranda users in the buddy list
	* Fixed sending messages to MSN Web Messenger users (Damien Ayers)
	* Fixed some memory leaks in the MSN plugin (Evan Schoenberg)
	* Fixed a crash viewing certain MSN user profiles (Evan Schoenberg)
	* Fixed a crash sending a file on MSN when the file is unreadable
	* Fixed a crash deleting accounts (Andrew Hart)
	* Fixed a crash inviting to chats (Andrew Hart)
	* Fixed a bug in Yahoo privacy handling (Peter Lawler)
	* Fixed a crash trying to join a chat from the docklet when not signed in
	  to a chat-capable account (Daniel Atallah)

version 1.0.1 (10/07/2004):
	New Features:
	* Use the GNOME default browser when opening links if you're running GNOME
	  (Alex Duggan)
	* Added support for multiple addressbooks in the gevolution plugin
	  (Henry Jen).

	Bug Fixes:
	* Send-As menu duplicates less work (Dave West)
	* Can now see your own MSN buddy icon (Felipe Contreras)
	* Jabber roomlist fetches work again
	* Close buttons on tabs in existing conversations correctly reflect the
	  "show close buttons on tabs" preference (Nathan Fredrickson)
	* Fix to make the get_signon(buddy) perl plugin function work (Gregory C.
	  Harfst)
	* Fixed crashes when reloading the gevolution plugin (Henry Jen)
	* Fixed some memory leaks in the gevolution plugin.
	* Wrap at character boundaries if there is not enough space for a full word
	* 64 bit compile warning fixes

version 1.0.0 (09/17/2004):
	New Features:
	* Drag-and-drop buddy support for the Invite dialog (Stu Tomlinson)
	* Drag-and-drop buddy support for the Pounce dialog (Stu Tomlinson)
	* View Chat log available from the interface (Daniel Atallah)
	* Ability to receive offline messages in character encodings
	  other than ASCII (thanks to Nick Sukharev)
	* File transfer status messages printed to conversation
	  windows (Dave West)
	* Display file transfer messages when someone sends you a file
	  over AIM (Dave West)
	* Handle MSN buddy lists more sanely (Felipe Contreras)
	* Zephyr can use tzc to run from behind a firewall (Arun A Tharuvai)

	Bug Fixes:
	* Work around window manager stupidity with new dialog windows (Dave West)
	* Compile with gtk 2.5.x (Gary Kramlich)
	* Escape invalid characters in log names (Daniel Atallah)
	* Fix for clicking add in an msn chat with 2 or more people in your buddy
	  list (Daniel Atallah)

version 0.82.1 (08/27/2004):
	Bug Fixes:
	* Fix a crash when changing the preference for how to display buttons
	  on conversation windows
	* Remove a stray printf() when beginning new conversations and logging
	  is enabled

version 0.82 (08/26/2004):
	New Features:
	* Ability to set available messages for AIM
	  (Tools->Account Actions->Set Available Message...)
	* Ability to specify a custom character set for messages sent to ICQ
	  users and messages received from ICQ users
	* Ability to edit your current away message (Rhett Robinson)
	* Topics in the conversation window (not the topic field at the
	  top) with URLs will now appear as links (Stu Tomlinson)
	* File transfers appear in the file transfer window when they
	  are initiated rather than when they begin transferring (Dave West)
	* Instead of toggling slash commands on/off, you can now toggle
	  passing through unknown slash commands on/off.

	Bug Fixes:
	* Joining a Jabber chat no longer causes a crash (Stu Tomlinson)
	* Selecting a buddy icon for a brand new account no longer
	  causes a crash
	* Better file transfer error messages (Dave West)
	* Remotely canceled file transfers in MSN are now noticed, so that we
	  don't accidentally cancel the file transfer and crash Gaim
	  (Felipe Contreras)
	* Protocols that don't support joining chat rooms by name no longer
	  allow chat rooms to be added to the buddy list (Felipe Contreras)
	* Delayed messages and system messages no longer cause
	  sound events to be triggered (Nathan Fredrickson)
	* The chat invite button has a correct label (Stu Tomlinson)
	* The system log should leak fewer file descriptors (Ka-Hing Cheung)
	* Buddy list tooltips display in more appropriate positions when
	  using multiple monitors (Dave West)
	* Better parsing of URLs containing special characters
	* All users are shown when joining a Yahoo! conference (Bleeter Yaluser)
	* You now leave all Yahoo! conferences when you log out of Yahoo!
	* Buddy Icon updating bug fixed (Felipe Contreras)

version 0.81 (08/05/2004):
	New Features:
	* The autorecon plugin will somewhat remember state information(Yosef
	  Radchenko)
	* Visual display of ops/voice/halfops/so on in Chats (Stu Tomlinson)
	* Tab completion of slash commands in Chats (Stu Tomlinson)
	* gaim-remote can now manipulate status (István Váradi)
	* The text messages of Yahoo Audibles are now displayed, although
	  the audio and graphics are not.
	* Yahoo! away messages can be 255 characters long now

	Bug Fixes:
	* Gadu-Gadu should connect again (Andrew Wellington)
	* Novell fixes (Mike Stoddard of Novell):
		* Fixed reconnect crash
		* Fixed duplicate root folder bug
		* Fixed bug with folder ordering (on a first time login
		  folders were being added in reverse order).
	* Use ISO date format for the system log (Eduardo Pérez)
	* Long buddy lists with irc should cause flooding disconnects less
	  (Stu Tomlinson)
	* Better smiley substitution
	* Fix a crash related to auto-expanding contacts at the bottom of
	  buddy lists
	* Fix a crash on Solaris when changing or viewing information for
	  your AIM account (Format Screen Name, Change Email Address, etc.)
	* HTML in OSCAR buddy comments is now escaped (and not rendered)
	* Fix a crash when dragging a screen name to a conversation window
	  for that screen name
	* User-requested new conversation windows are now always given focus
	* Pasting HTML into Gaim from certain sources no longer results in
	  the spaces between some words being removed
	* The alias of a contact is now displayed in more places when the
	  alias of a buddy is not set
	* .gaimrc is no longer imported
	* Prevent a crash if you sign off and try to dequeue messages from
	  the away dialog (Kevin Stange)
	* Prevent a possible crash if gaim_gtkconv_write_conv is called
	  with who as NULL (Kevin Stange)
	* Prevent (null) or an empty string from being logged as the sender's
	  name if the sender no longer has an alias because the account is
	  signed off (Kevin Stange)
	* The auto-reconnect plugin will no longer attempt to reconnect an
	  MSN account if you were disconnected because you signed on from
	  another location (Stu Tomlinson)
	* On Solaris, chatting in IRC using the UTF-8 charset no longer gives
	  a "conversion failed" error for every message (Arvind Samptur)
	* ICQ offline messages should have the correct timestamp (Dave West)

version 0.80 (07/15/2004):
	New Features:
	* Ability to send files from the conversation window (Daniel Atallah)
	* Drag a file into the buddy list or a conversation to send it to that
	  buddy
	* Yet more new commands and features for SILC (Stu Tomlinson)
	* Gaim uses the new file chooser when compiled for GTK+ 2.4
	  (Fernando Herrera)
	* Support for the Epiphany web browser (Leonardo Serra)
	* Status messages in Gadu-Gadu (Andrew (proton) Wellington)
	* Parentheses are now displayed around the title and tabs of
	  conversations from offline accounts or parted chats.
	* Zephyr typing notification (Arun A Tharuvai)
	* Account dialog's columns are resizable (Eduardo Pérez)

	Bug Fixes:
	* The firefox browser option now works with firefox 0.9
	* Buddy icons in conversations no longer depend on the
	  buddy list
	* Fix for the bug where some buddies seemed logged in 4
	  thousand some odd days (Alan Ford)

version 0.79 (06/24/2004):
	New Features:
	* Display name changes are now shown in the conversation windows.
	  (Robert Mibus)
	* Get Info on Yahoo! now works for nonenglish profiles.
	  (Ambrose Li)
	* General "Get Info" improvements on Yahoo! and MSN (Ambrose Li)
	* Yahoo! Japan support. Click More Options and check Yahoo Japan
	  in the account editor, to use your Yahoo! Japan account
	* Gtk themes can now theme the Gaim buddy list independently of
	  other things (Stu Tomlinson)
	* Show timestamps now has a per-conversation option in addition
	  to the global one, bringing it in line with the other conver-
	  sation options (Stu Tomlinson)
	* Added MSN buddy icons (Felipe Contreras)
	* Added MSN file transfer (Felipe Contreras)
	* MSN's idle state now actually sets a buddy idle
	* Buddy pounce defaults are now more sane, and apply to the state the
	  buddy is currently in. For example, if the buddy is idle, set
	  "Return from idle" by default. The last action(s) used are the
	  defaults for the next pounce
	* Yahoo buddy icon support
	* Selected buddy icons will automatically convert to the appropriate
	  format for the protocol. (GTK 2.2 and higher only)
	* Dragging an image file into the Modify Account dialog will set that
	  as a buddy icon.
	* Development headers for compiling third-party plugins are now
	  installed. (Stu Tomlinson)
	* Headers for gaim-remote now reside in gaim/ instead of
	  gaim-include/.
	* Basic YCHT support, which allows joining Yahoo! Chats when
	  logged in using the web messenger method

	Bug Fixes:
	* Fixed Yahoo! authentication problems.  (Cerulean Studios)
	* Non-looping animated icons no longer cause Gaim to freeze
	* Flashing windows should work again for unix in window managers that
	  support the URGENT hint (Etan Reisner)
	* Better handling of character sets in RTF for Novell (Mike Stoddard of
	  Novell)
	* Contact list sync problems in Novell fixed (Mike Stoddard of Novell)
	* Fixed a crash in SILC that sometimes happened when resolving
	  the buddy list (Pekka Riikonen)
	* Parallel compiles of the perl plugin should work better
	  (Stu Tomlinson)
	* The disconnected UI op was called twice on connection errors. Now
	  it is only called once. (Evan Schoenberg)
	* Dragging into conversation windows works better
	* Protocol-specific settings for accounts were being removed whenever
	  the account was modified. Now they're only removed when the protocol
	  type changes, as it should be.
	* Zephyr bug fixes and memory leak plugs (Arun A Tharuvai)
	* Rewrite of MSN buddylist support, which fixed a known syncronization
	  bug and some others (Felipe Contreras)

version 0.78 (05/30/2004):
	New Features:
	* Support for the SILC protocol (http://www.silcnet.org/)
	  (Pekka Riikonen)
	* Option to suppress disconnect notification when using
	  the autoreconnect plugin (Christopher (siege) O'Brien)
	* Added support for dragging buddies from the buddy list into the
	  Add Buddy Pounce dialog
	* Pounce notification now includes time (Mike Lundy)
	* The history plugin now shows history for chats in addition to IMs
	* Menu item to view conversation logs (Tom Samstag)
	* Conversation and chat sizes automatically saved (Stu Tomlinson)
	* Added support for Novell privacy settings (Mike Stoddard of Novell)
	* Added ability to initiate multi-user conferences (chats) in Novell
	  (Mike Stoddard of Novell)
	* Find and Save buttons on the debug window (Stu Tomlinson)
	* Plugin Actions menu (Christopher (siege) O'Brien)
	* Plugins can now add entries to the right-click menu of a group or chat
	  (Stu Tomlinson and Christopher (siege) O'Brien)
	* Hyperlink colors are now themeable via your ~/.gtkrc-2.0 file

	Bug Fixes:
	* Compiles again with gcc 2.96 (Ignacio J. Elia)
	* Gtk2.0 compatibility fixes (Tim Ringenbach)
	* Many documentation updates (Jonathan Champ, Gary Kramlich,
	  Stu Tomlinson, and Kevin Stange)
	* Yahoo works on 64 bit machines (Gary Kramlich)
	* Zephyr works on 64 bit machines (Arun A Tharuvai)
	* Novell 64bit fixes, better error messages, and buddy list sync fixes
	  (Mike Stoddard of Novell)
	* Novell protocol works on big endian machines (Novell)
	* Massive rewrite of MSN support, which should fix a number of issues
	  and make errors easier to interpret (Felipe Contreras)
	* Fixed a privacy-related bug in MSN that affected blocking/permitting,
	  which was due to case-sensitive string comparisons (Gudmundur
	  Olafsson)
	* Fixed an MSN HTTP method bug where MSN would queue data indefinitely.
	  (Andrew Wellington)
	* All known MSN formatting bugs were fixed.
	* Overly long messages and paging cell phones in MSN no longer cause
	  disconnects (Felipe Contreras)
	* Several bug fixes for MSN's MSNSLP and MSNObject support (Finlay
	  Dobbie)
	* ALT-F works correctly in the System Log Viewer (Stu Tomlinson)
	* New tabs should scroll correctly again (Tim Ringenbach)
	* Dialogs opened from a conversation window are now closed when
	  the conversation window is closed, preventing a crash (Kevin Stange)
	* Copy/paste encoding fixes (Joe Marcus Clarke)
	* IRC disconnect crash fix (Luciano Miguel Ferreira Rocha)
	* Ampersands in links should work correctly (Tim Ringenbach)
	* DirectIM and IM Image support for AIM are greatly improved
	  (Tim Ringenbach)
	* Gadu-Gadu updates (Andrew Wellington)
	* Print Gadu-Gadu messages to the debug window instead of the console
	* Updated and standardized blist signals (Gary Kramlich)
	* Made the recieve-*-msg signals match the sending ones (Stu Tomlinson)
	* The idle time for the buddy-idle and buddy-unidle signals should
	  be correct again.

	Preference Changes:
	* Added "Conversation placement - By conversation count"
	* Added a "none" smiley theme to replace the "Show graphical
	  smileys" option
	* Replace default formatting preferences with a dialog to set a
	  default formatting in a WYSIWYG manner.
	* Removed "Show logins in window," default to yes
	* Removed "Send URLs as links," default to yes (in protocols that
	  support HTML)
	* Removed "Show URLs as links," default to yes
	* Removed New window height & width and Entry field height for Chats &
	  IMs, sizes are now saved automatically
	* Removed "Tab-complete nicks" default to yes
	* Removed "Old-style tab completion", no longer supported
	* Removed "Sending message removes away status", default to no
	* Removed "Show numbers in groups", default to yes
	* Removed "Icons on tabs", default to yes
	* Removed "Sounds when you log in", default to no
	* Removed "Seconds before resending autoresponse", default to 600
	  seconds
	* Removed "Send autoresponse in active conversations", default to no
	* Removed "Show people joining in window", default to yes
	* Removed "Show people leaving in window", default to yes

version 0.77 (04/22/2004):
	New Features:
	* The System Log returns (Ka-Hing Cheung)
	* Added a conversation-drag-ended signal (Etan Reisner)
	* Reorganized and cleaned up the MSN protocol plugin (Felipe Contreras)
	* Added the -c option to specify location of the .gaim directory,
	  removed the outdated -f option that no longer had any effect (Daniel
	  Atallah)
	* Novell GroupWise protocol support added (Novell)
	* WYSIWYG improvements (Tim Ringenbach)
	* WYSIWYG editing for user info (Jon Oberheide)
	* Rich-text copy and paste
	* Plugins can now add menu items to the buddy context menu
	  (Christopher O'Brien)
	* Plugins can now add preferences (Gary Kramlich)
	* The TOC protocol is no longer built by default. The plugin is not
	  being properly tested and is no longer officially supported.
	* Bumped up the plugin API version number, and added version numbers
	  for loader plugins and protocol plugins. Authors will want to
	  update their plugins, and possibly use GAIM_PLUGIN_API_VERSION,
	  GAIM_PRPL_API_VERSION, and GAIM_LOADER_API_VERSION constants.
	* Zephyr error reporting works (Arun A. Tharuvai)
	* Zephyr deals with non-utf8 characters (Arun A. Tharuvai)

	Bug Fixes:
	* Formatting in the Log viewer is fixed (Kevin Stange)
	* Save Conversation works again (Kevin Stange)
	* The Clear button in privacy works (Robert Mibus)
	* MSN error reporting works again (Stu Tomlinson)
	* MSN e-mail notifications should no longer cause Gaim to crash
	  (Felipe Contreras)
	* Fixed an infinite loop bug that would sometimes cause MSN to lock
	  up (Nickolai Zeldovich)
	* All away messages should now show up in tooltips
	* Removing zephyr buddies no longer crashes (Arun A. Tharuvai)

version 0.76 (04/01/2004):
	New Features:
	* WYSIWYG text input (with much help from Gary Kramlich and Kevin
	  Stange)
	* Ability to be invisible on AIM
	* Chatroom list support (Tim Ringenbach)
	* Added auto-completion for screen names to the New Instant Message and
	  Get User Info dialogs.
	* Non-ascii character support in AIM chats (Uli Luckas and Marco Ziech)
	* Vastly improved browser opening, with tab support! (Nathan
	  Fredrickson)
	* Added support for connecting to MSN using the port 80 method.
	* Support for Mozilla Firefox (Chris Friesen and Nathan Fredrickson)
	* Added protocol-specific preferences (Gary Kramlich)
	* Local IP address information can be changed in Preferences
	  (Tim Ringenbach)
	* Improved local IP address detection (Tim Ringenbach)
	* Offline accounts in account drop-down lists are now greyed (Etan
	  Reisner)
	* Improved accessibility support for screen readers and other
	  accessibility tools (Marc Mulcahy)
	* Improved accessibility in conversation windows (Nathan Fredrickson)
	* Keyboard access to context menus via Shift+F10 (Marc Mulcahy)
	* Core/UI split event loop code. (Scott Lamb)
	* Added improvements to the multi-field request code, including
	  required fields and account fields.
	* Moved more dialogs to the request API for interface consistency
	  (Send Message, Get User Info, and Insert Link dialogs)
	* Jabber file transfer
	* IRC file transfer (Tim Ringenbach)
	* Added a hidden preference for disabling buddy list tooltips or
	  changing the pop-up delay in prefs.xml.
	* Moved translation news to po/ChangeLog

	Bug Fixes:
	* Changes in AIM/ICQ server-side buddy lists take
	  precedence over the local buddy list
	* Significant work on the Zephyr plugin (Arun A. Tharuvai)
	* You can now use :/ as a smiley safely (Nathan Owens)
	* Various buffer overflow fixes (Stefan Esser)
	* Tabs now stay green when they are supposed to (Etan Reisner)
	* Fixed a bug where only the first user in a chat room list was removed
	  sometimes when trying to remove a group of users (Tim Ringenbach)
	* Clearing an AIM buddy icon actually removes it from the server,
	  icons changes in the account editor do not take effect if the
	  cancel button is used (Stu Tomlinson)
	* Improved chat parting logic (Tim Ringenbach)
	* Yet Another IRC channel user duplication bugfix (Tim Ringenbach)
	* Deleting an account while modifying it will no longer crash gaim.
	* Only one account preference window will now appear per account when
	  clicking Modify.
	* Aliases are now shown alongside the screen name in the message
	  queue window. (Kevin Stange).
	* TCL Plugin API changed
	* The mobile icon on MSN users is now removed when the person disables
	  mobile paging (Stu Tomlinson)
	* Removing invalid buddies in MSN with a space in their name no longer
	  causes a disconnect (Stu Tomlinson)
	* Multiple MSN chats should now work (Robert Mibus)
	* Added new MSN error codes and fixed an incorrect one (Stu Tomlinson)
	* Incoming colors are now processed correctly in MSN.
	* Conversation placement by account now works correctly with both
	  chats and IMs, and takes the Combine Chats and IMs option into
	  consideration.
	* Minor tweaks to the list box in the multi-field request dialogs
	  so they work without a label and scrollbar (Pekka Riikonen)
	* Hitting enter in a multi-field request dialog when a textfield has
	  the focus no longer ignores the changed text in the textfield
	  (Gary Kramlich)
	* The Disconnect dialog no longer raises and gains focus each time
	  a disconnected account is added (Ka-Hing Cheung)
	* Gadu-Gadu might actually connect again (Ignacy Gawedzki)
	* Buddy pounces for an account are removed when the account is
	  deleted (Gary Kramlich)
	* Various bug and memory leak fixes (Gary Kramlich)
	* Assorted SSL crashfixes
	* --enable-debug no longer breaks compilation when using gtk 2.4,
	  which also broke garnome.
	* Tooltips shouldn't crash now (Daniel Atallah)

version 0.75 (01/09/2004):
	* New Yahoo! auth method
	* Yahoo! file transfer (Tim Ringenbach)
	* Yahoo! chat joining fixes (Tim Ringenbach)
	* Persons can auto-expand when hovering your mouse over it
	* Improved i18n support for MSN email notification (Felipe Contreras)
	* Jabber SASL PLAIN support
	* Improved Jabber MUC (Chat) support
	* Fixed an MSN login bug some people likely experienced (Felipe
	  Contreras)
	* Touch-up various dialogs to follow the Gnome Human Interface
	  Guidelines more closely (Steven Garrity, Nathan Fredrickson, and
	  Ka-Hing Cheung)
	* Works better with all-black gtk themes (Etan Reisner)
	* Mozilla Firebird support (Chris (darth_sebulba04))

version 0.74 (11/25/2003):
	* Sort-by-size log sorting fix
	* Log directory umask fix for users of gaim-remote
	* Fix Jabber room creation on MUC servers.

version 0.73 (11/21/2003):
	* New Logging format and code:
		* fixes i18n issues with logs
		* compatible with old logs
		* hopefully fixes segfault in viewing logs
	* New disconnected account dialog (Thanks, Daniel Atallah)
	* Fixes several Jabber bugs
	* Fixes the bug where some dialogs would crash when spell checking was
	  enabled. Closes #827930.
	* Fixed unblocking of users in MSN (Robert Mibus)
	* Fixes outgoing mobile pages on MSN.
	* The border on the close buttons on inactive tabs are no longer shown,
	  thanks to a fix used by Galeon.
	* Compatible with autoconf 2.58.
	* Cleaned up gtkspell-related code (Robert McQueen)
	* Changed the parameters for the received-chat-msg signal.
	* Added a Release Notification plugin

version 0.72 (10/31/2003):
	* Added a search feature to conversations.
	* Added an option to remove the formatting toolbar, both globally and
	  on a per-window basis (Nathan Fredrickson)
	* Added a drop shadow to the buddy list tooltip
	* Smileys are copyable
	* Fixed the ICQ login crash
	* Fixed a crash in the Add Chat dialog when selecting an
	  account that doesn't support chats. Closes bug #821606.
	* Fixed a bug where new MSN accounts without buddies added wouldn't
	  connect.
	* Fixed a crash when deleting an account that has IMs or chats open.
	  Closes bug #821630.
	* Smileys have background colors
	* If SSL is not enabled, MSN will load, but error on connect.
	* Disable Jabber SASL auth until the standard stabilizes

version 0.71 (10/09/2003):
	* The right-click menu for e-mail links now presents a "Copy E-Mail
	  Address" item
	* Fix sort by idle to behave as it did pre-contact support (David
	  Smock)
	* Display AIM away messages in the tooltip for buddies when
	  they are away
	* Support for Buddy Comments for AIM and ICQ buddies
	* Window icons are now set as buddy icons or status icons
	* Get User Info in MSN and Yahoo now return an error indicating that
	  the information doesn't exist if the profile is empty (parts by
	  Nathan Poznick)
	* Added startup notification support for window managers that support it
	* The protocol icon for an account in the accounts window will now
	  "pulse" when signing the account on.
	* Zephyr formatting fixes (Arun A. Tharuvai)
	* Zephyr can connect to chats (Karsten Huneycutt)
	* SSL support can now be provided by third party plugins.
	* Multiple copies of gaim installed at different locations no
	  longer attempt to load the same, possibly incompatible plugins
	  (Robert McQueen)
	* Implemented another new Yahoo! authentication method
	* Fixed a bug displaying Chinese MSN messages (Ambrose C. LI).
	* Additional fixes and checks for the perl build process (Sean Burke).
	* Massive core/UI splitting.
	* Re-write of Jabber protocol plugin
	* Conversation API changes.
	* Some plugins must be updated due to code variable changes,
	  function name changes, and change of behavior for certain
	  functions.

version 0.70 (09/28/2003):
	* Implemented Yahoo's new authentication method (Cerulean Studios)
	* Protocol plugins that have plugin dependencies now load correctly.
	* Perl installs where it's told to a bit more correctly.
	* Robert "Robot101" McQueen cleaned and core/UI split IM
	  image support.

version 0.69 (09/24/2003):
	* Added Contact (aka Person, aka Meta-Contact, aka Buddy Merging, etc)
	  support
	* Added MSN 6 smileys.
	* Added animated smiley support (Ka-Hing Cheung)
	* Added SSL support, compatible with GNUTLS and Mozilla NSS.
	* Added plugin IPC.
	* Added support for gettext 0.12.x.
	* Updated MSN support to the MSN Protocol version 9.
	* Jabber now supports SSL
	* Yahoo now shows people using the java chat client (Tim Ringenbach)
	* Yahoo chat and conference (Tim Ringenbach)
	* Yahoo ignore support (Jesse Farmer (farmerje))
	* Yahoo idle times displayed, long buddy lists work, sms users,
	  and other improvements (Tim Ringenbach)
	* The accounts window now shows offline accounts as greyed out, and
	  online accounts as colored.
	* Fixed the text replacement plugin.
	* Fixed all known signal problems in perl.
	* The right-click menu for conversation tabs now shows the tab icon
	  and status, if tab icons are enabled. (Jesse Farmer)

version 0.68 (09/01/2003):
	* Removed the old event system and replaced it with a much better
	  signal system.
	* Added plugin dependency support.
	* Rewrote the Perl plugin. All old scripts will break, but it offers
	  a much better API for new scripts.
	* Yahoo color support (Tim Ringenbach (marv_sf))
	* Yahoo and MSN get info support (Nathan Poznick)
	* Fixed Jabber registrations.
	* Fixed a problem where pouncing two users with the same name
	  appeared in the same conversation window, and other related
	  problems. (Robot101)
	* Corrected problems with proxy preferences.
	* Mailchk.c and simple.c compile again (Paul A (darkrain))

version 0.67 (08/14/2003):
	* Brought back the message notification plugin (Brian Tarricone)
	  You'll need to reconfigure your settings for this plugin
	* IRC protocol plugin rewritten (Ethan Blanton)
	* New IRC protocol icon (Nuno Donato)
	* Protocol and status icons now optionally appear on tabs.
	  (Etan Reisner)
	* Various dialog rewrites (Jabber vCard, Add Group, Alias Chat,
	  Rename Group, Privacy)
	* Shows "hiptop" icon for AIM buddies using hiptop
	  devices (Robey Pointer)
	* Privacy core/UI split.
	* Conversation placement by group now applies to chats in the buddy
	  list as well.
	* Events in a conversation (user logged in, logged out, window closed,
	  etc.) now grey the tab.
	* Various bug fixes (larne from irc, Tim Ringenbach, Bjoern
	  Voigt, Paul A (darkrain))

version 0.66 (07/18/2003):
	* Freebsd compile fix (Matthew Luckie)
	* .spec file improvements (Ethan Blanton)
	* Added a gaim-remote man page (Robert McQueen)
	* The Remote Control plugin no longer adds duplicate groups to your
	  buddy list.
	* Servers and ports are now imported correctly in MSN.
	* Core/UI split the core initialization and shutdown.
	* MSN messages with newlines are now sent correctly to MSN clients.
	* Fix some sound initialization stuff
	* Fix saving and import of default away message

version 0.65 (07/16/2003):
	* Massive internal core/ui splitting
	* New account dialog
	* Preferences moved to ~/.gaim/prefs.xml
	* Account information moved to ~/.gaim/accounts.xml
	* Pounces moved to ~/.gaim/pounces.xml
	* Added protocol icons to various drop-down boxes
	* New Send IM buddy icon merged from Ximian Desktop 2
	* Fixed "Sort by Status" crash
	* Fixed the MSN signon crash
	* Fixed the MSN add buddy crash
	* Fixed the MSN empty buddy list bug
	* Fixed all known MSN chat bugs
	* Fixed HTTP redirect handling in smiley retrieval. This fixes the
	  problems with some smiley themes.
	* Chats in MSN can now be initiated by right-clicking a buddy and
	  choosing Initiate Chat.
	* MSN Alerts and incoming MSN pages no longer pop up several error
	  dialogs
	* Ability to view iChat "Available" messages for AIM
	* Stores your buddy icon on the server for AIM
	* Support for non-ascii characters with Yahoo! Messenger
	* Focus returns to the input box when you click elsewhere, like it used
	  to
	* New typing notification icons from Ximian

version 0.64 (05/29/2003):
	* Buddy list sorting in buddy list preferences.
	* Improved debug window with timestamps and pause buttons.
	* New core/ui split notification and request APIs.
	* New mail notification dialog.
	* Several bug fixes in MSN.
	* Conversation window buddy icon bugs were fixed.

version 0.63 (05/16/2003):
	* A rewrite of the plugin API. Plugin authors will need to change their
	  code based off the changes found in other plugins.
	* Perl script support is now provided in the perl plugin.
	* Debugging is core/ui split, and has a new API with support for
	  debug levels and categories.
	* Support for adding chats to your buddy list.
	* MSN protocol plugin was rewritten, has experimental buddy icon
	  support, and MSN Mobile support.
	* Buddy list speed enhancements (Thanks Ethan Blanton).
	* Napster protocol updates (Thanks Auke Kok).

version 0.62 (04/23/2003):
	* Keyboard shortcuts in the buddy list work again (Thanks Joe
	  Clarke).
	* Support for Jabber XHTML messages
	* Ability to re-request authorization from ICQ and Jabber users by right
	  clicking on them in your buddy list.
	* Improved Zephyr internationalization.
	* Bug causing 'Hide on Send' windows to be lost forever fixed.
	* Iconified windows are now raised properly.
	* Dates printed for old/offline messages.
	* Some assorted crash bugs fixed.

version 0.61 (04/07/2003):
	* Split the buddy pounce core and UI, and rewrote the UI for it.
	* Removed folder icons and excess space from the buddy list (Thanks
	  Dave Camp)
	* Fixed a bug involving dragging buddies and groups
	* Re-implemented the logout icons.
	* New icons for "away" and "aol" (Thanks, Moses Lei)

version 0.60 (04/04/2003):
	Core:
	* Auto-loading protocol plugins.
	* Plugins dialog and perl script menu merged into preferences.
	* Don't auto-login if an existing Gaim session is already
	  running.
	* Moved "privacy preferences" to Tools menu.
	* -n, --loginwin option to disable autologins.
	* Added support for gettext 0.11.x.
	* Added support for automake 1.6.
	* aim:// URI's supported with gaim-remote command.
	* Quit Gaim remotely with gaim-remote. (Thanks, John Silvestri)
	* Added rudimentary support for X11R6 session management. (Thanks,
	  Robert McQueen)
	* Conversation backend and UI are now separated. (Thanks,
	  Christian Hammond)
	* Asynchronous, non-blocking, DNS function (Thanks, Nicolas
	  Lichtmaier)
	* As a side effect of the above: IPv6 support. Tested only with IRC
	  (you can receive ipv6 chat requests from irssi!).

	Plugins:
	* Tray icon plugin--replaces the old GNOME applet. You'll need
	  the panel Notification Area applet (aka system-tray-applet)
	  for GNOME 2, or the Kicker for KDE 3.1. (Thanks, Robert
	  McQueen, Nicolás Lichtmaier, Kristian Rietveld, Ari Pollak &
	  Patrick Aussems)
	* Added GAIM::remove_event_handler and made set_info short
	  circuitable in perl. (Thanks, Ryan McCabe)
	* event_del_conversation for plugins. (Thanks, Bill Tompkins)
	* Notify.c plugin rewritten; check its configure dialog. (Thanks,
	  Etan Reisner)
	* Buddy Ticker made a plugin.
	* Idle Maker added to source.
	* Fortune profile added to source.

	AIM/ICQ:
	* TOC no longer compiles statically by default--use OSCAR.
	* ICQ plugin no longer gets built--use OSCAR.
	* Server-stored buddy lists for ICQ with full support for
	  authorization (Thanks, Mark Doliner)
	* File send/receive support for Aim over Oscar (Thanks, William T.
	  Mahan and Mark Doliner)
	* Non-direct connect typing notification for AIM over OSCAR.
	  (Thanks, Mark Doliner)
	* Allow only people in buddy list privacy option added for AIM.
	* Full ICQ info reading support. (Thanks, Vincas Ciziunas)
	* Support for synchronizing group renames on server.  Group
	  rename server synchronization for AIM.  Server-side
	  synchronization for moving individual AIM buddy to new
	  group improved. (Thanks, Mark Doliner)
	* Ability to add screenname@mac.com people to AIM buddy lists.
	  (Thanks, Graham Booker)
	* Ability to change ICQ password. (Thanks, Mark Doliner)
	* Option to have AIM notify you if you have
	  unread mail. (Thanks, Mark Doliner)
	* Parse URL messages, Contact Sending and Pager Messages
	  in ICQ. (Thanks, Mark Doliner)
	* use snprintf instead of sprintf. (Thanks, William T. Mahan)
	* Fixed crashbug on empty rvous requests. (Thanks Brandon Scott
	  (Xeon) for pointing this out, and Matt Pandina for the patch)
	* Nice Oscar changes--mostly internal. (Thanks, Mark Doliner)

	IRC:
	* Added more IRC slash commands -- /W, /VERSION, /MODE, /CTCP stuff,
	  -- and other cool IRC enhancments. (Thanks, Jonas Birmé)
	* IRC's /topic with no argument displays the current topic (Thanks,
	  Mark Doliner)
	* DCC File Receive support for IRC.
	* Optional password on IRC accounts. (Thanks, Christian Hammond)
	* Added half-op support.

	Jabber:
	* Jabber invisibility and permanently cancel sending on-
	  line status to Jabber buddies.
	* Jabber roster updated on group renames.
	* Fixed a possible segfault when signing off Jabber. (Thanks,
	  Craig Boston)
	* Improved typing notification support for Jabber and
	  Yahoo! (Thanks, Nathan Walp)
	* File receive support for Jabber. (Thanks, Nathan Walp)

	MSN:
	* MSN users are notified when the other party closes the conversation
	  window. (Thanks, Christian Hammond)
	* File receive support for MSN. (Thanks, Christian Hammond)

	Internationalization:
	* Now using libiconv for better i18n support (Thanks, Junichi
	  Uekawa)
	* Lots of i18n fixes (Thanks Matt Wilson, Ethan Blanton, A Lee)
	* Correct i18n handling for many parts of AIM/ICQ, including
	  instant messages, away messages, and profiles (Thanks,
	  Ethan Blanton)
	* Improved MSN internationalization (Thanks, A Lee)

	Other:
	* Optionally uniquely colorize nicks in chats
	* Add / Remove buddy menu item added to the chat users list
	  (Thanks, Jonas Birmé)
	* View log button in conversation toolbar (Thanks, Etan Reisner)
	* Option to log IMs and Chats seperately. (Thanks, Etan
	  Reisner)
	* Removed Ctrl-C binding for color
	* Fix first message in tab not displaying bug (Thanks, Etan Reisner)
	* Changed some default options
	* Updated desktop and window icons (Thanks, Robert McQueen)
	* Switch the .desktop file to the new KDE/GNOME common vfolder
	  format (Thanks, Robert McQueen)
	* Removed all deprecated GTK calls.  Now 100% GTK 2. (Thanks Nathan
	  Walp, Christian Hammond, Ari Pollak, Ethan Blanton, Robert McQueen)
	* Read proxy environment variables. (Thanks, Christian Hammond)
	* Fixed security vulnerability with manual browser option (Thanks,
	  Robert McQueen)
	* Can get info for ICQ and Jabber users from the "Edit
	  Buddies" tab (Thanks, Brian Bernas)
	* Code cleanups and fixes (Thanks, Federico Mena Quintero and
	  Ka-Hing Cheung)
	* Word-wrapping on mail notification text (Thanks, Andrew Molloy)
	* Generic File Transfer PRPL interface (Thanks, Christian Hammond)
	* Better supression of auto-responses (Thanks, Joshua Blanton)
	* Drag-and-drop tabs in conversations, and multiple windows with tabs
	  in each (Thanks, Christian Hammond)

version 0.59.9 (03/01/2003):
	* Updated zh_TW.po file (Thanks breeze833)
	* Fix an oscar bug that caused some messages from
	  AOL 8.0 to be dropped (Thanks Mark Doliner)
	* Changed "openprojects" to "freenode" in irc.c
	* Fixed charset conversion on systems which use a BOM for UCS-4
	  (Thanks, Alfredo Pen~a, Ethan Blanton)
	* Fixed a typo in the man page (Thanks Eric S. Raymond)

version 0.59.8 (01/06/2003):
	* Ripped out all gtk2 support (Thanks Nathan Walp).
	* Fixed smiley related segfault (Thanks Robert McQueen)
	* Yahoo! can connect again

version 0.59.7 (12/21/2002):
	* Yahoo i18n fix (Thanks Ethan Blanton).
	* Fixed a bug in escaping saved passwords (Thanks
	  Eric Timme)
	* Fixed an overflow bug in perl script autoloading
	  (Thanks David Kaelbling)
	* Some build fixes for those using stricter compilers,
	  notably MIPSpro (Thanks David Kaelbling)
	* Fixed a bad argument to accept() calls (Thanks David
	  Kaelbling)
	* Fixed crashbug on empty rvous requests (Thanks Brandon Scott (Xeon))
	  for being the first to point this out.

version 0.59.6 (11/07/2002):
	* Fixed a segfault introduced in 0.59.5 when gtk
	  fails to read the ~/.gtkrc or reads it but fails
	  to create a style from it.
	* Jabber conference timestamps are no longer gigantic

version 0.59.5 (10/14/2002):
	* Fixed a Yahoo! segfault (Thanks, Craig Metz)

version 0.59.4 (10/06/2002):
	* Removed color keybinnding altogether.
	* Added a horizontal scrollbar to Edit page of
	   buddy list. (Thanks, David Fallon)
	* Various bug fixes ((Thanks to (in no particular order)
	  Ethan Blanton, Mark Doliner, Luke Schierer)
	* i18n fixes (thanks, A Lee)

version 0.59.3 (09/14/2002):
	* Reversed patch that accidentally caused Yahoo
	  not to connect--for implementation reasons
	* Changed "color" binding to Ctrl-K.
	* Unaliaising a person in the "Online" tab will show up
	  in the "Edit" tab as well (Thanks, Jason Willis)
	* Internationalization fixes, esp. with UTF-8 locales
	  (Thanks Matt Wilson and Ethan Blanton)

version 0.59.2 (09/09/2002):
	* Japanese translation updated (Thanks, Junichi Uekawa)
	* Won't crash when you set your MSN Friendly name to an
	  empty string.
	* Default manual browser command changed to reflect the
	  fix in 0.59.1
	* Fixed the non-manual browser settings which were broke in
	  0.59.1 (Thanks, Chris Blizzard)
	* Improved MSN internationalization (Thanks A Lee)
	* Smiley lookup will search for longest match for smilies
	  like :-(( (Thanks Eric Melski)
	* When an IM image is clicked, don't open the browser (Thanks
	  Ari Pollak)
	* Prevent a possible crash in unhide_buddy_list() (Thanks Ari
	  Pollak)
	* Fixed a compilation problem on systems without iconv.
	* GtkIMHtml can be set to render font sizes as point size
	  or AIMish relative sizes -- no more huge Yahoo fonts. (Thanks
	  Ka-Hing Cheung)
	* Fixed a bug with regard to Jabber resources (Thanks Nathan
	  Walp)
	* Fixed a possible segfault when signing off Jabber (Thanks
	  Craig Boston)
	* Word-wrapping on mail notification text (Thanks, Andrew Molloy)
	* Strip trailing and leading spaces from MSN/Yahoo names (Thanks,
	  Arun Tharuvai)

version 0.59.1 (08/25/2002):
	* Created a gtk1-stable branch for GTK+ 1.2 bugfix releases.
	  Development will continue in our main branch in GTK+ 2 only.
	* Fixed a security bug in the manual browser setting (Thanks
	  Robert McQueen)
	* Now using libiconv for better i18n support (Thanks Junichi
	  Uekawa)
	* Will work with Perl 5.8 (thanks, Timothy Lee and Dan
	  Colascione)
	* Fix for HTTP proxies (thanks, Ethan Blanton)
	* Read proxy environment variables. (thanks, Christian Hammond)
	* Use the pretty gaim.png for our menu entry.
	* Added support for gettext 0.11.x.

version 0.59 (06/24/2002):
	* Squashed a bug in buddy right-click menu handling
	  that crashed Gaim.  In the process: found and
	  eliminated some memory leaks.
	* Fixed a significant applet leak
	* Can now change Jabber password on server (Thanks,
	  Nathan Walp)
	* Certain types of Jabber presence errors no longer
	  falsely show a buddy on-line.  Instead now a "broken
	  light-bulb" icon is shown and the error status is
	  available via "Get Away Msg"  (Thanks and a tip o'
	  the hat to Christian Hammond for the graphic)
	* Conversation struct has pointer to toolbar (thanks Brent
	  Priddy and Paul Miller)
	* Zephyr fixes (thanks, Arun A. Tharuvai)
	* Aliases in buddy ticker
	* Perl scripts can play Gaim sounds (thanks Andrew Rodland)
	* Internal sounds can be played by commands (thanks Lex Spoon)
	* Auto-login item in applet menu (thanks Chris Boyle)
	* Fixed MSN "Unkown Error Code", "Already there", and
	  "Already in opposite list" errors
	* Changed "Play sound" button to "Mute" button
	* You can now have "reserved" chars in IM and proxy passwords
	* Jabber now has typing notification  (Thanks, Nathan Walp)
	* Improved support for Jabber resources  (Thanks, Nathan Walp)
	* Fixed problem with Gaim crashing on non-ASCII Jabber buddy
	  aliases (Jabber "name" attribute) chars  (Thanks, Ho-seok Lee)
	* Plugged memory leaks in Jabber plug-in
	* Fixed problem with Jabber away status not being propagated to
	  conference rooms for jabberd (server) v1.4.2 and above
	* Chat room buddy lists are now sorted independent of case
	* Added capability for protocol-specific edit buddy menu entries
	* Can now remove a Jabber buddy roster item from the server
	  entirely
	* Gaim can now handle messages from Mac ICQ and Miranda ICQ
	  (Thanks, Mark Doliner)
	* Added Mozilla to browser options and changed KFM to
	  Konqueror.
	* Can now set the server and port for MSN and Napster
	* MSN Internationalization (Thanks Felipe Contreras and
	  countless, countless others)
	* E-mail addresses are no longer truncated when there is a '.' at
	  the end.

version 0.58 (05/13/2002):
	* Better applet transparency
	* Option to raise buddy list on signons/signoffs
	* Formatting of incoming MSN messages
	* Get Info from menu multiple-account-aware (thanks
	  Brian Bernas)
	* Hide and unhide functions for the filectl plugin.
	  (Thanks, Ari Pollak)
	* Added helpful stuff to the Help menu.
	* Self-aliasing from the account editor.
	* Better selection in GtkIMHtml (Thanks Ben Miller)
	* A warning when your OSCAR buddy list is too long
	  (Thanks, Mark Doliner)
	* ICQ status messages in OSCAR (Thanks, Mark Doliner)
	* Play sound when your name is said in a chat
	* Approval dialog for Jabber when somebody wants to
	  subscribe to user's presence. Also gives user the
	  opportunity to add that buddy if not already on the
	  user's buddy list.
	* Jabber "Change buddy group" roster synchronization now
	  works again.  (This was unknowingly broken when the
	  "out-sourced" Jabber libs were upgraded in 0.56)
	* Invalid Jabber I.D.'s no longer crash Gaim.  User now
	  notified with pop-up's.
	* Jabber Buddy sign-on time support, added in 0.57,
	  removed until and unless and inconsistency can be
	  resolved. (Thanks, Nathan Walp)
	* Bug-fix for potential buffer overflow in Jabber
	  plugin. (Thanks, rwscott)
	* Tempfiles used for secure MSN/HotMail login (added in
	  0.57) are now themselves created securely.
	* Secure MSN logins (added in 0.57) no longer blow up
	  on Solaris.
	* Timezone support improved.

version 0.57 (04/25/2002):
	* New authorization method for Yahoo!
	* Jabber will tell you when your buddies signed on (Thanks
	  Nathan Walp)
	* Jabber improvements (Thanks, Nathan Walp)
	* More keyboard shortcuts
	* event_chat_recv takes char**'s, and event_im_recv takes
	  a *guint32 for flags
	* Secure hotmail login for MSN (thanks for the tips,
	  Scott Werndorfer)

version 0.56 (04/11/2002):
	* Shell-like send history binded to Ctrl-Up and Ctrl-Down
	* libjabber upgraded to most recent stable version
	* Buddylist looks a little better
	* Fixed MSN privacy settings
	* Group deletion fix (Thanks Mark Doliner)
	* Alias/Group syncronization for Jabber (Thanks JSeymour)
	* Fixed broken signal handling in gdm-started GNOME sessions
	  (Thanks Jim Seymour, Vann, Robert McQueen)
	* Oscar group syncronization (Thanks, Mark Doliner)
	* ICQ Authorization via Oscar (Thanks, Mark Doliner)

version 0.55 (03/29/2002):
	* Jabber improvements (Thanks Jim Seymour)
	* Various sound cleanups (Thanks Robert McQueen)
	* Login process shown in single window (Thanks Michael
	  Golden)
	* Can reorder your accounts in the account editor (Thanks
	  Luke Schierer)
	* Shows "mobile" icon for Oscar buddies using mobile
	  devices (Thanks Mark Doliner)
	* Fixed bug in MSN smilies that crashed PPC (and other?) platforms
	* HTTP Proxy settings now HTTP compliant (Thanks Robert McQueen)
	* Speling corections (Thanks Tero Kuusela)
	* Oscar list icon fixes (Thanks Mark Doliner)
	* Oscar idle times work again (Thanks Mark Doliner)
	* Protocol icons on Edit Buddies tab (Thanks Christian Hammond)

version 0.54 (03/14/2002):
	* Compiles without GdkPixbuf again
	* GtkIMHtml will refresh when you set a new GTK+ theme
	* Improved Yahoo! typing notification (thanks Brian Macke)
	* Prompt to authorize MSN buddies who added you while you
	  were offline (Thanks Jason Willis)
	* Option to globally disable Buddy Icon animation (Thanks
	  Luke Schierer)
	* Numerous bugfixes
	* Yahoo! will tell you when your buddies are playing Yahoo!
	  games and give you the ability to join them
	* Yahoo! can receive offline messages
	* IRC can do DCC chat.
	* IRC will convert HTML formatting to mIRC formatting.
	* Buddylist tab placement option (Thanks Jason Willis)
	* Protocol specific smiley faces
	* IM Image sending

version 0.53 (02/28/2002):
	* Minor bug fixes re: queued away messages
	* Better buddy icon transparency (for real this time ;-))
	* Ability to change formatting of Oscar screen name
	* Better selection in HTML widget (Thanks BMiller)
	* New icons for ICQ (Thanks Kevin Miller)
	* Editable buddy pounces (Thanks Jason Willis)
	* Server side buddy lists in Oscar (Thanks Mark Doliner :-))
	* Fix for the chatlist plugin
	* Typing Notification (AIM Direct Connect, Yahoo, MSN)
	* IM Images (Receive Only)
	* Prettier GtkImHtml selection
	* Better buddy icon transparency (for real this time ;-) )

version 0.52 (02/17/2002):
	* Better buddy icon transparency (thanks SeanEgan)
	* Fixed a little bug with connecting via proxy (thanks
	  for reminding me of this, Manish Singh)
	* Yahoo! Messenger works again
	* MSN Works again
	* Can register a new user with a Jabber Server (JSeymour)
	* Can now set Jabber vCards (JSeymour)
	* Jabber vCards are now shown in their entirety (JSeymour)
	* Various jabber bug fixes/enhancements (JSeymour)

version 0.51 (01/24/2002):
	* Arrow buttons in log viewer and some other dialogs
	  work (thanks Ben Miller)
	* Option to only send auto-response while idle (thanks
	  Sean Egan)
	* Control time between sending auto-responses (thanks
	  Mark Doliner)
	* Should be able to sign on to Oscar using Mac OS X
	  (thanks Fingolfin, Vincas Ciziunas, et al.)

version 0.50 (12/14/2001):
	* Able to import GnomeICU contact lists
	* Galeon as browser option (Thanks Rob McQueen)
	* IRC /list, /invite (Thanks Sean Egan)
	* Option to have IMs and Chats tabbed in same window
	* Finally put the lagmeter plugin out of its misery and
	  removed it. (/me dances on its grave.)

version 0.49 (11/29/2001):
	* Can compile against GTK+ 2.0 (version 1.3.10/1.3.11)
	* Confirm before removing buddies
	* Yahoo updates (thanks Brian Macke)
	* Jabber updates
	* Zephyr updates (thanks Arun A Tharuvai)
	* Gadu-Gadu updates (thanks Arkadiusz Miskiewicz)
	* Option to show aliases in conversation tabs
	* Option to hide windows after sending messages
	* licq2gaim.pl conversion script (thanks Arturo Cisneros, Jr.)

version 0.48 (11/18/2001):
	* Right-click on links to open/copy URL
	* Yahoo changes
	* Oscar can send/receive offline messages in ICQ. Since the "real"
	  ICQ protocol isn't working too well it's recommended that you
	  use Oscar for ICQ.

version 0.47 (11/01/2001):
	* Better font loading (pays attention to charset now)
	  (thanks Arkadiusz Miskiewicz)
	* Better recoding in Gadu-Gadu (thanks Arkadiusz Miskiewicz)
	* Open Mail button for when you get new mail (Yahoo and MSN)
	* New buddy pounce option: Popup Notification
	* When adding a buddy, the groups list now updates when you switch
	  accounts.
	* When creating a new buddy pounce, gaim now automagically
	  selects "on away" or "on idle", if the user is away
	  or idle.
	* Add Opera to the available browsers (thanks Brian Enigma)
	* Improved log viewer (thanks to Ben Miller)
	* When you are queueing away messages, double clicking on
	  a buddy's name will cause the messages for that name to be
	  dequeued.
	* You can choose which sound player you use at run-time
	  (thanks Ben Miller)
	* When someone adds you to their buddy list, it asks if you want
	  to add them as well (Yahoo, ICQ, and MSN) (thanks Nathan Walp)
	* Option to grey idle buddies (thanks Nathan Walp)
	* MSN Privacy Options
	* In MSN you can set a person's alias to their "friendly name" by
	  right-click on their name while they're online.
	* IRC can do /WHOIS
	* The usual bug fixes and memory leak plugs

version 0.46 (10/18/2001):
	* New applet icons (courtesy David Raeman)
	* ICQ works on big-endian platforms, e.g. sparc and ppc
	  (thanks to Nathan Walp and Ben Miller)
	* Better applet icon drawing (thanks to Ari Pollak)
	* An extraordinary number of bug fixes
	* Ability to stop animation on buddy icons, restart animation,
	  hide certain buddy icons, and save people's buddy icons, all
	  through a right-click menu
	* Event handlers in perl passed arguments as elements of
	  an array rather than all concatenated as a string, making
	  perl much easier to use (thanks Dennis Lambe Jr.)
	* Can pass an argument to timeout_handlers in perl
	  (thanks Artem Litvinovich)
	* Redesigned Modify Account window (thanks Sean Egan)
	* Add buddy dialog now lets you select which protocol
	  to add the buddy to
	* Pressing 'signon' on the first screen for accounts that
	  do not require passwords no longer incorrectly displays
	  an error message.

version 0.45 (10/04/2001):
	* New plugin event: event_chat_send_invite
	* Major updates to the perl system (reread PERL-HOWTO and
	  SIGNALS)
	* Major updates to event_chat_* events for plugins (reread
	  SIGNALS)
	* Some GtkIMHtml improvements
	* Various bugfixes
	* Nick Highlighting in chat
	* Tab-completion for nicks in chat (thanks to Sean Egan)
	* Large internal reworkings
	* New Protocol: Gadu-Gadu, written by Arkadiusz Miskiewicz
	* Can choose buddy icon to send (for Oscar)

version 0.44 (09/20/2001):
	* More sane scaling of buddy icons (intelligently scale to
	  either 48x48 or 50x50 depending on icon)
	* Have you ever had it happen where you cancel a login and
	  Gaim starts using all the available processing power? I
	  think I fixed that.
	* Temporarily removed Jabber user registration, which wasn't
	  working anyway.
	* Added a spiffy Help button
	* Wrote a plugin for all those people who miss having the
	  chat rooms in their buddy lists (chatlist.so)
	* Updated libfaim
	* Added drop down selection to chat invitation
	* Improved the look of the chat invitation dialog
	* Improved the look of the proxy preferences
	* event_im_recv and event_im_display_rcvd passed whether
	  the message received was auto-response (see SIGNALS)
	* IRC fixes (largly copied from X-Chat)
	* Internal change to how preferences are stored
	* Other bug fixes
	* Option to hide buddy icons

version 0.43 (09/06/2001):
	* Can change friendly name in MSN again
	* Bug fixes
	* Auto-reconnect plugin has exponential timeout (i.e. it
	  tries after 8 seconds, then 16, then 32, etc. up to 17
	  minutes)
	* Removed file transfer things from Napster. It didn't work
	  well anyway. It'll be back eventually. (Does anyone even
	  use napster anymore?)

version 0.11.0-pre15 (08/28/2001):
	* MSN works again
	* Fixed a little segfault when images are links
	* Redid the about box again.
	* Fixed a nice little bug with the manual browser command
	* Oscar Unicode fix (Thanks John Matthews)
	* Can select which protocols are compiled statically
	  (e.g.: ./configure --with-static-prpls=oscar,jabber)
	* New plugin events: event_im_displayed_sent and
	  event_im_displayed_rcvd. Use these to change messages after
	  they're displayed (e.g. encrypt sent messages, or send
	  auto-responses and have them display locally properly)
	* Can use Arts for sound (thanks Tom Dyas)

version 0.11.0-pre14 (06/17/2001):
	* Fixed a segfault with Oscar's account confirmation
	  (Thanks, Adam)
	* Some MSN changes
	* Some HTML widget changes
	* Can specify hosts/ports for Yahoo (thanks Jeremy Brooks)
	* Many many bugfixes

version 0.11.0-pre13 (06/06/2001):
	* Can view/set chat topic in Jabber (thanks faceprint)
	* The napster plugin no longer segfaults on invalid names
	  and/or passwords.
	* HTML is properly stripped from away messages in protocols that
	  do not use HTML.  (thanks, faceprint)
	* Can view/set chat topic in IRC
	* MSN properly escapes outgoing messages
	* Much needed updates to the gaim man page (thanks, Sean Egan)

version 0.11.0-pre12 (05/29/2001):
	* Fixed a funny bug with auto responses when queued messages
	  are enabled.
	* Redesigned the Font Options preference page
	* Improved Jabber chat support (it whispers now, too)
	* Zephyr can do Subscriptions now (thanks to nsanch)
	* Auto-recon plugin got reworked
	* Lots of clean-ups
	* Some new pixmaps (Thanks, DennisR).
	* Fixed a segfault in IRC (Thanks Sean Egan)
	* MSN can now change your 'friendly name' (Thanks for the
	  packet logs, aechols)
	* More IRC improvements [colors, etc] (Thanks Sean Egan)
	* Improved proxy options
	* Fixed a small issue with HTML not being stripped from
	  log files properly (Thanks, faceprint and David Stoddard)
	* Can turn on/off Yahoo! Mail announcements
	* Can force messages through the server for ICQ (use this if
	  you have problems sending)
	* Can receive buddy icons in Oscar (requires gdk_pixbuf,
	  which GNOME depends on. If you --disable-pixbuf, it will
	  disable this.)
	* Redesigned plugins dialog (thanks Mike Heffner)

version 0.11.0-pre11 (04/30/2001):
	* Zephyr updates and additions, thanks Neil Sanchala (nsanch)
	* Jabber can send/accept chat invites (due to mid)
	* MSN has the option to notify you of new hotmail
	  messages
	* Fixed a problem with ADD requests in MSN
	* Fixed a small memory leak with MSN
	* Moved MSN's spammy debug output into debug_printf's
	* Can rename groups/buddies in the Edit Buddies pane
	  (thanks Neil Sanchala)
	* Some perl updates (thanks to Sean Egan)
	* IRC got the following slash commands:
	  op, deop, voice, devoice, mode, raw, quote, and kick (thanks
	  to Sean Egan)
	* MSN Properly handles URL decoding of 'friendly' names
	* Redesigned Preferences pages (design by DennisR)
	* Can select where tabs are for tabbed IM/Chat windows
	* Option to queue away messages while away
	* Jabber got good updates (from faceprint)
	* Oh yes, and Oscar works, yet again. (gee... that's what, 4
	  releases that have "fixed" it now?)

version 0.11.0-pre10 (04/13/2001):
	* Many, many bug fixes
	* Can choose to not send away auto-response (thanks phzzzt)
	* Uh... Oscar works? For now?
	* IRC Plugin can do whois (right click and info)
	* IRC Plugin got away message support
	* Gaim blist to WinAIM blt perl script (courtesy Andy Harrison)
	* Sound on buddy pounce (Thanks Andrew Echols)
	* Can view all group chats in one tabbed window (same keybindings
	  as for tabbed normal conversations)
	* More Protocol plugins:
		Zephyr (plugins/zephyr) (DON'T USE THIS unless you know
			what it is and why you'd want to use it)

version 0.11.0-pre9 (03/26/2001):
	* Can register Jabber accounts (load the Jabber plugin and click
	  Register on the login window)
	* GtkIMHtml handles themes (no background pixmaps though) (thanks
	  decklin, mishan)
	* URLS Linkify properly in Buddy chats
	* Jabber compiles better on Solaris?
	* Gaim works with Oscar Again (Huge thanks to Adam Fritzler of
	  libfaim)

version 0.11.0-pre8 (03/23/2001):
	* Fixed a problem with MSN not detecting signoffs and buddy updates.
	* Implemented away options in MSN
	* Alt-[1-9] to go to [1-9]th pane in tabbed convo window
	* Jabber fixes, Oscar fixes (!), Yahoo fixes, TOC fixes
	* Can use Alt to access menu, and Ctl-char for certain actions
	  (thanks baldnik)
	* Oscar blocking works (?)
	* MSN can see status of other users

version 0.11.0-pre7 (03/16/2001):
	* Can build RPMs as non-root
	* New yahoo library (can use HTTP proxy)
	* Command-line arg to specify config file (thanks Jason Boerner)
	* Can view all conversations in one tabbed window (Control-[ and
	  Control-] move left and right respectively; Control-Tab moves
	  to the next unread, or the next tab if there are no unread tabs)
	* Tooltips on links work again
	* Can log system notices: signons/signoffs, awayness and idleness
	  (thanks Andrew Echols)
	* MSN fixes
	* Applet fixes

version 0.11.0-pre6 (03/06/2001):
	* Fixed bug with NAS support
	* Napster plugin is included again
	  (Thanks for pointing out that it was missing,
	  (Yan V. Bulgak)
	* Oscar can: search by email, request confirmation, change password
	* TOC fixes
	* ICQ fixes
	* Faster HTML parsing/rendering

version 0.11.0-pre5 (02/26/2001):
	* Minor GUI changes
	* ICQ Alias problem fixed
	* Negative times fixed
	* Cannot create blank away messages/messages with blank titles
	* Can right-click Edit Buddies list to alias/add pounce/etc.
	* Ability to independently set accounts as away
	* Can use all away states for ICQ, Yahoo (N/A, Be Right Back, etc.)
	* Fixed hanging trees
	* Can close windows by hitting 'Esc' (optional)
	* Better HTML Widget
	* Can toggle timestamps by hitting F2 (optional)
	* Rewritten file transfer for TOC
	* Jabber got chat
	* Log Viewer (courtesy BMiller)
	* Can save conversation history
	* Napster can kinda sorta download files sometimes :)
	* You can activate IDs in Yahoo
	* ICQ upgraded to use icqlib 1.1.5

version 0.11.0-pre4:
	* ICQ upgraded to use icqlib 1.1.0
	* An enormous amount of bug fixes
	* Even More Protocol Plugins:
		Jabber (plugins/jabber)
		Napster (plugins/napster.c)
	* Fixed a segfault with 'Ignore new conversations while away'

version 0.11.0-pre3 (12/15/2000):
	* Away messages arranged alphabetically (Thanks Justin)
	* More GUI adjustments
	* Can optionally run command to play sound files
	* Icons for ICQ plugin (blatently stolen from GnomeICU)
	* Icons for Yahoo plugin (not-so-blatently stolen from GTKYahoo)
	* Optionally display warning level next to name in buddy list
	* Optionally ignore fonts on incoming messages
	* Command-line option to automatically set yourself as
	  away upon signon (thanks bmiller)
	* Buddy list backups now stored in ~/.gaim/SN.protocol.blist (gaim will
	  move the old file for you). Needed for when you have the same name on
	  two different protocols. (Oscar and TOC share the same file.)
	* More Protocol plugins:
		MSN (plugins/msn)

version 0.11.0-pre2 (12/04/2000):
	* Fixed a segfault with a bad util.c

version 0.11.0-pre1 (12/03/2000):
	* Multiple connections
	* Protocol plugins:
		IRC (plugins/irc.c)
		Yahoo (plugins/yay)
		ICQ (plugins/icq)
	* Logs now stored to ~/.gaim/logs rather than ~/.gaim/SN/
	* User configurable sounds
	* Scroll bar now functions properly in chat room user lists
	* X-Idle support added (thanks bmiller and bryner)
	* small change in the way away messages are displayed
	  (Thanks Ryan C. Gordon)
	* Plugin system uses GModule now (improves portability, adds features)
	  (Requires recompile and probably modifications of most plugins)
	* Perl got updates (reread plugins/PERL-HOWTO)
	* Spell checker now uses gtkspell
	* Auto-Away (thanks, yet again, to bmiller ;)
	* More buddy pounce options
	* Various GUI improvements

version 0.10.3 (10/09/2000):
	* Segfault when viewing user info fixed
	* libdb problem fixed

version 0.10.2 (10/07/2000):
	* A few fixes to the URL parser.
	* Better placement of smiley dialog
	* Improved log file readibility
	* Code cleanups (thanks kylev)
	* Fixed problem when closing away message box (thanks bmiller)
	* sprintf() problem on some systems
	* Various small bug fixes

version 0.10.1 (09/15/2000):
	* Better chatroom logging
	* Oscar works again. Pay no attention to Slashdot.
	* gtkhtml handles background colours better.
	* A third conversation window display preference.
	* Better support for things like Sawfish

version 0.10.0 (09/11/2000):
	* New Smiley Faces and Pixmaps added.
	* Smiley faces now properly wrap in the conversation windows.
	* Smiley dialog
	* Fixed 0-byte file segfault.
	* Borderless buttons (for that cool pop-up look)
	* Fixed some resizing bugs
	* Added Ctrl+{B/I/U/S} hotkeys to conversation windows.
	* Added Ctrl+(number) hotkeys to insert smileys in conversation windows.
	* Support for %n, %d, and %t in away messages.  Thanks bmiller!
	* Background colors
	* Redesigned preferences dialog
	* Redesigned conversation dialog
	* Removed the Lag-O-Meter (Lag-O-Meter is now a plugin)
	* SOCKS 4/5 proxy works
	* Buddy Pounces are now saved in .gaimrc
	* Buddy Chats are now saved in .gaimrc
	* Ability to merge gaim, aim2, aim4 buddylists. Thanks again bmiller!
	* ICQ-style aliases. This lets you change the name you see your buddy
	  as. For example, if your buddy's SN is 'CouldntGetMyName', you can
	  alias him as 'Loser'.
	* Compile with GNOME bits if available
	* Added GNOME Url Handler as an available web-browser
	* Added the S html tag.
	* Optionally Ignore TiK's Automated Messages
	* Option to beep instead of play sound
	* New icons for panel (depends on some GNOME pixmaps)
	* Perl scripting. See plugins/PERL-HOWTO for how to write perl scripts.
	  All .pl files in ~/.gaim are autoloaded when gaim starts.
	* HTML widget is faster, more stable

version 0.9.20 (07/14/2000):
	* More plugin events, more plugin features
	* Run-time OSCAR support
	* Added buddy list ticker (See prefs/Appearance). Clicking on a
	  name will cause a new or previous IM window to display for
	  that screenname
	* "You are sending messages too quickly" error is now fixed
	   when you have a large buddylist.
	* Fixed the LC_ALL compile problem on Solaris boxes
	* Fixed PPC and ARM compile problem with oscar.c
	* Smileys work better, and don't cause font attributes to drop
	* Dialog windows are now prettier
	* /me in IM window; font/color dialogs and smileys in chat window

version 0.9.19 (06/09/2000):
	* Graphical Smiley Faces
	* Applet got a bit of a makeover (inside & out)
	* Compile-time options affect Preferences dialog
	* Whispering in chat works (does anyone even use this?)
	* HTML-tag buttons in chat
	* Chat got all kinds of new features (like IRC-sytle /me)
	* Chat in oscar works much better
	* Locale support
	* Fixed the segfault when your server-side config is null
	* Many many bugfixes

version 0.9.18 (06/02/2000):
	* Logging in works better for oscar
	* Double error bug when sending message to an offline user is
	  fixed.
	* Pressing enter once again sends a message in buddy chatrooms (oops)
	* More fixes for the change on the AOL sign-on process.
	* Fixed bug where Gaim sometimes doesn't find a font to use.
	* Per-conversation font and color dialogs (thanks fflewddur)
	* Chat in oscar works (somewhat)
	* Even more fixes for the sign-on process, and now you don't flash when
	  setting permit/deny lists.

version 0.9.17 (05/31/2000):
	* Automagic feature to check for new versions has been removed
	* Infinite loop bug fixed

version 0.9.16 (05/31/2000):
	* Paned buddy chat window (Thanks Syd)
	* Buddy lists (and changes) are cached to ~/.gaim/<sn>.blist
	  where <sn> is your screen name. If for some reason, you log
	  into the AOL server and the buddy list comes back empty, we
	  check for a cache file, and, if we find one, read it in. This
	  essentially implements recovery from a server crash at AOL
	  (AOL does not back up machines that contain TOC-based buddy
	  lists, unfortunately).  (Thanks Syd)
	* Font selection dialog
	* Small changes to the Oscar/libfaim stuff (see libfaim/README.gaim)
	* SOCKS 4 proxy support
	* Better proxy support overall (you can get people's info now! :) )
	* Two-way file transfer (you can get and send files, but you still
	  can't initiate either)
	* Fixed font problem with Misconfigured X-Servers.  Thanks Decklin!
	* Fixed the No Configuration problem that came about today (5/31)

version 0.9.15 (05/06/2000):
	* Plugin support enabled by default (oops)
	* Some plugins built/installed by default
	* Option to automagically check for new releases
	* Ability to receive files (one-way file transfer)
	* In-line spell checker (thanks to Torrey Searle of the
	  Everybuddy Devel team for this one)

version 0.9.14 (04/24/2000):
	* Numerous Fixes by G. Sumner Hayes (buffer over flow patches,
	  etc)
	* Paned Conversation Windows (Thanks Syd)
	* Raise Window On Message Received, Fixed (Thanks Syd)
	* When multiple screen names, Gaim now correctly remembers the name
	  that was used last.
	* FONT sizes now work correctly.
	* PLUGIN SUPPORT!! (Lots of cool goodies here)
	* Fixed another leak or two
	* Added ability to change your screenname password
	* Devil pixmaps

version 0.9.13 (03/27/2000):
	* Dialog Box Segfault Fixed (When You Click A Toggle Then Cancel)
	* Double Log-Out Message Fixed
	* GNOME compile error fixed
	* Away Message Problem Fixed
	* Fixed URL Right Click Menus
	* Conversation Loggin now shows Full Date and Time
	* Internal Change to Buddy List

version 0.9.12 (03/25/2000):
	* Segfault fix for PPC/Alpha/etc machines with log(0)
	  Thanks to Todd Cohen for this one.
	* Small internal change to the way prefs work
	* GNOME Applet support works better
	  (thanks to Eric Warmenhoven for the patch)
	* Support for displaying true type fonts
	* Lag-O-Meter does not send lag-test if not selected
	* Fixed problem with saving away messages which contain spaces
	  and numbers.
	* Various GNOME Applet Enhancements (thanks AGAIN to
	  Eric.  Someone needs to stop this boy :-) )
	* A lot of random, obscure bugs fixed
	* All of the major and I believe all of the minor memory leaks are
	  now fixed
	  (Thanks to Peter Teichman, Larry Ewing, Jeramey Crawford, and me)

version 0.9.11 (03/22/2000):
	* <STRIKE>Strike Tag Support</STRIKE> :-)
	* Another memory leak fix
	* New .gaimrc format
	* Better support for multiple screen names
	* Font Properties
	* Saving of buddylist window position
	* Fixed a problem with Gaim and the Netscape-branded version
	  of Mozilla
	* New Sound Properties
	* More General Properties
	* Bigger Text-Entry field (Thanks to CrazyDavy for this one)
	* Various Random Bug fixes

version 0.9.10 (11/03/1999):
	* Fixed a nasty memory leak.  No more 40M Gaim processes. LOL
	* IDLE Times are displayed in a neater fashion.

version 0.9.9  (10/31/1999):
	* A little selection bug has been squished
	* Small memory leak fixed
	* Small network fix (problem with HTTP Proxy fixed?)
	* Proxy stuff should work now :)
	* Widget table support, dir info looks nicer
	* Info box looks nicer (thanks to Decklin Foster)
	* Client now 'corrects' time values from the server for accurate
	  login times.
	* Lag-O-Meter (ala Drunken Jim)
	* IDLE Preferences

version 0.9.8  (10/04/1999):
	* HTTP Proxy Support (No SOCKS yet)
	* HTML Widget more robust
	* Graphical Debug Window
	* Buddylist bug fixed
	* Some logging fixes and improvements
	* configurable host/port selection
	* Clickable Links in buddy chat
	* New Gaim Logo
	* Display Signon/Signoff messages in conversation windows
	* Option to strip HTML from logged messages
	* GNOME cleanups (It might work now haha)
	* When viewing user info, URLS are converted to clickable links
	* Tooltips on URLS

version 0.9.7  (08/08/1999):
	* Preliminary Oscar Support
	* Fixed bad network bug
	* Fixed some bad text rendering bugs in the HTML widget
	* log all conversation names are now normalized.
	* Fixed another bad network bug :)
	* Multiple browser support, some Netscape buggies fixed.
	* Permit/Deny preferences moved to 'Permit' pane on buddylist.
	* Fixed problem with _, ', and \ in passwords

version 0.9.6  (08/01/1999):
	* Fixed 'log all conversation' segfault
	* Added NAS support
	* Removed Xmu dependancies.
	* Restructured network code
	* ESD detection more robust.
	* Sound fallbacks are MUCH more robust!

version 0.9.5  (07/25/1999):
	* Fixed About Box SegFault
	* Autologin Works with Applet
	* Option to Show Buddy List after Signon with Applet
	* 2048 character messages
	* Away-Detection (shows a different icon on the buddy list)
	* Fixed Segfault with messages > allowed size
	* Added option to log all conversations
	* Changed g_new to g_new0
	* Buddy List: Right Click Menus
	* Find Buddy By Email
	* Find Buddy By Info
	* New HTML widget (Underline/Links/HRs)
	* Updated Toolbar with 'Underline' Icon
	* More Buddy Pounce Options
	* Option to auto-change urls into clickable links (Under Prefs)
	* Better Buddy Chat functionality
	* Away Prefs
	* Registration Information (Let Us Know Who You Are)
	* Buddy Chat Prefs (Update Chatroom Lists)
	* Set User Info
	* FAQ added to the distribution
	* Sound problem with some systems fixed
	* Set Dir Info
	* Autostart of Netscape on URL Click
	* DnD Rearranging of Groups
	* Better Netscape Functionality
	* Right Click `URL' Menus
	* DnD Rearranging of Buddies
	* Script to convert win95 buddylist to gaim buddylist
	* Added `Link/URL' button to conversation window
	* ESD is now autodetected
	* Not too important but we GNU-ified the source tree :)

version 0.8.0  (04/31/1999):
	* Code clean-up
	* Updated Prefs
	* Buddy Pouncing
	* Pixmaps for buttons
	* Buddylist import/export
	* Autoconf/Automake
	* Conversation Logging
	* Coloured Text Selection
	* Updated Preferences
	* ESD Support
	* Minor Bug Fixes
	* `Warning' support
	* `Blocking' on conversation window
	* Add/Remove buddy from conversation window
	* Scroll-Wheel Mice work in Conversation Window
	* Fixed WindowMaker Appicon
	* version Number in About Box
	* Gaim Slogan in about box :)
	* Created Changelog File :)<|MERGE_RESOLUTION|>--- conflicted
+++ resolved
@@ -32,13 +32,10 @@
 	  Samstag) (#13073)
 	* Fixed bugs in purple_str_to_time() that caused the most recent 'make
 	  check' failures.  (Nader Morshed) (#13131)
-<<<<<<< HEAD
+	* Correct an issue that caused some UIs other than Pidgin or Finch to
+	  leave a buddy in the "is typing" state.  (Jan Kaluza)
 	* Fix potential information disclosure issues in the Cipher code.  (Julia
 	  Lawall)
-=======
-	* Correct an issue that caused some UIs other than Pidgin or Finch to
-	  leave a buddy in the "is typing" state.  (Jan Kaluza)
->>>>>>> 866ef081
 
 	Pidgin:
 	* Support using the Page Up and Page Down keys on the numeric keypad in
