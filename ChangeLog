--- conflicted
+++ resolved
@@ -1,6 +1,5 @@
 Pidgin and Finch: The Pimpin' Penguin IM Clients That're Good for the Soul
 
-<<<<<<< HEAD
 version 3.0.0 (??/??/????):
 	Pidgin:
 	* Support building with the GTK+ 3.x toolkit.  When configuring the
@@ -69,9 +68,7 @@
 	* Ciphers are now built from the libpurple directory.
 	* Doxygen has been replaced by gtk-doc for generating documentation.
 
-=======
 version 2.10.10 (?/?/?):
->>>>>>> 689ebe09
 	Finch:
 	* Fix build against Python 3. (Ed Catmur) (#15969)
 
