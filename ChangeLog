Pidgin and Finch: The Pimpin' Penguin IM Clients That're Good for the Soul

version 2.5.3 (??/??/????):
	libpurple:
	* Fix an error with MSN offline messages by shipping the *new*
	  "Microsoft Secure Server Authority" and the
	  "Microsoft Internet Authority" certificates.  People that use
	  --with-system-ssl-certs and GnuTLS need to include these in the
	  system certs directory.
	* Corrected maximum message lengths for Yahoo!
	* The Buddy State Notification plugin no longer prints duplicate
	  notifications when the same buddy is in multiple groups (Florian Quèze)
	* The Buddy State Notification plugin no longer turns JID's, MSN Passport
	  ID's, etc. into links (Florian Quèze)
	* Fix a crash in SIMPLE when a malformed message is received.
<<<<<<< HEAD
	* On MSN, the Games and Office media can now be set and displayed (in
	  addition to the previous Music media). The Media status text now shows
	  the album, if possible. 
=======
	* purple-remote now has a "getstatusmessage" command to retrieve the text
	  of the current status message.
	* Various fixes to the nullprpl (Paul Aurich)
	* Fix a crash when accessing the roomlist for an account that's not
	  connected (Paul Aurich)
	* Fix a crash in purple_accounts_delete that happens when this function is
	  called before the buddy list is initialized (Florian Quèze)

	Gadu-Gadu:
	* Fix some problems with Gadu-Gadu buddy icons (Adam Strzelecki)
	* Gadu-Gadu now checks that UID's are valid (Adam Strzelecki)
	* Gadu-Gadu now does proper charset translations where needed (Adam
	  Strzelecki)

	XMPP:
	* Fix the namespace URL we look for in PEP reply stanzas to match the URL
	  used in the 'get' requests (Paul Aurich)
	* Resources can be set to the local machine's hostname by using
	  __HOSTNAME__ as the resource string (Jonathan Sailor)
	* Resources can now be left blank, causing the server to generate a
	  resource for us where supported (Jonathan Sailor)
	* Resources now default to no value
	* Quit trying to get user info for MUC's (Paul Aurich)
	* Send "client-accepts-full-bind-result" attribute during SASL login.
	  This will fix Google Talk login failures if the user configures the
	  wrong domain for his/her account.
	
	Zephyr:
	* Enable auto-reply, to emulate 'zaway' (Toby Schaffer)
	* Fix a crash when an account is configured to use tzc but tzc is not
	  installed or the configured tzc command is invalid (Michael Terry)
	* Fix a 10 second delay waiting on tzc if it is not installed or the
	  configured command is invalid (Michael Terry)
>>>>>>> 2f454e29

	Pidgin:
	* On GTK+ 2.14 and higher, we're using the gtk-tooltip-delay setting
	  instead of our own (hidden) tooltip_delay pref.  If you had
	  previously changed that pref, add a line like this to
	  ~/.purple/gtkrc-2.0 (where 500 is the timeout (in ms) you want):
	      gtk-tooltip-timeout = 500
	  To completely disable tooltips (e.g. if you had an old tooltip_delay
	  of zero), add this to ~/.purple/gtkrc-2.0:
	      gtk-enable-tooltips = 0
	* Moved the release notification dialog to a mini-dialog in the
	  buddylist.  (Thanks to Casey Ho)
	* Fix a crash when closing an authorization minidialog with the X then
	  immediately going offline (Paul Aurich)
	* Fix compatibility with old GTK+ yet again

	Finch:
	* Allow binding meta+arrow keys for actions.


version 2.5.2 (10/19/2008):
	libpurple:
	* Fixed a crash on removing a custom buddy icon on a buddy.
	* Fixed a crash caused by certain self-signed SSL certificates.
	* Enable a number of strong ciphers which were previously disabled
	  when using NSS.  (Thanks to Marcus Trautwig.)

	Pidgin:
	* The status selector now saves your message when changing status.
	* Fix a case where a conversation window could close unexpectedly.
	* A mute sounds option has been added to the preferences window to
	  help with discoverability.  CTRL+S is no longer bound to mute.
	* Added ability to change the color of visited links (using the theme
	  control plugin, or setting the color in ~/.gtkrc-2.0)
	* Fix a crash occuring when a custom smiley is deleted and re-added and
	  used in an open conversation after being re-added.

	Finch:
	* A new 'Nested Grouping' option in the 'Grouping' plugin. Group
	  hierarchies are defined by the '/' character in the group names.
	* A bug was fixed where some key-bindings wouldn't work with some TERMs
	  (e.g. xterm-color, screen-linux etc.)

	MSN:
	* Operations (such as moving to a new group) on contacts that were added
	  in the same session should now complete correctly, and not cause
	  synchronization errors at next login.
	* Minor fixes to login process during a server transfer.
	* Restored the "Has You" feature to the MSN protocol tooltips.
	* ADL 205/214/etc errors should no longer prevent login.

	XMPP:
	* Sending and receiving custom smileys using the specification in
	  XEP-0231 (bits of binary) and XHTML-IM

	Yahoo:
	* Only send a Ping once every hour.  This prevents the account from
	  being disconnected from the server periodically.

version 2.5.1 (08/30/2008):
	libpurple:
	* In the Join/Part plugin, add the ability to apply the rules to
	  buddies.  By default, joins and parts for buddies are still shown.
	* Support SOCKS proxies specified in GNOME or Windows proxy settings.
	* Fix some possible crashes in MSNP15.
	* Enable a default SSL trust relationship for MSN servers.
	* Avoid disconnecting from XMPP servers on parse errors that are
	  non-fatal.
	* Include some perl files that were mistakenly omitted in 2.5.0.

	Pidgin:
	* Prevent use of custom smilies without "shortcuts."
	* Fix a crash that could appear with AIM buddy tooltips.

	Artwork:
	* General refresh of many icons in the interface.
	* Many cleanups to artwork source are now included in the distribution.
	* A new "throbber" animation has been added to indicate when accounts
	  are connecting.

version 2.5.0 (08/18/2008):
	libpurple:
	* Ability to create custom smileys (currently only the MSN protocol
	  utilizes the feature). (Thanks to Mauro Sérgio Ferreira Brasil,
	  Marcus Lundblad, Jorge Villaseñor and other contributors)
	* Add a configure option, --with-system-ssl-certs to allow packagers
	  to specify a system-wide SSL CA certificates directory.  When set,
	  we don't install our SSL CA certs, so it's important that the
	  libpurple package depend on the CA certificates.
	* Add SSL Certificates support to the NSS SSL plugin. (Thanks to Lou
	  Cipher)

	XMPP:
	* Fix a bug that caused the UI to not refresh and caused the client
	  to use 99% CPU when an XMPP account lost its connection to the
	  server.
	* Possibly fix a bug where some clients could get into a state
	  where they moved a buddy back and forth between two groups in
	  an endless loop.

	IRC:
	* /ctcp command (Vladislav Guberinić)
	* Allow for auto-detection of incoming UTF-8 formatted text on
	  accounts which are configured to use some other encoding.

	MSN:
	* Update MSN support to protocol 15 (Elliott Sales de Andrade, Jorge
	  Villaseñor, Mike Ruprecht, Carlos Silva, Ma Yuan, Daniel Ljungborg
	  and others)
	* Personal messages are now supported. They are treated as status
	  messages.
	* Offline IM is now supported.
	* Aliasing is now supported server-side.
	* Buddies are now emblemed. Bots and web clients should now be
	  distinguished.
	* Update smiley set for non-faces.
	* Failing to update a buddy icon when the buddy has gone offline no
	  longer crashes.
	* Custom smileys received in a chat no longer go to a new window.
	* Processing is no longer completely frozen after the servers block a
	  message because it contains (what they consider) inappropriate text.

	Pidgin:
	* Custom buddy icons can now be added to and removed from buddy list
	  entries via the buddy list entry right-click menu.
	* Resize large incoming custom smileys to a maximum of 96px on either
	  side.
	* Offer to add new buddies into the same contact as existing buddies
	  in the same group if the alias given is the same.
	* Minor smiley style update.

	General:
	* Group and Chat buddy list entries can now be given custom buddy
	  icons.

	Finch:
	* Added "Invite..." menu to chats.
	* Added "View All Logs" menu in the buddylist to display a list of all IM
	  logs.
	* Added '/msgcolor' command to change colors of different classes of
	  messages in a conversation. See '/help msgcolor' for details.
	* Added tab-completion for commands in conversation windows.

version 2.4.3 (07/01/2008):
	libpurple:
	* Yahoo! Japan now uses UTF-8, matching the behavior of official clients
	  and restoring compatibility with the web messenger (Yusuke Odate)
	* Setting your buddy icon once again works for Yahoo! accounts.
	* Fixes in the Yahoo! protocol to prevent a double free, crashes on
	  aliases, and alias functionality
	* Fix crashes in the bonjour protocol
	* Always use UTF-8 for Yahoo! (#5973)
	* Fix a crash when the given jabber id is invalid.
	* Make the IRC "unknown message" debugging messages UTF-8 safe.
	* Fix connecting to ICQ
	* Fix a memleak when handling jabber xforms.

	Pidgin:
	* Include the send button plugin in the win32 build
	* Various memory leak fixes

version 2.4.2 (05/17/2008):
	http://developer.pidgin.im/query?status=closed&milestone=2.4.2
	libpurple:
	* In MySpaceIM, messages from spambots are discarded (Justin Williams)
	* Strip mIRC formatting codes from quit and part messages.
	* IRC now displays ban lists in-channel for joined channels.
	* Fixed a bug where the list of loaded plugins would get removed when
	  switching between different operating systems.
	* Fix reception of IRC PART without a part message on Undernet
	  (fixes a problem with litter in the channel user list).
	* IRC no longer crashes on /list on servers which erroneously omit
	  RPL_LISTSTART.
	* Update the NetworkManager support to use D-Bus directly, instead of
	  libnm-glib.  Hopefully it's stable now.  It will now compile by
	  default if you have D-Bus support and NetworkManager.h. (Elliott
	  Sales de Andrade)
	* MSN buddy list synchronization is now more forgiving, only asking
	  about buddies who have disappeared completely from the server list
	  and not those that have simply moved groups.
	* IRC will now try to append 1-9 to your nick if it is in use, instead
	  of substituting the last character with 1-9 where possible.
	* Bonjour buddies will be saved persistently if they're moved out of
	  the "Bonjour" group. (Eion Robb)

	Pidgin:
	* The typing notification in the conversation history can be disabled or
	  customized (font, color etc.) in .gtkrc-2.0.
	* Added a plugin (not installed by default) which adds a Send button
	  back to the conversation window. People without physical keyboards
	  have a hard time with the lack of the button.
	* Clicking on the buddyicon in the conversation window toggles the
	  size of the icon between small and large.
	* The settings of a chat (e.g. Handle in an XMPP chat, or Exchange in
	  an AIM chat) can be edited from its context menu in the buddy list.
	* Add a "Present conversation window" preference to the Message
	  Notification plugin; the "Raise conversation window" option does not
	  unminimize windows or draw attention to them when they are on other
	  workspaces--the "Present" option should.
	* Add a preference to set Escape as the keyboard shortcut for closing
	  the conversation window.
	* Add an option in the context menu to disable smileys in the selected
	  text in the conversation history/log viewer. This should help people
	  who regularly paste code in conversations.
	* Add a preference to choose the minimum size of the text input area in
	  lines.
	* Moved the "Local alias" field in the Modify Account dialog to be below
	  the "User Options" heading on the "Basic" tab.
	* Number of room occupants is now shown in chat tooltips where possible

	General:
	* The configure script now dies on more absent dependencies.  The
	  --disable-xxx arguments to configure can be used to bypass unneeded
	  dependencies.  This will also cause the configure script to die if an
	  --enable-xxx option is used and the dependencies it requires are
	  missing.
	* The Evolution integration plugin must now be explicitly enabled.  Use
	  the --enable-gevolution argument to configure to enable it.
	* The Contact Availability Prediction plugin must now be explicitly
	  enabled.  Use the --enable-cap argument to configure to enable it.

	Finch:
	* New default binding ctrl+x to open context menus.
	* Menu triggers and other bindings will no longer conflict.
	* Middle click pastes the internal clipboard (when mouse support is
	  enabled).

version 2.4.1 (03/31/2008):
	http://developer.pidgin.im/query?status=closed&milestone=2.4.1

	libpurple:
	* Treat AIM Unicode messages as UTF-16 rather than UCS-2; this
	  should have no functional effect, other than continued support
	  on systems which have dropped UCS-2 conversions.
	* Add support for setting buddy icons on Gadu-Gadu (Tomasz Salacinski)
	* Fix a crash when clearing the buddy icon for an account on XMPP
	* Fix a crash during login for some ICQ accounts
	* Prefer more available resources on XMPP when priorities are equal
	* Fix incorrectly marking some Yahoo! contacts as blocked
	* Improved handling of UTF-8 group names on ICQ (beret)
	* Fix a crash when starting if you have a Zephyr account
	* Increase XMPP ping timeout to 120 seconds, to prevent poor network
	  connections from timing out unnecessarily.
	* Don't crash on XMPP forms with empty default values.
	* Fix issues with CHAP authentication for SOCKS5 proxies.

	Pidgin:
	* Remove a workaround for older versions gstreamer that was causing
	  crashes on some non-Linux systems such as HPUX
	* Fix some cases of the conversation input entry area being 1 pixel high
	* Fix for displaying channel & buddy names in conversation window when
	  they have '&' in them
	* Some memory leak fixes, especially in the Text Replacement plugin
	* Rectangular but non-square buddy icons have rounded corners in the buddy
	  list

	Finch:
	* Fix compiling with Glib older than 2.6
	* Ensure existing conversations selected from the 'Send IM' dialog are
	  given focus
	* Move the tooltip on the left of the buddylist if there's not enough room
	  on the right to show it.

version 2.4.0 (02/29/2008):
	http://developer.pidgin.im/query?status=closed&milestone=2.4.0

	libpurple:
	* Added support for offline messages for AIM accounts (thanks to
	  Matthew Goldstein)
	* Fixed various problems with loss of status messages when going
	  or returning from idle on MySpaceIM.
	* Eliminated unmaintained Howl backend implementation for the
	  Bonjour protocol.  Avahi (or Apple's Bonjour runtime on win32) is
	  now required to use Bonjour.
	* Partial support for viewing ICQ status notes (Collin from
	  ComBOTS GmbH).
	* Support for /notice on IRC.
	* Support for Yahoo! Messenger 7.0+ file transfer method (Thanumalayan S.)
	* Support for retrieving full names and addresses from the address book
	  on Yahoo! Japan (Yusuke Odate)
	* The AIM/ICQ server-side preference for "allow others to see me
	  as idle" is no longer unconditionally set to "yes" even when
	  your libpurple preference is "no."
	* Fix SSL certificate checks for renewed certificates
	* Fix the ability to set vCard buddy icons on Google Talk/XMPP
	* D-Bus fixes on 64bit
	* Fixed retrieval of buddy icons and setting of server-side aliases on
	  Yahoo! and Yahoo! Japan when using an HTTP proxy server (Gideon N.
	  Guillen)
	* Fixed an MSN bug that would leave you appearing offline when transferred
	  to different server

	Pidgin:
	* Added the ability to theme conversation name colors (red and blue)
	  through your GTK+ theme, and exposed those theme settings to the
	  Pidgin GTK+ Theme Control plugin (Dustin Howett)
	* Fixed having multiple alias edit areas in the infopane (Elliott Sales
	  de Andrade)
	* Save the conversation "Enable Logging" option per-contact (Moos
	  Heintzen)
	* Typing notifications are now shown in the conversation area

	Finch:
	* Color is used in the buddylist to indicate status, and the conversation
	  window to indicate various message attributes. Look at the sample gntrc
	  file in the man page for details.
	* The default keybinding for dump-screen is now M-D and uses a file
	  request dialog. M-d will properly delete-forward-word, and M-f has been
	  fixed to imitate readline's behavior.
	* New bindings alt+tab and alt+shift+tab to help navigating between the
	  higlighted windows (details on the man page).
	* Recently signed on (or off) buddies blink in the buddy list.
	* New action 'Room List' in the action list can be used to get the list of
	  available chat rooms for an online account.
	* The 'Grouping' plugin can be used for alternate grouping in the
	  buddylist. The current options are 'Group Online/Offline' and 'No
	  Group'.
	* Added a log viewer
	* Added the ability to block/unblock buddies - see the buddy context menu
	  and the menu for the buddy list.
	* Fixed a bug preventing finch working on x86_64

version 2.3.1 (12/7/2007):
	http://developer.pidgin.im/query?status=closed&milestone=2.3.1
		NOTE: Due to the way this release was made, it is possible that
		      bugs marked as fixed in 2.3.1 will not be fixed until the
		      next release.

	* Fixed a number of MSN bugs introduced in 2.3.0, resolving problems
	  connecting to MSN and random local display name changes
	* Going idle on MySpaceIM will no longer clear your status and message.
	* Idle MySpaceIM buddies should now appear online at login.
	* Fixed crashes in XMPP when discovering a client's capabilities
	* Don't set the current tune title if it's NULL (XMPP/Google Talk)
	* Don't allow buddies to be manually added to Bonjour
	* Don't advertise IPv6 on Bonjour because we don't support it
	* Compile fixes for FreeBSD and Solaris
	* Update QQ client version so some accounts can connect again
	* Do not allow ISON requests to stack in IRC, preventing flooding IRC
	  servers when temporary network outages are restored
	* Plug several leaks in the perl plugin loader
	* Prevent autoaccept plugin overwriting existing files

version 2.3.0 (11/24/2007):
	http://developer.pidgin.im/query?status=closed&milestone=2.3.0
		NOTE: Some bugs marked fixed in 2.2.1, 2.2.2 or 2.2.3 may not
		      have been fixed until this release (2.3.0).

	libpurple:
	* Real usernames are now shown in the system log.
	* We now honor a PURPLE_DISABLE_DEPRECATED define to allow plugins to
	  catch deprecated functions earlier rather than later.
	* Thanks to a patch from Intel, the Bonjour prpl now supports file
	  transfers using XEP-0096 and XEP-0065.  This should enable file
	  transfers between libpurple clients and Gajim clients, but will not
	  work with iChat or Adium as they use a different file transfer
	  implementation.
	* XMPP password changes that return errors no longer cause the saved
	  password to be changed.
	* XMPP file transfer support has been enhanced to support sending
	  files through a proxy when the server supports discovering a
	  a bytestream proxy.  This should make file transfers much more
	  reliable.  The next release will add support for manually specifying
	  a proxy when the server doesn't advertise one.

	Pidgin:
	* If a plugin says it can't be unloaded, we now display an error and
	  remove the plugin from the list of saved plugins so it won't load
	  at the next startup.  Previously, we were ignoring this case, which
	  could lead to crashes.
	* Mark dialog windows as transient for appropriate parent windows to
	  help window managers do the right thing  (Gabriel Schulhof)
	* Connection errors are now reported in mini-dialogs inside the buddy
	  list, rather than as buttons in the buddy list and with dialog
	  boxes.  If several accounts are disabled when you sign on elsewhere,
	  you can now re-enable them all with a single click.
	* Added tooltips to the Room List window to show full topics
	* Added buttons in preferences to access GNOME network and browser
	  preferences configuration dialogs when running under GNOME
	* If you alias a buddy to an alias that is already present within
	  a particular group, we now offer to merge the buddies into the
	  same contact.
	* A music emblem is now displayed in the buddy list for a buddy if we
	  know she is listening to some soothing music.
	* Added a 'Move to' menu in buddy list context menu for moving buddies
	  to other groups as an alternative to dragging.
	* Group headings are now marked via an underline instead of a
	  different color background.
	* It is now possible to mark a chat on your buddy list as "Persistent"
	  so you do not leave the chat when the window or tab is closed.
	* The auto-join option for chats is now listed in the "Add Chat"
	  dialog along with the new persistence option.
	* Closing an IM no longer immediately closes your conversation.  It
	  will now remain active for a short time so that if the conversation
	  resumes, the history will be retained.  A preference has been added
	  to toggle this behavior.
	* The "Smiley" menu has been moved to the top-level of the toolbar.
	* Pidgin's display is now saved with the command line for session
	  restoration.  (David Mohr)
	* ICQ Birthday notifications are shown as buddy list emblems.
	* Plugin actions are now available from the docklet context menu
	  in addition to the Tool menu of the buddy list.
	* The manual page has been heavily rewritten to bring it in line
	  with current functionality.

	Finch:
	* If a plugin says it can't be unloaded, we now display an error and
	  remove the plugin from the list of saved plugins so it won't load
	  at the next startup.  Previously, we were ignoring this case, which
	  could lead to crashes.
	* It's possible to bind key-strokes to specific menuitems in the windows.
	  Read the 'Menus' section in the man-page for details.
	* 'transpose-chars' operation for the entry boxes. The default key-binding
	  is ctrl+t.
	* 'yank' operation for the entry boxes. The default binding is ctrl+y.

version 2.2.2 (10/23/2007):
	http://developer.pidgin.im/query?status=closed&milestone=2.2.2
		NOTE: Due to the way this release was made, it is possible that
			  bugs marked as fixed in 2.2.1 or 2.2.2 will not be fixed
			  until the next release.

	* Various bug and memory leak fixes
	* Look for a default prefs.xml in the CSIDL_COMMON_APPDATA directory
	  (e.g. c:\Documents and Settings\All Users\
	        Application Data\purple\prefs.xml) on Windows, similarly to
	  how this is done on other platforms.

version 2.2.1 (09/29/2007):
	http://developer.pidgin.im/query?status=closed&milestone=2.2.1
		NOTE: Due to the backporting that happened for the actual
		      release, it is possible bugs marked as fixed in 2.2.1
		      will not be fixed until 2.2.2.

	libpurple:
	* A few build issues on Solaris were fixed.
	* Cancelling the password prompt for an account will no longer leave
	  it in an ambiguous state.  (It will be disabled.)
	* Fixed an erroneous size display for MSN file transfers. (galt)
	* Fixed multiple memory leaks, particularly in XMPP and MySpace
	  protocols
	* Fixed remembering proxy preferences and status scores
	* Gmail notifications are better tracked

	Pidgin:
	* Fixed keyboard tab reordering to move tabs one step instead of two.
	* You should no longer lose proxy settings when Pidgin is restarted.
	* Fixed detection of X11 when compiling

	Finch:
	* Pressing 'Insert' in the buddylist will bring up the 'Add Buddy'
	  dialog.

version 2.2.0 (09/13/2007):
	http://developer.pidgin.im/query?status=closed&milestone=2.2.0

	Libpurple:
	* New protocol plugin: MySpaceIM (Jeff Connelly, Google Summer of
	  Code)
	* XMPP enhancements. See
	  http://www.adiumx.com/blog/2007/07/soc-xmpp-update.php (Andreas 
	  Monitzer, Google Summer of Code for Adium)
	* Certificate management. Libpurple will validate certificates on
	  SSL-encrypted protocols (William Ehlhardt, Google Summer of Code)
	* Some adjustments were made to fix sending messages when using
	  the MSN HTTP method. (Laszlo Pandy)
	* Yahoo! Chat is fixed.
	* Some AIM file transfer issues between Pidgin and other clients
	  have been fixed. (Kyryll A Mirnenko)
	* Properly restore idle status and time for AIM and ICQ accounts
	  when they reconnect after being disconnected.

	Pidgin:
	* Insert Horizontal Rules and Strikethrough text from toolbar.
	* Option to show protocol icons in the buddy list, from the
	  Buddies > Show menu. (Justin Heiner)
	* Ability to build with native, non-X11 GTK+ on OSX. (Anders
	  Hasselqvist)
	* Remember the 'Enable Sounds' setting for a conversation.
	* Right-clicking the empty space in the formatting toolbar
	  allows you to toggle back to the old "ungrouped" version.
	* Protocols supporting account registration via Pidgin now show
	  a descriptive checkbox instead of a vague "Register" button.
	* Fixed a bug where a tab would be shown on single conversations
	  when tabs were disabled.

	Finch:
	* Per-conversation mute and logging options (accessible from the menu).

version 2.1.1 (08/20/2007):
	Yahoo:
	* Added an account action to open your inbox in the yahoo prpl.
	* Added support for Unicode status messages in Yahoo.
	* Server-stored aliases for Yahoo. (John Moody)
	* Fixed support for Yahoo! doodling.
	* Limited support for MSN Messenger contacts
	
	Bonjour:
	* Bonjour plugin uses native Avahi instead of Howl
	* Bonjour plugin supports Buddy Icons

	XMPP:
	* Only report conversation close when 'send typing notifications'
	  preference is turned on (Bob Rossi)

	Pidgin:
	* Show current outgoing conversation formatting on the font label on
	  the toolbar
	* Slim new redesign of conversation tabs to maximize number of
	  conversations that can fit in a window
	* Tab bar is not visible when only one conversation is open. You can
	  drag and drop conversations from the infopane.
	* Moved "Reset Formatting" toolbar button to Font menu.
	* Double click on the infopane to alias buddies and set topics
	  on chats
	* New smiley style

	Finch:
	* Sound support (Eric Polino)

version 2.1.0 (07/28/2007):
	libpurple:
	* Core changes to allow UIs to use second-granularity for scheduling.
	  Pidgin and Finch, which use the glib event loop, were changed to use
	  g_timeout_add_seconds() on glib >= 2.14 when possible.  This allows
	  glib to better group our longer timers to increase power efficiency.
	  (Arjan van de Ven with Intel Corporation)
	* No longer linkifies screennames containing @ signs in join/part
	  notifications in chats
	* With the HTML logger, images in conversations are now saved.
	  NOTE: Saved images are not yet displayed when loading logs.
	* Added support for QIP logs to the Log Reader plugin (Michael Shkutkov)

	Pidgin:
	* Ensure only one copy of Pidgin is running with a given configuration
	  directory.  The net effect of this is that trying to start Pidgin a
	  second time will raise the buddy list.  (Gabriel Schulhof)
	* Undo capability in the conversation window
	* The formatting toolbar has been reorganized to be more concise.
	* A new status area has been added to the top of conversations to
	  provide additional detail about the buddy, including buddy icon,
	  protocol and status message.
	* Show idle times in the buddy list as days, hours, seconds

	Finch:
	* There's support for workspaces now (details in the manpage)
	* There's a new custom window manager, Irssi
	* Some improvements for tab-completion, tooltip and the password entries
	* Some bugs regarding search results fixed
	* A new DBus-script to create a docklet for finch
	* Support for showing empty groups in the buddy list (Eric Polino)

version 2.0.2 (06/14/2007):
	Pidgin:
	* Added a custom conversation font option to preferences
	* Fixed smiley ordering in the insert smiley popup to be more intuitive
	* Conversation->More menu items work for Chats as well as Buddies,
	  including those not on your buddy list
	* newline plugin should work better with conversation colors plugin now
	* Get Info on users now provides immediate feedback that something is
	  happening
	* Aliasing a buddy will not be interrupted by other buddy list activity
	* Using the -l option to log in to a specific account works better

	libpurple:
	* Moving an ICQ buddy from one group to another no longer
	  re-requests authorization from that person (Rene Hausleitner)
	* Added nullprpl, an example protocol plugin (Ryan Barrett)
	* Fixed SOCKS5 bug which caused Jabber file receiving to fail
	* Remove MSN's random "Authorization Failed" dialogs
	* Fix MSN to correctly detect incorrect passwords and disable the account
	* Get User Info on MSN is now more reliable & accurate
	* Updated SILC protocol to support SILC Toolkit 1.1 (Pekka Riikonen)
	* Fix for some QQ authentication problems
	* Fix for building on FreeBSD
	* Prevent "Logged in:" times for AIM buddies being ridiculously high
	* Updates and fixes to Bonjour support
	* Improve ICQ encoding support for some non-latin languages

	Finch:
	* Auto account reconnecting

version 2.0.1 (05/24/2007):
	* Buddy list update speedups when buddy icons are not being
	  displayed.  (Scott Wolchok)
	* Fix icons on docklet change status menu to match the status selector
	* Custom smileys on MSN can be saved by right-clicking on them
	* Fix a crash deleting a buddy that is in the Buddy List more than once
	* Compile fixes for Solaris
	* Fix GTalk formatting when there's a space before/after a */_
	* Fix Log viewer crash when the filename is not in the expected format
	* Get User Info now provides immediate feedback, and is updated when the
	  user information is available
	* Make the choose buddy icon dialog correctly list the current directory
	* Fix for buddy icons disappearing
	* Timestamps are always on in debug output (-d) and Debug Window now
	* Don't escape html entities in Yahoo! system messages
	* Fix for the choose buddy icon dialog resizing strangely as files are selected
	* Receives notifications when XMPP buddies send "leaving chat"
	  messages
	* Fix the typing animation so it doesn't stop animating once a conversation
	  has gone from typing -> not typing -> typing
	* Fix error messages when joing XMPP chats
	* Identify the account when warning about plaintext auth over an
	  unencrypted channel
	* Fix XMPP SASL authentication error when using Cyrus and a connect server
	* Fix changing tab locations to update properly
	* Turning off "Show formatting on incoming messages" now ignores
	  formatting in <span> tags too
	* File transfer progress for transfers on MSN is now correctly displayed
	* You can set/change alias of buddies/chats by double-clicking on the
	  conversation tabs (Ma Xuan)
	* Fix IRC connection bug with dircproxy (xjoe)
	* Ctrl+[shift]+tab focuses the next most active tab (William Thompson)
	* Fix Open Hotmail Inbox for MSN to work more reliably
	* Add a Google Talk item to the protocol list, to help users who think
	  we don't support Google Talk.  The item acts just like "XMPP".
	* Remember if the X server supports XScreenSaver, to avoid waking it
	  every 5 seconds.  (Arjan van de Ven with Intel Corporation)
	* Change our idle checking to poll only as necessary and raise the
	  unidle timeout from 5 seconds to 60 when using XScreenSaver.  This
	  and the XScreenSaver change will reduce Pidgin's effect on power
	  consumption when running with NO_HZ.  (Arjan van de Ven with Intel
	  Corporation)
	* Conversation -> Save As will now use aliases.
	* ALSA added as a possible sound method
	* Google Talk accounts will not import buddies from your Gmail address
	  book

	Finch:
	* Userlist in chat windows, which can be turned on or off using
	  "/users" command
	* Menus in the conversation windows
	* Improved tab completion support
	* Ctrl+c prompts with a dialog before exiting
	* Filter string in the debug window
	* Notify when you leave a chat
	* Work around an ncurses bug which appears when half of a multi-cell
	  character is covered by an upper-level window
	* New plugins are shown in bold text in the plugin dialog
	* Nicer HTML screendumps

version 2.0.0 (5/3/2007):
	* The project has new names - libpurple for the core, Pidgin for the
	  GTK+ UI and Finch for the ncurses based console UI (AOL LLC)

	Build Changes:
	* With the Core/UI split complete, it is now possible to build
	  libpurple without any UIs, creating a library upon which other
	  UIs may be constructed
	* A new ncurses-based console UI called Finch is now available
	  (Sadrul Habib Chowdhury, Google Summer of Code)
	* Reorganized the source tree to split apart the code for the UI
	  changes and libpurple targets
	* libxml2 is now required.  We switched from gmarkup to libxml2 for
	  more correct XML parsing.

	Status System:
	* The code dealing with buddy and account status, away messages,
	  away states, online/offline, etc has been completely rewritten.
	  Huge thanks to Christian Hammond, Dave West, Daniel Atallah and
	  Sadrul Habib Chowdhury.
	* Your status can now be set from inside the buddy list using the
	  selector at the bottom of the window.
	* To see messages when a buddy signs on or off, goes away, or
	  becomes idle, load the "Buddy State Notification" plugin

	Buddy List:
	* Performance when manipulating and displaying the buddy list has
	  been significantly improved (Aaron Sheldon, Google Summer of Code)
	* Buddy icons are now shown in tooltips (Felipe Contreras)
	* Tooltips now contain additional information about a "Person" that
	  contains multiple online buddies
	* Added a "Last Seen" field to buddy tooltips
	* Contacts will auto-expand when buddies are dragged around
	* If Pidgin is exited with the buddy list hidden in the docklet, it
	  will remain hidden when Pidgin is started again (Scott Shedden)
	* Improved buddy list searching with CTRL+F
	* Ability to set a buddy icon for all of your accounts at once via
	  the buddy list (You can still set per-account icons via the
	  account editor)
	* The space wasted by the group expanders has been eliminated and
	  the expander setting in .gtkrc-2.0 is no longer needed
	* Authorization requests don't popup new dialogs anymore. They are
	  displayed at the bottom of the buddy list instead.
	* New mail notifications don't popup new dialogs anymore. They are
	  displayed at the top of the buddy list instead.

	Conversations and Chats:
	* Timestamps honor the locale.  To use the traditional style,
	  enable the "Message Timestamp Formats" plugin.  The plugin
	  also provides options to show dates in timestamps.
	* Messages from buddies in the same "Person" will automatically
	  use the same conversation window.
	* The "Send As" menu has been replaced with a more appropriate
	  "Send To" menu based on "Persons" on your buddy list
	* Message formatting persists between messages (Igor Belyi)
	* Full message background colors are now supported
	* Smooth scrolling when receiving a new message
	* Screenname colors in chats now chosen intelligently
	* Conversation buffer scrollback limited to avoid large memory
	  usage in active conversations
	* Control-Shift-Tab will reverse cycle through the conversation tabs
	  (James Vega)
	* Many problems related to having an IM conversation and a chat open
	  with the same name are fixed (Andrew Hart)
	* Warning dialog when closing a window with unread IM messages
	* In chats right-click on names in the conversation window to
	  IM/Send File/Get info/ignore the user
	* Added tab management options to the tab right-click menu (Sadrul
	  Habib Chowdhury)
	* Brand new message queueing system.  Sounds are played when a
	  message is queued rather than when the message is dequeued
	  (Casey Harkins)
	* Ability to find the last message from a user in a chat (Levi Bard
	  and Sadrul Habib Chowdhury)
	* Formatting is preserved across messages
	  (There are known issues with pasting formatted text.  Either use
	   "Paste as Plain Text", hit Ctrl-R after pasting, or use the Clear
	   Formatting button on the toolbar.)
	* Performance while joining large chat rooms has been significantly
	  improved (Aaron Sheldon, Google Summer of Code)
	* Bi-Directional text support improvements for GtkIMHtml (Shlomi Loubaton)

	Sounds:
	* Beautiful new default sounds (Brad Turcotte)
	* Use GStreamer for playing sounds, instead of libao
	* A volume control in the preferences (Casey Harkins)

	Log Viewer:
	* Log viewer aggregates logs from the same "Person"
	* When opening the log viewer, show the most recent log by default
	  (Peter McCurdy)
	* Logs are now saved with the current timezone, which is displayed
	  in the log viewer
	* Text logs are linkified, so URLs are clickable
	* The old logger now caches file offsets, so opening the log viewer
	  for buddies with old logs should be much faster now if you have large
	  log files (except the first time for a log, when the cache is built)

	Plugins:
	* Plugins are now accessed through a separate dialog from the Tools
	  menu of the Buddy List
	* Newly installed plugins can now be activated without restarting
	  Pidgin (Sadrul Habib Chowdhury)
	* Overhauled the system tray/docklet plugin (Casey Harkins)
	* Text Replacement Plugin rewritten, works in real time and far more
	  intuitively (Benjamin Kahn)
	* Entries in the text replacement plugin are now sorted
	  alphabetically
	* The text replacement plugin allows non-whole-word replacement rules
	  (Levi Bard)
	* The text replacement plugin offers both case sensitive matching and
	  automatic case handling
	* I'dle Ma'ker plugin now has an easier method to unidle accounts, a
	  way to idle all accounts at once, and a way to unidle all accounts
	  idled via the plugin (John Bailey, Sadrul Habib Chowdhury)
	* The Evolution Integration plugin now supports Groupwise contacts
	* Mono plugin loader (Eoin Coffey)
	* Perl plugin loader has been rewritten (John Kelm, Google Summer
	  of Code)
	* New music messaging plugin (Christian Muise, Google Summer of Code)
	* gaim-remote has been superceded by new DBUS bindings within libpurple
	  (Piotr Zielinski, Google Summer of Code)
	* The purple-url-handler program has been added to provide a way to
	  automatically launch IM links via Pidgin or Finch.
	* The functionality of the auto-reconnect plugin has been
	  moved into the core, and the plugin itself has been removed.
	* 'Highlight when nick said' option added to Message Notification
	  plugin.
	* The system tray icon is now properly transparent (Dan Winship)
	* New Log Reader plugin that can read and display logs from Adium,
	  MSN Messenger, and Trillian in the log viewer
	* New Contact Availability plugin that attempts to predict the
	  times when people in your buddylist will most likely respond
	  to you, based on times in the past when they have responded
	  (Geoffrey Foster, Google Summer of Code)
	* A few new plugins: Autoaccept, Autoreply, Buddy Notes, New Line,
	  Offline Message Emulation, Conversation Colors and Markerline

	MSN Features:
	* Custom smiley receiving support (Irving Cordova & Francesco Fracassi)
	* Added support for sending (with the /nudge command) and receiving
	  "nudges" (Julien Cegarra, Martin Bayard)
	* Added an account action to open your Hotmail inbox from MSN
	* Bi-directional text is correctly handled now (Shlomi Loubaton)

	Yahoo Features:
	* Stealth Settings have been implemented
	* Doodle is now supported (Andrew Dieffenbach, Google Summer of Code)
	* Buddies' requests to add you to their lists now prompt for
	  authorization
	* Account option to ignore chat and conference invitations (Peter
	  Lawler)
	* Added a /list command to bring up the room list (Peter Lawler)

	AIM/ICQ Features:
	* ICQ file transfer support with newer ICQ clients (Jonathan Clark,
	  Google Summer of Code)
	* Many overall improvements to AIM and ICQ file transfers (Jonathan
	  Clark, Google Summer of Code)
	* Support for pausing and resuming AIM and ICQ file transfers
	  (Graham Booker)
	* Ability to set ICQ "require authorization" and "web aware"
	  setting (Ettore Simone)
	* ICQ encoding fix for offline buddies (Ilya Konstantinov)

	IRC Features:
	* SSL support for IRC connections (Daniel Atallah)
	* Show an error message when temporarily unable to join an IRC
	  channel or change your nick
	* Added /nickserv, /memoserv, /chanserv and /operserv
	  commands (Joao Luís Marques Pinto)
	* Added CTCP VERSION via /version (Andrej Krivulčík)
	* Added /whowas command (achris)

	Jabber Features:
	* Support for SRV lookups
	* Support for buddy icons
	* Jabber User Directory searching

	SILC Features:
	* Whiteboard support (Pekka Riikonen)
	* Sending/receiving images in IMs (Pekka Riikonen)
	* Cipher and HMAC selection support (Pekka Riikonen)
	* Buddy Icon support (Pekka Riikonen)

	Other Protocol Changes:
	* Bonjour (Rendezvous) protocol support (Juanjo Molinero Horno, Google
	  Summer of Code)
	* Updated Gadu-Gadu protocol support (Bartosz Oler, Google Summer of
	  Code).  This requires the libgadu library.  See
	  http://pidgin.im/faq.php#libgadu for more information.
	* SIP/SIMPLE support (Thomas Butter, Google Summer of Code)
	* Sametime protocol support
	  Requires the meanwhile library: http://meanwhile.sourceforge.net
	* QQ protocol support (Mark Huetsch, Google Summer of Code, and the
	  developers of the OpenQ project)
	* Removed the Napster and TOC protocols plugins

	Other Noteworthy Changes:
	* NAT traversal support via UPnP (Adam J. Warrington, Google Summer of
	  Code)
	* NAT traversal support via NAT-PMP (Evan Schoenberg and R. Tyler Ballance)
	* The modify account dialog now contains two tabs, which should display
	  better at lower resolutions (Sadrul Habib Chowdhury)
	* New "find buddy" results dialog (Alex Converse)
	* People using input methods can now use Enter again
	* Mouse-over hyperlink coloring is now themeable
	* Buddy Pounces now have a proper management window. (Kevin Stange)
	* Buddy icons maintain aspect ratio when resized
	* The last used directory is remembered for opening or saving files and
	  buddy icons
	* Add an SVG version of our desktop icon, pidgin.svg (John Oyler)
	* If a given protocol doesn't support privacy, we now handle blocking
	  in the core. (Jean-Yves Lefort)
	* Smiley themes can now include spaces in the smiley definitions.
	  The spaces (and now backslashes) must be backslash-escaped.
	  (Sadrul Habib Chowdhury)
	* New e-mail notices are now grouped into one dialog.
	  (Sadrul Habib Chowdhury, Chris Stafford)
	* "Open" in the File Transfer window integrates with GNOME, KDE, and
	  Windows and falls back to the browser in other environments.
	* On Mac OS X, the keyboard/mouse idle time pref now uses system idle
	  time instead of X11 idle time (Michael Culbertson)
	* Autocomplete in the buddy pounce dialog (Sadrul Habib Chowdhury)
	* Non-blocking socket I/O is used in most protocol plugins
	* All-new icons all over the place (Hylke Bons)

	Preference Changes:
	* Preferences have been substantially reorganized and cleaned up
	* Smiley theme descriptions are now shown correctly for the highlighted
	  smiley theme (Levi Bard)
	* All Buddy List preferences have been moved to the Buddies menu of
	  the buddy list window.
	* Proxy settings will be taken from Gnome if it is running.  These may
	  still be overridden on a per-account basis.
	* Removed "Dim idle buddies;" behavior is now always enabled
	* Removed keyboard shortcut preferences for ctrl-B/I/U; enabled by
	  default, but won't interfere with bindings set by the GTK theme
	* Removed keyboard shortcuts preferences for ctrl-# to insert a smiley;
	  behavior removed from Pidgin
	* Removed "Enter" vs. "Ctrl-Enter" to send; "Enter" sends by default,
	  but it is now possible to change this binding in your GTK theme
	* Removed "Show multi-colored screennames in chats;" behavior is now
	  always enabled and screenname colors automatically adjust themselves
	  to compensate for background color.
	* Removed "Raise Buddy List Window on Events" and the related behavior
	* Removed "Display remote nicknames if no alias is set"
	* Removed "Show idle times" and "Show warning levels" on the buddy
	  list; behavior is now always enabled
	* Removed "Auto-expand contacts;" contacts expand only when dragging
	  buddies around the buddy list
	* Removed conversation and buddy list buttons and related preferences
	* Removed "Raise conversation window" preferences; moved feature to
	  the notify plugin
	* Removed "Show alias in tabs/titles;" behavior is now always enabled
	* Removed "Show formatting toolbars;" the setting in conversations'
	  "Options" menu now affects the global preference
	* Removed "Show timestamps;" behavior is now enabled, but is overridden
	  by the timestamp plugin
	* Removed all protocol options pages
	* Removed "Escape closes windows;" default key binding is now Ctrl-W
	* Removed "Log when buddies sign on/sign off/become idle/become
	  un-idle/go away/come back" and "Log your own actions;" all of these
	  will be logged when the system log is enabled
	* Removed the separate ignore formatting preferences; behavior has been
	  consolidated into a single preference

version 1.5.0 (8/11/2005):
	* Ability to set IRC quit message (Lalo Martins)
	* OSCAR file transfers now work for 2 users behind the same NAT
	  (Jonathan Clark)
	* Yahoo! buddy requests to add you to their buddy list now prompt for
	  authorization
	* Added a /clear command for conversations/chats
	* Fixed ICQ encoding for messages with offline ICQ users
	  (Ilya Konstantinov, SF Bug #1179452)
	* Default Yahoo! chat roomlist locale to 'us'

version 1.4.0 (7/7/2005):
	* Fix system log start times for some protocols
	* SILC compiles with newer SILC toolkit versions (Pekka Riikonen)
	* Fixed a bug where buddy icon cache files were left in the icon
	  cache directory after they were no longer in use.
	* Attempt to detect the file type of a buddy icon when saving.
	* Additional Yahoo! boot protection (Peter Lawler)
	* A few Yahoo! memory leaks plugged (Peter Lawler)
	* Fixed handling of the new Yahoo! profile page. (Joshua Honeycutt,
	  Peter Lawler)
	* Fixed localized Yahoo! room lists.  Please refer to the Yahoo!
	  section of the Gaim FAQ for details. (Peter Lawler)
	* Enabled sending files to ICQ users using ICQ 5.02 and newer
	  (Jonathan Clark)

version 1.3.1 (6/9/2005):
	* The file transfer details section now also displays the full path to
	  the local file sent/received.
	* Yahoo! has the following new "/" commands:  /join, /buzz
	* Fix Yahoo! privacy bug
	* Fix Jabber Get Info crash on busted servers
	* Updated our gaim.desktop file, thanks to all our terrific translators
	  for sending in translations of the changes
	* Improvements to how Gaim handles new message notification
	* Fix Jabber registration on XMPP servers (including jabber.org)

version 1.3.0 (5/10/2005):
	* Removed parts of the font selection dialog that were not respected
	* Fix being invited to a multi user chat on MSN
	* Multiple SILC accounts should work now (Pekka Riikonen)
	* Fix times on jabber chat backlogs
	* Fix gevolution plugin to compile with e-d-s 1.0 or 1.2
	* Fix gevolution plugin to remember buddy name when someone added you
	  and you then add them
	* Formatting in jabber chats works
	* Fix to prevent MSN disconnecting if you change status while connecting
	* Fixes for two remotely exploitable crash bugs.  See
	  http://gaim.sourceforge.net/security/ for more information.
	* Change to correctly handle adding jabber buddies on ejabberd servers

version 1.2.1 (4/3/2005):
	* URL escaping now works with UTF-8 text. This may break some old log
	 files.
	* Revert to XOR auth for ICQ as the md5 is not fully functional
	* Fix bug with going away while in a jabber chat
	* MSN bug fixes (Felipe Contreras)
	* Escape things properly in IRC
	* Docklet fixes: fix the "1 pixel-wide icon" bug, fix problems with Gaim
	  crashing when the tray manager dies, and work correctly with multi-headed
	  displays where the tray isn't on the primary screen (Robert McQueen)

version 1.2.0 (3/17/2005):
	* Yahoo file receiving and buddy icon receiving work again.
	* Limit animated buddy icon frame rates to 10 frames per second
	  (Nathan Conrad)
	* Fix a bug where portions of your account configuration would
	  fail to be read correctly if you set a proxy user name or
	  password containing invalid XML characters such as < and >
	  (Bastien Durel)
	* Yahoo! privacy improvements (Bleeter)
	* Fix receiving Jabber formatting (broken in 1.1.3)

version 1.1.4 (2/24/2005):
	* Fixed a bug where Yahoo! would lose messages (and any other packet
	  really)
	* Correctly show the time when incoming Gadu-Gadu messages were sent
	  (Carl-Daniel Hailfinger)
	* Fixed crashes with glib 2.6
	* Fixed MSN crash when conversations time out after the conversation
	  window was closed
	* Fixed an html parsing bug, CAN-2005-0208

version 1.1.3 (2/17/2005):
	* CHAP authentication support for SOCKS5 proxies (Malcolm Smith)
	* ICQ offline messages are sent using your specified character
	  set instead of Unicode (Magnus Hult)
	* MSN HTTP method works with proxies using authentication (Bastien Durel)
	* Really fix the bug where buddies show as logged in for 49 thousand days
	* Buddy pounces containing '&' are saved correctly
	* Improved MSN error handling when the servers are unavailable
	* More MSN bug fixes
	* Fix some leaks
	* Fix "Find" in the log viewer so that it finds in all logs
	* Smileys not appearing at the end of lines has been fixed
	* Closing conversation windows no longer cancels active file transfers on
	  MSN (Felipe Contreras)

version 1.1.2 (1/20/2005):
	* MSN 'HTTP Method' fixed (Felipe Contreras)
	* Better handling of MSN's Individuals group and buddy status updates
	  (Felipe Contreras)
	* Fix a crash inviting MSN user to a chat when they're already there
	* AIM SecurID login support
	* Fix configuration of Jabber chat rooms on some servers
	* More MSN bug fixes (Felipe Contreras)
	* Fix queue messages to Docklet when not globally away (Robert McQueen)
	* Fix some leaks
	* The Autopackage now builds both the mozilla-nss and the gnutls
	  ssl plugins, and requires at least one of those libraries.

version 1.1.1 (12/28/2004):
	* Allow SILC authentication via public key if your key is password
	  protected (Michele Baldessari)
	* More MSN bug fixes (Felipe Contreras)
	* Drag-and-drop to conversation window file transfers work again
	* Disable the delete button on pounces that aren't saved yet anyway
	  (Kevin Stange)

version 1.1.0 (12/02/2004):
	New Features:
	* Binary relocable. Gaim will find its files even if it's installed
	  in a location other than the --prefix it was ./configured with.
	  Pass --disable-binreloc to ./configure to disable.
	* IRC now has fallback encodings, and tries harder to display
	  something useful during an encoding error.
	* New MSN protocol icon (Felipe Contreras)

	Bug Fixes:
	* Fix some leaks (Miah Gregory, Felipe Contreras)
	* Fix crashes when removing buddies in certain situations (Andrew Hart)
	* Eliminate MSN switchboard errors (Felipe Contreras)
	* Fix MSN buddy icon synchronization (Felipe Contreras)
	* Correctly display file transfer dialogs for filenames containing &, < or >
	* Correctly display MSN authorization dialogs for friendly names containing
	  &, < or >
	* Properly align the right-click docklet menu with the docklet icon in
	  *nix.
	* Fix a crash if the MSN buddy list is not available
	* Fix a bug in the request api (Gary Kramlich)

version 1.0.3 (11/11/2004):
	Bug Fixes:
	* Jabber authentication fixes (Michael Plump)
	* Yahoo buddy idle reporting is more accurate (Evan Schoenberg)
	* "Allow All" privacy setting works on Yahoo (Peter Lawler)
	* Fix a crash when dragging a buddy to the conversation entry area
	* Fix a crash removing chats from the buddy list
	* Correctly display buddy pounces for aliases with &, < or > in them
	* Correctly follow the per-conversation logging option

version 1.0.2 (10/19/2004):
	Bug Fixes:
	* MSN file transfers work on big endian machines (Jean-Francois Roy and
	  Evan Schoenberg)
	* Fixed the MSN signon crash with Miranda users in the buddy list
	* Fixed sending messages to MSN Web Messenger users (Damien Ayers)
	* Fixed some memory leaks in the MSN plugin (Evan Schoenberg)
	* Fixed a crash viewing certain MSN user profiles (Evan Schoenberg)
	* Fixed a crash sending a file on MSN when the file is unreadable
	* Fixed a crash deleting accounts (Andrew Hart)
	* Fixed a crash inviting to chats (Andrew Hart)
	* Fixed a bug in Yahoo privacy handling (Peter Lawler)
	* Fixed a crash trying to join a chat from the docklet when not signed in
	  to a chat-capable account (Daniel Atallah)

version 1.0.1 (10/07/2004):
	New Features:
	* Use the GNOME default browser when opening links if you're running GNOME
	  (Alex Duggan)
	* Added support for multiple addressbooks in the gevolution plugin
	  (Henry Jen).

	Bug Fixes:
	* Send-As menu duplicates less work (Dave West)
	* Can now see your own MSN buddy icon (Felipe Contreras)
	* Jabber roomlist fetches work again
	* Close buttons on tabs in existing conversations correctly reflect the
	  "show close buttons on tabs" preference (Nathan Fredrickson)
	* Fix to make the get_signon(buddy) perl plugin function work (Gregory C.
	  Harfst)
	* Fixed crashes when reloading the gevolution plugin (Henry Jen)
	* Fixed some memory leaks in the gevolution plugin.
	* Wrap at character boundaries if there is not enough space for a full word
	* 64 bit compile warning fixes

version 1.0.0 (09/17/2004):
	New Features:
	* Drag-and-drop buddy support for the Invite dialog (Stu Tomlinson)
	* Drag-and-drop buddy support for the Pounce dialog (Stu Tomlinson)
	* View Chat log available from the interface (Daniel Atallah)
	* Ability to receive offline messages in character encodings
	  other than ASCII (thanks to Nick Sukharev)
	* File transfer status messages printed to conversation
	  windows (Dave West)
	* Display file transfer messages when someone sends you a file
	  over AIM (Dave West)
	* Handle MSN buddy lists more sanely (Felipe Contreras)
	* Zephyr can use tzc to run from behind a firewall (Arun A Tharuvai)

	Bug Fixes:
	* Work around window manager stupidity with new dialog windows (Dave West)
	* Compile with gtk 2.5.x (Gary Kramlich)
	* Escape invalid characters in log names (Daniel Atallah)
	* Fix for clicking add in an msn chat with 2 or more people in your buddy
	  list (Daniel Atallah)

version 0.82.1 (08/27/2004):
	Bug Fixes:
	* Fix a crash when changing the preference for how to display buttons
	  on conversation windows
	* Remove a stray printf() when beginning new conversations and logging
	  is enabled

version 0.82 (08/26/2004):
	New Features:
	* Ability to set available messages for AIM
	  (Tools->Account Actions->Set Available Message...)
	* Ability to specify a custom character set for messages sent to ICQ
	  users and messages received from ICQ users
	* Ability to edit your current away message (Rhett Robinson)
	* Topics in the conversation window (not the topic field at the
	  top) with URLs will now appear as links (Stu Tomlinson)
	* File transfers appear in the file transfer window when they
	  are initiated rather than when they begin transferring (Dave West)
	* Instead of toggling slash commands on/off, you can now toggle
	  passing through unknown slash commands on/off.

	Bug Fixes:
	* Joining a Jabber chat no longer causes a crash (Stu Tomlinson)
	* Selecting a buddy icon for a brand new account no longer
	  causes a crash
	* Better file transfer error messages (Dave West)
	* Remotely canceled file transfers in MSN are now noticed, so that we
	  don't accidentally cancel the file transfer and crash Gaim
	  (Felipe Contreras)
	* Protocols that don't support joining chat rooms by name no longer
	  allow chat rooms to be added to the buddy list (Felipe Contreras)
	* Delayed messages and system messages no longer cause
	  sound events to be triggered (Nathan Fredrickson)
	* The chat invite button has a correct label (Stu Tomlinson)
	* The system log should leak fewer file descriptors (Ka-Hing Cheung)
	* Buddy list tooltips display in more appropriate positions when
	  using multiple monitors (Dave West)
	* Better parsing of URLs containing special characters
	* All users are shown when joining a Yahoo! conference (Bleeter Yaluser)
	* You now leave all Yahoo! conferences when you log out of Yahoo!
	* Buddy Icon updating bug fixed (Felipe Contreras)

version 0.81 (08/05/2004):
	New Features:
	* The autorecon plugin will somewhat remember state information(Yosef
	  Radchenko)
	* Visual display of ops/voice/halfops/so on in Chats (Stu Tomlinson)
	* Tab completion of slash commands in Chats (Stu Tomlinson)
	* gaim-remote can now manipulate status (István Váradi)
	* The text messages of Yahoo Audibles are now displayed, although
	  the audio and graphics are not.
	* Yahoo! away messages can be 255 characters long now

	Bug Fixes:
	* Gadu-Gadu should connect again (Andrew Wellington)
	* Novell fixes (Mike Stoddard of Novell):
		* Fixed reconnect crash
		* Fixed duplicate root folder bug
		* Fixed bug with folder ordering (on a first time login
		  folders were being added in reverse order).
	* Use ISO date format for the system log (Eduardo Pérez)
	* Long buddy lists with irc should cause flooding disconnects less
	  (Stu Tomlinson)
	* Better smiley substitution
	* Fix a crash related to auto-expanding contacts at the bottom of
	  buddy lists
	* Fix a crash on Solaris when changing or viewing information for
	  your AIM account (Format Screen Name, Change Email Address, etc.)
	* HTML in OSCAR buddy comments is now escaped (and not rendered)
	* Fix a crash when dragging a screen name to a conversation window
	  for that screen name
	* User-requested new conversation windows are now always given focus
	* Pasting HTML into Gaim from certain sources no longer results in
	  the spaces between some words being removed
	* The alias of a contact is now displayed in more places when the
	  alias of a buddy is not set
	* .gaimrc is no longer imported
	* Prevent a crash if you sign off and try to dequeue messages from
	  the away dialog (Kevin Stange)
	* Prevent a possible crash if gaim_gtkconv_write_conv is called
	  with who as NULL (Kevin Stange)
	* Prevent (null) or an empty string from being logged as the sender's
	  name if the sender no longer has an alias because the account is
	  signed off (Kevin Stange)
	* The auto-reconnect plugin will no longer attempt to reconnect an
	  MSN account if you were disconnected because you signed on from
	  another location (Stu Tomlinson)
	* On Solaris, chatting in IRC using the UTF-8 charset no longer gives
	  a "conversion failed" error for every message (Arvind Samptur)
	* ICQ offline messages should have the correct timestamp (Dave West)

version 0.80 (07/15/2004):
	New Features:
	* Ability to send files from the conversation window (Daniel Atallah)
	* Drag a file into the buddy list or a conversation to send it to that
	  buddy
	* Yet more new commands and features for SILC (Stu Tomlinson)
	* Gaim uses the new file chooser when compiled for GTK+ 2.4
	  (Fernando Herrera)
	* Support for the Epiphany web browser (Leonardo Serra)
	* Status messages in Gadu-Gadu (Andrew (proton) Wellington)
	* Parentheses are now displayed around the title and tabs of
	  conversations from offline accounts or parted chats.
	* Zephyr typing notification (Arun A Tharuvai)
	* Account dialog's columns are resizable (Eduardo Pérez)

	Bug Fixes:
	* The firefox browser option now works with firefox 0.9
	* Buddy icons in conversations no longer depend on the
	  buddy list
	* Fix for the bug where some buddies seemed logged in 4
	  thousand some odd days (Alan Ford)

version 0.79 (06/24/2004):
	New Features:
	* Display name changes are now shown in the conversation windows.
	  (Robert Mibus)
	* Get Info on Yahoo! now works for nonenglish profiles.
	  (Ambrose Li)
	* General "Get Info" improvements on Yahoo! and MSN (Ambrose Li)
	* Yahoo! Japan support. Click More Options and check Yahoo Japan
	  in the account editor, to use your Yahoo! Japan account
	* Gtk themes can now theme the Gaim buddy list independently of
	  other things (Stu Tomlinson)
	* Show timestamps now has a per-conversation option in addition
	  to the global one, bringing it in line with the other conver-
	  sation options (Stu Tomlinson)
	* Added MSN buddy icons (Felipe Contreras)
	* Added MSN file transfer (Felipe Contreras)
	* MSN's idle state now actually sets a buddy idle
	* Buddy pounce defaults are now more sane, and apply to the state the
	  buddy is currently in. For example, if the buddy is idle, set
	  "Return from idle" by default. The last action(s) used are the
	  defaults for the next pounce
	* Yahoo buddy icon support
	* Selected buddy icons will automatically convert to the appropriate
	  format for the protocol. (GTK 2.2 and higher only)
	* Dragging an image file into the Modify Account dialog will set that
	  as a buddy icon.
	* Development headers for compiling third-party plugins are now
	  installed. (Stu Tomlinson)
	* Headers for gaim-remote now reside in gaim/ instead of
	  gaim-include/.
	* Basic YCHT support, which allows joining Yahoo! Chats when
	  logged in using the web messenger method

	Bug Fixes:
	* Fixed Yahoo! authentication problems.  (Cerulean Studios)
	* Non-looping animated icons no longer cause Gaim to freeze
	* Flashing windows should work again for unix in window managers that
	  support the URGENT hint (Etan Reisner)
	* Better handling of character sets in RTF for Novell (Mike Stoddard of
	  Novell)
	* Contact list sync problems in Novell fixed (Mike Stoddard of Novell)
	* Fixed a crash in SILC that sometimes happened when resolving
	  the buddy list (Pekka Riikonen)
	* Parallel compiles of the perl plugin should work better
	  (Stu Tomlinson)
	* The disconnected UI op was called twice on connection errors. Now
	  it is only called once. (Evan Schoenberg)
	* Dragging into conversation windows works better
	* Protocol-specific settings for accounts were being removed whenever
	  the account was modified. Now they're only removed when the protocol
	  type changes, as it should be.
	* Zephyr bug fixes and memory leak plugs (Arun A Tharuvai)
	* Rewrite of MSN buddylist support, which fixed a known syncronization
	  bug and some others (Felipe Contreras)

version 0.78 (05/30/2004):
	New Features:
	* Support for the SILC protocol (http://www.silcnet.org/)
	  (Pekka Riikonen)
	* Option to suppress disconnect notification when using
	  the autoreconnect plugin (Christopher (siege) O'Brien)
	* Added support for dragging buddies from the buddy list into the
	  Add Buddy Pounce dialog
	* Pounce notification now includes time (Mike Lundy)
	* The history plugin now shows history for chats in addition to IMs
	* Menu item to view conversation logs (Tom Samstag)
	* Conversation and chat sizes automatically saved (Stu Tomlinson)
	* Added support for Novell privacy settings (Mike Stoddard of Novell)
	* Added ability to initiate multi-user conferences (chats) in Novell
	  (Mike Stoddard of Novell)
	* Find and Save buttons on the debug window (Stu Tomlinson)
	* Plugin Actions menu (Christopher (siege) O'Brien)
	* Plugins can now add entries to the right-click menu of a group or chat
	  (Stu Tomlinson and Christopher (siege) O'Brien)
	* Hyperlink colors are now themeable via your ~/.gtkrc-2.0 file

	Bug Fixes:
	* Compiles again with gcc 2.96 (Ignacio J. Elia)
	* Gtk2.0 compatibility fixes (Tim Ringenbach)
	* Many documentation updates (Jonathan Champ, Gary Kramlich,
	  Stu Tomlinson, and Kevin Stange)
	* Yahoo works on 64 bit machines (Gary Kramlich)
	* Zephyr works on 64 bit machines (Arun A Tharuvai)
	* Novell 64bit fixes, better error messages, and buddy list sync fixes
	  (Mike Stoddard of Novell)
	* Novell protocol works on big endian machines (Novell)
	* Massive rewrite of MSN support, which should fix a number of issues
	  and make errors easier to interpret (Felipe Contreras)
	* Fixed a privacy-related bug in MSN that affected blocking/permitting,
	  which was due to case-sensitive string comparisons (Gudmundur
	  Olafsson)
	* Fixed an MSN HTTP method bug where MSN would queue data indefinitely.
	  (Andrew Wellington)
	* All known MSN formatting bugs were fixed.
	* Overly long messages and paging cell phones in MSN no longer cause
	  disconnects (Felipe Contreras)
	* Several bug fixes for MSN's MSNSLP and MSNObject support (Finlay
	  Dobbie)
	* ALT-F works correctly in the System Log Viewer (Stu Tomlinson)
	* New tabs should scroll correctly again (Tim Ringenbach)
	* Dialogs opened from a conversation window are now closed when
	  the conversation window is closed, preventing a crash (Kevin Stange)
	* Copy/paste encoding fixes (Joe Marcus Clarke)
	* IRC disconnect crash fix (Luciano Miguel Ferreira Rocha)
	* Ampersands in links should work correctly (Tim Ringenbach)
	* DirectIM and IM Image support for AIM are greatly improved
	  (Tim Ringenbach)
	* Gadu-Gadu updates (Andrew Wellington)
	* Print Gadu-Gadu messages to the debug window instead of the console
	* Updated and standardized blist signals (Gary Kramlich)
	* Made the recieve-*-msg signals match the sending ones (Stu Tomlinson)
	* The idle time for the buddy-idle and buddy-unidle signals should
	  be correct again.

	Preference Changes:
	* Added "Conversation placement - By conversation count"
	* Added a "none" smiley theme to replace the "Show graphical
	  smileys" option
	* Replace default formatting preferences with a dialog to set a
	  default formatting in a WYSIWYG manner.
	* Removed "Show logins in window," default to yes
	* Removed "Send URLs as links," default to yes (in protocols that
	  support HTML)
	* Removed "Show URLs as links," default to yes
	* Removed New window height & width and Entry field height for Chats &
	  IMs, sizes are now saved automatically
	* Removed "Tab-complete nicks" default to yes
	* Removed "Old-style tab completion", no longer supported
	* Removed "Sending message removes away status", default to no
	* Removed "Show numbers in groups", default to yes
	* Removed "Icons on tabs", default to yes
	* Removed "Sounds when you log in", default to no
	* Removed "Seconds before resending autoresponse", default to 600
	  seconds
	* Removed "Send autoresponse in active conversations", default to no
	* Removed "Show people joining in window", default to yes
	* Removed "Show people leaving in window", default to yes

version 0.77 (04/22/2004):
	New Features:
	* The System Log returns (Ka-Hing Cheung)
	* Added a conversation-drag-ended signal (Etan Reisner)
	* Reorganized and cleaned up the MSN protocol plugin (Felipe Contreras)
	* Added the -c option to specify location of the .gaim directory,
	  removed the outdated -f option that no longer had any effect (Daniel
	  Atallah)
	* Novell GroupWise protocol support added (Novell)
	* WYSIWYG improvements (Tim Ringenbach)
	* WYSIWYG editing for user info (Jon Oberheide)
	* Rich-text copy and paste
	* Plugins can now add menu items to the buddy context menu
	  (Christopher O'Brien)
	* Plugins can now add preferences (Gary Kramlich)
	* The TOC protocol is no longer built by default. The plugin is not
	  being properly tested and is no longer officially supported.
	* Bumped up the plugin API version number, and added version numbers
	  for loader plugins and protocol plugins. Authors will want to
	  update their plugins, and possibly use GAIM_PLUGIN_API_VERSION,
	  GAIM_PRPL_API_VERSION, and GAIM_LOADER_API_VERSION constants.
	* Zephyr error reporting works (Arun A. Tharuvai)
	* Zephyr deals with non-utf8 characters (Arun A. Tharuvai)

	Bug Fixes:
	* Formatting in the Log viewer is fixed (Kevin Stange)
	* Save Conversation works again (Kevin Stange)
	* The Clear button in privacy works (Robert Mibus)
	* MSN error reporting works again (Stu Tomlinson)
	* MSN e-mail notifications should no longer cause Gaim to crash
	  (Felipe Contreras)
	* Fixed an infinite loop bug that would sometimes cause MSN to lock
	  up (Nickolai Zeldovich)
	* All away messages should now show up in tooltips
	* Removing zephyr buddies no longer crashes (Arun A. Tharuvai)

version 0.76 (04/01/2004):
	New Features:
	* WYSIWYG text input (with much help from Gary Kramlich and Kevin
	  Stange)
	* Ability to be invisible on AIM
	* Chatroom list support (Tim Ringenbach)
	* Added auto-completion for screen names to the New Instant Message and
	  Get User Info dialogs.
	* Non-ascii character support in AIM chats (Uli Luckas and Marco Ziech)
	* Vastly improved browser opening, with tab support! (Nathan
	  Fredrickson)
	* Added support for connecting to MSN using the port 80 method.
	* Support for Mozilla Firefox (Chris Friesen and Nathan Fredrickson)
	* Added protocol-specific preferences (Gary Kramlich)
	* Local IP address information can be changed in Preferences
	  (Tim Ringenbach)
	* Improved local IP address detection (Tim Ringenbach)
	* Offline accounts in account drop-down lists are now greyed (Etan
	  Reisner)
	* Improved accessibility support for screen readers and other
	  accessibility tools (Marc Mulcahy)
	* Improved accessibility in conversation windows (Nathan Fredrickson)
	* Keyboard access to context menus via Shift+F10 (Marc Mulcahy)
	* Core/UI split event loop code. (Scott Lamb)
	* Added improvements to the multi-field request code, including
	  required fields and account fields.
	* Moved more dialogs to the request API for interface consistency
	  (Send Message, Get User Info, and Insert Link dialogs)
	* Jabber file transfer
	* IRC file transfer (Tim Ringenbach)
	* Added a hidden preference for disabling buddy list tooltips or
	  changing the pop-up delay in prefs.xml.
	* Moved translation news to po/ChangeLog

	Bug Fixes:
	* Changes in AIM/ICQ server-side buddy lists take
	  precedence over the local buddy list
	* Significant work on the Zephyr plugin (Arun A. Tharuvai)
	* You can now use :/ as a smiley safely (Nathan Owens)
	* Various buffer overflow fixes (Stefan Esser)
	* Tabs now stay green when they are supposed to (Etan Reisner)
	* Fixed a bug where only the first user in a chat room list was removed
	  sometimes when trying to remove a group of users (Tim Ringenbach)
	* Clearing an AIM buddy icon actually removes it from the server,
	  icons changes in the account editor do not take effect if the
	  cancel button is used (Stu Tomlinson)
	* Improved chat parting logic (Tim Ringenbach)
	* Yet Another IRC channel user duplication bugfix (Tim Ringenbach)
	* Deleting an account while modifying it will no longer crash gaim.
	* Only one account preference window will now appear per account when
	  clicking Modify.
	* Aliases are now shown alongside the screen name in the message
	  queue window. (Kevin Stange).
	* TCL Plugin API changed
	* The mobile icon on MSN users is now removed when the person disables
	  mobile paging (Stu Tomlinson)
	* Removing invalid buddies in MSN with a space in their name no longer
	  causes a disconnect (Stu Tomlinson)
	* Multiple MSN chats should now work (Robert Mibus)
	* Added new MSN error codes and fixed an incorrect one (Stu Tomlinson)
	* Incoming colors are now processed correctly in MSN.
	* Conversation placement by account now works correctly with both
	  chats and IMs, and takes the Combine Chats and IMs option into
	  consideration.
	* Minor tweaks to the list box in the multi-field request dialogs
	  so they work without a label and scrollbar (Pekka Riikonen)
	* Hitting enter in a multi-field request dialog when a textfield has
	  the focus no longer ignores the changed text in the textfield
	  (Gary Kramlich)
	* The Disconnect dialog no longer raises and gains focus each time
	  a disconnected account is added (Ka-Hing Cheung)
	* Gadu-Gadu might actually connect again (Ignacy Gawedzki)
	* Buddy pounces for an account are removed when the account is
	  deleted (Gary Kramlich)
	* Various bug and memory leak fixes (Gary Kramlich)
	* Assorted SSL crashfixes
	* --enable-debug no longer breaks compilation when using gtk 2.4,
	  which also broke garnome.
	* Tooltips shouldn't crash now (Daniel Atallah)

version 0.75 (01/09/2004):
	* New Yahoo! auth method
	* Yahoo! file transfer (Tim Ringenbach)
	* Yahoo! chat joining fixes (Tim Ringenbach)
	* Persons can auto-expand when hovering your mouse over it
	* Improved i18n support for MSN email notification (Felipe Contreras)
	* Jabber SASL PLAIN support
	* Improved Jabber MUC (Chat) support
	* Fixed an MSN login bug some people likely experienced (Felipe
	  Contreras)
	* Touch-up various dialogs to follow the Gnome Human Interface
	  Guidelines more closely (Steven Garrity, Nathan Fredrickson, and
	  Ka-Hing Cheung)
	* Works better with all-black gtk themes (Etan Reisner)
	* Mozilla Firebird support (Chris (darth_sebulba04))

version 0.74 (11/25/2003):
	* Sort-by-size log sorting fix
	* Log directory umask fix for users of gaim-remote
	* Fix Jabber room creation on MUC servers.

version 0.73 (11/21/2003):
	* New Logging format and code:
		* fixes i18n issues with logs
		* compatible with old logs
		* hopefully fixes segfault in viewing logs
	* New disconnected account dialog (Thanks, Daniel Atallah)
	* Fixes several Jabber bugs
	* Fixes the bug where some dialogs would crash when spell checking was
	  enabled. Closes #827930.
	* Fixed unblocking of users in MSN (Robert Mibus)
	* Fixes outgoing mobile pages on MSN.
	* The border on the close buttons on inactive tabs are no longer shown,
	  thanks to a fix used by Galeon.
	* Compatible with autoconf 2.58.
	* Cleaned up gtkspell-related code (Robert McQueen)
	* Changed the parameters for the received-chat-msg signal.
	* Added a Release Notification plugin

version 0.72 (10/31/2003):
	* Added a search feature to conversations.
	* Added an option to remove the formatting toolbar, both globally and
	  on a per-window basis (Nathan Fredrickson)
	* Added a drop shadow to the buddy list tooltip
	* Smileys are copyable
	* Fixed the ICQ login crash
	* Fixed a crash in the Add Chat dialog when selecting an
	  account that doesn't support chats. Closes bug #821606.
	* Fixed a bug where new MSN accounts without buddies added wouldn't
	  connect.
	* Fixed a crash when deleting an account that has IMs or chats open.
	  Closes bug #821630.
	* Smileys have background colors
	* If SSL is not enabled, MSN will load, but error on connect.
	* Disable Jabber SASL auth until the standard stabilizes

version 0.71 (10/09/2003):
	* The right-click menu for e-mail links now presents a "Copy E-Mail
	  Address" item
	* Fix sort by idle to behave as it did pre-contact support (David
	  Smock)
	* Display AIM away messages in the tooltip for buddies when
	  they are away
	* Support for Buddy Comments for AIM and ICQ buddies
	* Window icons are now set as buddy icons or status icons
	* Get User Info in MSN and Yahoo now return an error indicating that
	  the information doesn't exist if the profile is empty (parts by
	  Nathan Poznick)
	* Added startup notification support for window managers that support it
	* The protocol icon for an account in the accounts window will now
	  "pulse" when signing the account on.
	* Zephyr formatting fixes (Arun A. Tharuvai)
	* Zephyr can connect to chats (Karsten Huneycutt)
	* SSL support can now be provided by third party plugins.
	* Multiple copies of gaim installed at different locations no
	  longer attempt to load the same, possibly incompatible plugins
	  (Robert McQueen)
	* Implemented another new Yahoo! authentication method
	* Fixed a bug displaying Chinese MSN messages (Ambrose C. LI).
	* Additional fixes and checks for the perl build process (Sean Burke).
	* Massive core/UI splitting.
	* Re-write of Jabber protocol plugin
	* Conversation API changes.
	* Some plugins must be updated due to code variable changes,
	  function name changes, and change of behavior for certain
	  functions.

version 0.70 (09/28/2003):
	* Implemented Yahoo's new authentication method (Cerulean Studios)
	* Protocol plugins that have plugin dependencies now load correctly.
	* Perl installs where it's told to a bit more correctly.
	* Robert "Robot101" McQueen cleaned and core/UI split IM
	  image support.

version 0.69 (09/24/2003):
	* Added Contact (aka Person, aka Meta-Contact, aka Buddy Merging, etc)
	  support
	* Added MSN 6 smileys.
	* Added animated smiley support (Ka-Hing Cheung)
	* Added SSL support, compatible with GNUTLS and Mozilla NSS.
	* Added plugin IPC.
	* Added support for gettext 0.12.x.
	* Updated MSN support to the MSN Protocol version 9.
	* Jabber now supports SSL
	* Yahoo now shows people using the java chat client (Tim Ringenbach)
	* Yahoo chat and conference (Tim Ringenbach)
	* Yahoo ignore support (Jesse Farmer (farmerje))
	* Yahoo idle times displayed, long buddy lists work, sms users,
	  and other improvements (Tim Ringenbach)
	* The accounts window now shows offline accounts as greyed out, and
	  online accounts as colored.
	* Fixed the text replacement plugin.
	* Fixed all known signal problems in perl.
	* The right-click menu for conversation tabs now shows the tab icon
	  and status, if tab icons are enabled. (Jesse Farmer)

version 0.68 (09/01/2003):
	* Removed the old event system and replaced it with a much better
	  signal system.
	* Added plugin dependency support.
	* Rewrote the Perl plugin. All old scripts will break, but it offers
	  a much better API for new scripts.
	* Yahoo color support (Tim Ringenbach (marv_sf))
	* Yahoo and MSN get info support (Nathan Poznick)
	* Fixed Jabber registrations.
	* Fixed a problem where pouncing two users with the same name
	  appeared in the same conversation window, and other related
	  problems. (Robot101)
	* Corrected problems with proxy preferences.
	* Mailchk.c and simple.c compile again (Paul A (darkrain))

version 0.67 (08/14/2003):
	* Brought back the message notification plugin (Brian Tarricone)
	  You'll need to reconfigure your settings for this plugin
	* IRC protocol plugin rewritten (Ethan Blanton)
	* New IRC protocol icon (Nuno Donato)
	* Protocol and status icons now optionally appear on tabs.
	  (Etan Reisner)
	* Various dialog rewrites (Jabber vCard, Add Group, Alias Chat,
	  Rename Group, Privacy)
	* Shows "hiptop" icon for AIM buddies using hiptop
	  devices (Robey Pointer)
	* Privacy core/UI split.
	* Conversation placement by group now applies to chats in the buddy
	  list as well.
	* Events in a conversation (user logged in, logged out, window closed,
	  etc.) now grey the tab.
	* Various bug fixes (larne from irc, Tim Ringenbach, Bjoern
	  Voigt, Paul A (darkrain))

version 0.66 (07/18/2003):
	* Freebsd compile fix (Matthew Luckie)
	* .spec file improvements (Ethan Blanton)
	* Added a gaim-remote man page (Robert McQueen)
	* The Remote Control plugin no longer adds duplicate groups to your
	  buddy list.
	* Servers and ports are now imported correctly in MSN.
	* Core/UI split the core initialization and shutdown.
	* MSN messages with newlines are now sent correctly to MSN clients.
	* Fix some sound initialization stuff
	* Fix saving and import of default away message

version 0.65 (07/16/2003):
	* Massive internal core/ui splitting
	* New account dialog
	* Preferences moved to ~/.gaim/prefs.xml
	* Account information moved to ~/.gaim/accounts.xml
	* Pounces moved to ~/.gaim/pounces.xml
	* Added protocol icons to various drop-down boxes
	* New Send IM buddy icon merged from Ximian Desktop 2
	* Fixed "Sort by Status" crash
	* Fixed the MSN signon crash
	* Fixed the MSN add buddy crash
	* Fixed the MSN empty buddy list bug
	* Fixed all known MSN chat bugs
	* Fixed HTTP redirect handling in smiley retrieval. This fixes the
	  problems with some smiley themes.
	* Chats in MSN can now be initiated by right-clicking a buddy and
	  choosing Initiate Chat.
	* MSN Alerts and incoming MSN pages no longer pop up several error
	  dialogs
	* Ability to view iChat "Available" messages for AIM
	* Stores your buddy icon on the server for AIM
	* Support for non-ascii characters with Yahoo! Messenger
	* Focus returns to the input box when you click elsewhere, like it used
	  to
	* New typing notification icons from Ximian

version 0.64 (05/29/2003):
	* Buddy list sorting in buddy list preferences.
	* Improved debug window with timestamps and pause buttons.
	* New core/ui split notification and request APIs.
	* New mail notification dialog.
	* Several bug fixes in MSN.
	* Conversation window buddy icon bugs were fixed.

version 0.63 (05/16/2003):
	* A rewrite of the plugin API. Plugin authors will need to change their
	  code based off the changes found in other plugins.
	* Perl script support is now provided in the perl plugin.
	* Debugging is core/ui split, and has a new API with support for
	  debug levels and categories.
	* Support for adding chats to your buddy list.
	* MSN protocol plugin was rewritten, has experimental buddy icon
	  support, and MSN Mobile support.
	* Buddy list speed enhancements (Thanks Ethan Blanton).
	* Napster protocol updates (Thanks Auke Kok).

version 0.62 (04/23/2003):
	* Keyboard shortcuts in the buddy list work again (Thanks Joe
	  Clarke).
	* Support for Jabber XHTML messages
	* Ability to re-request authorization from ICQ and Jabber users by right
	  clicking on them in your buddy list.
	* Improved Zephyr internationalization.
	* Bug causing 'Hide on Send' windows to be lost forever fixed.
	* Iconified windows are now raised properly.
	* Dates printed for old/offline messages.
	* Some assorted crash bugs fixed.

version 0.61 (04/07/2003):
	* Split the buddy pounce core and UI, and rewrote the UI for it.
	* Removed folder icons and excess space from the buddy list (Thanks
	  Dave Camp)
	* Fixed a bug involving dragging buddies and groups
	* Re-implemented the logout icons.
	* New icons for "away" and "aol" (Thanks, Moses Lei)

version 0.60 (04/04/2003):
	Core:
	* Auto-loading protocol plugins.
	* Plugins dialog and perl script menu merged into preferences.
	* Don't auto-login if an existing Gaim session is already
	  running.
	* Moved "privacy preferences" to Tools menu.
	* -n, --loginwin option to disable autologins.
	* Added support for gettext 0.11.x.
	* Added support for automake 1.6.
	* aim:// URI's supported with gaim-remote command.
	* Quit Gaim remotely with gaim-remote. (Thanks, John Silvestri)
	* Added rudimentary support for X11R6 session management. (Thanks,
	  Robert McQueen)
	* Conversation backend and UI are now separated. (Thanks,
	  Christian Hammond)
	* Asynchronous, non-blocking, DNS function (Thanks, Nicolas
	  Lichtmaier)
	* As a side effect of the above: IPv6 support. Tested only with IRC
	  (you can receive ipv6 chat requests from irssi!).

	Plugins:
	* Tray icon plugin--replaces the old GNOME applet. You'll need
	  the panel Notification Area applet (aka system-tray-applet)
	  for GNOME 2, or the Kicker for KDE 3.1. (Thanks, Robert
	  McQueen, Nicolás Lichtmaier, Kristian Rietveld, Ari Pollak &
	  Patrick Aussems)
	* Added GAIM::remove_event_handler and made set_info short
	  circuitable in perl. (Thanks, Ryan McCabe)
	* event_del_conversation for plugins. (Thanks, Bill Tompkins)
	* Notify.c plugin rewritten; check its configure dialog. (Thanks,
	  Etan Reisner)
	* Buddy Ticker made a plugin.
	* Idle Maker added to source.
	* Fortune profile added to source.

	AIM/ICQ:
	* TOC no longer compiles statically by default--use OSCAR.
	* ICQ plugin no longer gets built--use OSCAR.
	* Server-stored buddy lists for ICQ with full support for
	  authorization (Thanks, Mark Doliner)
	* File send/receive support for Aim over Oscar (Thanks, William T.
	  Mahan and Mark Doliner)
	* Non-direct connect typing notification for AIM over OSCAR.
	  (Thanks, Mark Doliner)
	* Allow only people in buddy list privacy option added for AIM.
	* Full ICQ info reading support. (Thanks, Vincas Ciziunas)
	* Support for synchronizing group renames on server.  Group
	  rename server synchronization for AIM.  Server-side
	  synchronization for moving individual AIM buddy to new
	  group improved. (Thanks, Mark Doliner)
	* Ability to add screenname@mac.com people to AIM buddy lists.
	  (Thanks, Graham Booker)
	* Ability to change ICQ password. (Thanks, Mark Doliner)
	* Option to have AIM notify you if you have
	  unread mail. (Thanks, Mark Doliner)
	* Parse URL messages, Contact Sending and Pager Messages
	  in ICQ. (Thanks, Mark Doliner)
	* use snprintf instead of sprintf. (Thanks, William T. Mahan)
	* Fixed crashbug on empty rvous requests. (Thanks Brandon Scott
	  (Xeon) for pointing this out, and Matt Pandina for the patch)
	* Nice Oscar changes--mostly internal. (Thanks, Mark Doliner)

	IRC:
	* Added more IRC slash commands -- /W, /VERSION, /MODE, /CTCP stuff,
	  -- and other cool IRC enhancments. (Thanks, Jonas Birmé)
	* IRC's /topic with no argument displays the current topic (Thanks,
	  Mark Doliner)
	* DCC File Receive support for IRC.
	* Optional password on IRC accounts. (Thanks, Christian Hammond)
	* Added half-op support.

	Jabber:
	* Jabber invisibility and permanently cancel sending on-
	  line status to Jabber buddies.
	* Jabber roster updated on group renames.
	* Fixed a possible segfault when signing off Jabber. (Thanks,
	  Craig Boston)
	* Improved typing notification support for Jabber and
	  Yahoo! (Thanks, Nathan Walp)
	* File receive support for Jabber. (Thanks, Nathan Walp)

	MSN:
	* MSN users are notified when the other party closes the conversation
	  window. (Thanks, Christian Hammond)
	* File receive support for MSN. (Thanks, Christian Hammond)

	Internationalization:
	* Now using libiconv for better i18n support (Thanks, Junichi
	  Uekawa)
	* Lots of i18n fixes (Thanks Matt Wilson, Ethan Blanton, A Lee)
	* Correct i18n handling for many parts of AIM/ICQ, including
	  instant messages, away messages, and profiles (Thanks,
	  Ethan Blanton)
	* Improved MSN internationalization (Thanks, A Lee)

	Other:
	* Optionally uniquely colorize nicks in chats
	* Add / Remove buddy menu item added to the chat users list
	  (Thanks, Jonas Birmé)
	* View log button in conversation toolbar (Thanks, Etan Reisner)
	* Option to log IMs and Chats seperately. (Thanks, Etan
	  Reisner)
	* Removed Ctrl-C binding for color
	* Fix first message in tab not displaying bug (Thanks, Etan Reisner)
	* Changed some default options
	* Updated desktop and window icons (Thanks, Robert McQueen)
	* Switch the .desktop file to the new KDE/GNOME common vfolder
	  format (Thanks, Robert McQueen)
	* Removed all deprecated GTK calls.  Now 100% GTK 2. (Thanks Nathan
	  Walp, Christian Hammond, Ari Pollak, Ethan Blanton, Robert McQueen)
	* Read proxy environment variables. (Thanks, Christian Hammond)
	* Fixed security vulnerability with manual browser option (Thanks,
	  Robert McQueen)
	* Can get info for ICQ and Jabber users from the "Edit
	  Buddies" tab (Thanks, Brian Bernas)
	* Code cleanups and fixes (Thanks, Federico Mena Quintero and
	  Ka-Hing Cheung)
	* Word-wrapping on mail notification text (Thanks, Andrew Molloy)
	* Generic File Transfer PRPL interface (Thanks, Christian Hammond)
	* Better supression of auto-responses (Thanks, Joshua Blanton)
	* Drag-and-drop tabs in conversations, and multiple windows with tabs
	  in each (Thanks, Christian Hammond)

version 0.59.9 (03/01/2003):
	* Updated zh_TW.po file (Thanks breeze833)
	* Fix an oscar bug that caused some messages from
	  AOL 8.0 to be dropped (Thanks Mark Doliner)
	* Changed "openprojects" to "freenode" in irc.c
	* Fixed charset conversion on systems which use a BOM for UCS-4
	  (Thanks, Alfredo Pen~a, Ethan Blanton)
	* Fixed a typo in the man page (Thanks Eric S. Raymond)

version 0.59.8 (01/06/2003):
	* Ripped out all gtk2 support (Thanks Nathan Walp).
	* Fixed smiley related segfault (Thanks Robert McQueen)
	* Yahoo! can connect again

version 0.59.7 (12/21/2002):
	* Yahoo i18n fix (Thanks Ethan Blanton).
	* Fixed a bug in escaping saved passwords (Thanks
	  Eric Timme)
	* Fixed an overflow bug in perl script autoloading
	  (Thanks David Kaelbling)
	* Some build fixes for those using stricter compilers,
	  notably MIPSpro (Thanks David Kaelbling)
	* Fixed a bad argument to accept() calls (Thanks David
	  Kaelbling)
	* Fixed crashbug on empty rvous requests (Thanks Brandon Scott (Xeon))
	  for being the first to point this out.

version 0.59.6 (11/07/2002):
	* Fixed a segfault introduced in 0.59.5 when gtk
	  fails to read the ~/.gtkrc or reads it but fails
	  to create a style from it.
	* Jabber conference timestamps are no longer gigantic

version 0.59.5 (10/14/2002):
	* Fixed a Yahoo! segfault (Thanks, Craig Metz)

version 0.59.4 (10/06/2002):
	* Removed color keybinnding altogether.
	* Added a horizontal scrollbar to Edit page of
	   buddy list. (Thanks, David Fallon)
	* Various bug fixes ((Thanks to (in no particular order)
	  Ethan Blanton, Mark Doliner, Luke Schierer)
	* i18n fixes (thanks, A Lee)

version 0.59.3 (09/14/2002):
	* Reversed patch that accidentally caused Yahoo
	  not to connect--for implementation reasons
	* Changed "color" binding to Ctrl-K.
	* Unaliaising a person in the "Online" tab will show up
	  in the "Edit" tab as well (Thanks, Jason Willis)
	* Internationalization fixes, esp. with UTF-8 locales
	  (Thanks Matt Wilson and Ethan Blanton)

version 0.59.2 (09/09/2002):
	* Japanese translation updated (Thanks, Junichi Uekawa)
	* Won't crash when you set your MSN Friendly name to an
	  empty string.
	* Default manual browser command changed to reflect the
	  fix in 0.59.1
	* Fixed the non-manual browser settings which were broke in
	  0.59.1 (Thanks, Chris Blizzard)
	* Improved MSN internationalization (Thanks A Lee)
	* Smiley lookup will search for longest match for smilies
	  like :-(( (Thanks Eric Melski)
	* When an IM image is clicked, don't open the browser (Thanks
	  Ari Pollak)
	* Prevent a possible crash in unhide_buddy_list() (Thanks Ari
	  Pollak)
	* Fixed a compilation problem on systems without iconv.
	* GtkIMHtml can be set to render font sizes as point size
	  or AIMish relative sizes -- no more huge Yahoo fonts. (Thanks
	  Ka-Hing Cheung)
	* Fixed a bug with regard to Jabber resources (Thanks Nathan
	  Walp)
	* Fixed a possible segfault when signing off Jabber (Thanks
	  Craig Boston)
	* Word-wrapping on mail notification text (Thanks, Andrew Molloy)
	* Strip trailing and leading spaces from MSN/Yahoo names (Thanks,
	  Arun Tharuvai)

version 0.59.1 (08/25/2002):
	* Created a gtk1-stable branch for GTK+ 1.2 bugfix releases.
	  Development will continue in our main branch in GTK+ 2 only.
	* Fixed a security bug in the manual browser setting (Thanks
	  Robert McQueen)
	* Now using libiconv for better i18n support (Thanks Junichi
	  Uekawa)
	* Will work with Perl 5.8 (thanks, Timothy Lee and Dan
	  Colascione)
	* Fix for HTTP proxies (thanks, Ethan Blanton)
	* Read proxy environment variables. (thanks, Christian Hammond)
	* Use the pretty gaim.png for our menu entry.
	* Added support for gettext 0.11.x.

version 0.59 (06/24/2002):
	* Squashed a bug in buddy right-click menu handling
	  that crashed Gaim.  In the process: found and
	  eliminated some memory leaks.
	* Fixed a significant applet leak
	* Can now change Jabber password on server (Thanks,
	  Nathan Walp)
	* Certain types of Jabber presence errors no longer
	  falsely show a buddy on-line.  Instead now a "broken
	  light-bulb" icon is shown and the error status is
	  available via "Get Away Msg"  (Thanks and a tip o'
	  the hat to Christian Hammond for the graphic)
	* Conversation struct has pointer to toolbar (thanks Brent
	  Priddy and Paul Miller)
	* Zephyr fixes (thanks, Arun A. Tharuvai)
	* Aliases in buddy ticker
	* Perl scripts can play Gaim sounds (thanks Andrew Rodland)
	* Internal sounds can be played by commands (thanks Lex Spoon)
	* Auto-login item in applet menu (thanks Chris Boyle)
	* Fixed MSN "Unkown Error Code", "Already there", and
	  "Already in opposite list" errors
	* Changed "Play sound" button to "Mute" button
	* You can now have "reserved" chars in IM and proxy passwords
	* Jabber now has typing notification  (Thanks, Nathan Walp)
	* Improved support for Jabber resources  (Thanks, Nathan Walp)
	* Fixed problem with Gaim crashing on non-ASCII Jabber buddy
	  aliases (Jabber "name" attribute) chars  (Thanks, Ho-seok Lee)
	* Plugged memory leaks in Jabber plug-in
	* Fixed problem with Jabber away status not being propagated to
	  conference rooms for jabberd (server) v1.4.2 and above
	* Chat room buddy lists are now sorted independent of case
	* Added capability for protocol-specific edit buddy menu entries
	* Can now remove a Jabber buddy roster item from the server
	  entirely
	* Gaim can now handle messages from Mac ICQ and Miranda ICQ
	  (Thanks, Mark Doliner)
	* Added Mozilla to browser options and changed KFM to
	  Konqueror.
	* Can now set the server and port for MSN and Napster
	* MSN Internationalization (Thanks Felipe Contreras and
	  countless, countless others)
	* E-mail addresses are no longer truncated when there is a '.' at
	  the end.

version 0.58 (05/13/2002):
	* Better applet transparency
	* Option to raise buddy list on signons/signoffs
	* Formatting of incoming MSN messages
	* Get Info from menu multiple-account-aware (thanks
	  Brian Bernas)
	* Hide and unhide functions for the filectl plugin.
	  (Thanks, Ari Pollak)
	* Added helpful stuff to the Help menu.
	* Self-aliasing from the account editor.
	* Better selection in GtkIMHtml (Thanks Ben Miller)
	* A warning when your OSCAR buddy list is too long
	  (Thanks, Mark Doliner)
	* ICQ status messages in OSCAR (Thanks, Mark Doliner)
	* Play sound when your name is said in a chat
	* Approval dialog for Jabber when somebody wants to
	  subscribe to user's presence. Also gives user the
	  opportunity to add that buddy if not already on the
	  user's buddy list.
	* Jabber "Change buddy group" roster synchronization now
	  works again.  (This was unknowingly broken when the
	  "out-sourced" Jabber libs were upgraded in 0.56)
	* Invalid Jabber I.D.'s no longer crash Gaim.  User now
	  notified with pop-up's.
	* Jabber Buddy sign-on time support, added in 0.57,
	  removed until and unless and inconsistency can be
	  resolved. (Thanks, Nathan Walp)
	* Bug-fix for potential buffer overflow in Jabber
	  plugin. (Thanks, rwscott)
	* Tempfiles used for secure MSN/HotMail login (added in
	  0.57) are now themselves created securely.
	* Secure MSN logins (added in 0.57) no longer blow up
	  on Solaris.
	* Timezone support improved.

version 0.57 (04/25/2002):
	* New authorization method for Yahoo!
	* Jabber will tell you when your buddies signed on (Thanks
	  Nathan Walp)
	* Jabber improvements (Thanks, Nathan Walp)
	* More keyboard shortcuts
	* event_chat_recv takes char**'s, and event_im_recv takes
	  a *guint32 for flags
	* Secure hotmail login for MSN (thanks for the tips,
	  Scott Werndorfer)

version 0.56 (04/11/2002):
	* Shell-like send history binded to Ctrl-Up and Ctrl-Down
	* libjabber upgraded to most recent stable version
	* Buddylist looks a little better
	* Fixed MSN privacy settings
	* Group deletion fix (Thanks Mark Doliner)
	* Alias/Group syncronization for Jabber (Thanks JSeymour)
	* Fixed broken signal handling in gdm-started GNOME sessions
	  (Thanks Jim Seymour, Vann, Robert McQueen)
	* Oscar group syncronization (Thanks, Mark Doliner)
	* ICQ Authorization via Oscar (Thanks, Mark Doliner)

version 0.55 (03/29/2002):
	* Jabber improvements (Thanks Jim Seymour)
	* Various sound cleanups (Thanks Robert McQueen)
	* Login process shown in single window (Thanks Michael
	  Golden)
	* Can reorder your accounts in the account editor (Thanks
	  Luke Schierer)
	* Shows "mobile" icon for Oscar buddies using mobile
	  devices (Thanks Mark Doliner)
	* Fixed bug in MSN smilies that crashed PPC (and other?) platforms
	* HTTP Proxy settings now HTTP compliant (Thanks Robert McQueen)
	* Speling corections (Thanks Tero Kuusela)
	* Oscar list icon fixes (Thanks Mark Doliner)
	* Oscar idle times work again (Thanks Mark Doliner)
	* Protocol icons on Edit Buddies tab (Thanks Christian Hammond)

version 0.54 (03/14/2002):
	* Compiles without GdkPixbuf again
	* GtkIMHtml will refresh when you set a new GTK+ theme
	* Improved Yahoo! typing notification (thanks Brian Macke)
	* Prompt to authorize MSN buddies who added you while you
	  were offline (Thanks Jason Willis)
	* Option to globally disable Buddy Icon animation (Thanks
	  Luke Schierer)
	* Numerous bugfixes
	* Yahoo! will tell you when your buddies are playing Yahoo!
	  games and give you the ability to join them
	* Yahoo! can receive offline messages
	* IRC can do DCC chat.
	* IRC will convert HTML formatting to mIRC formatting.
	* Buddylist tab placement option (Thanks Jason Willis)
	* Protocol specific smiley faces
	* IM Image sending

version 0.53 (02/28/2002):
	* Minor bug fixes re: queued away messages
	* Better buddy icon transparency (for real this time ;-))
	* Ability to change formatting of Oscar screen name
	* Better selection in HTML widget (Thanks BMiller)
	* New icons for ICQ (Thanks Kevin Miller)
	* Editable buddy pounces (Thanks Jason Willis)
	* Server side buddy lists in Oscar (Thanks Mark Doliner :-))
	* Fix for the chatlist plugin
	* Typing Notification (AIM Direct Connect, Yahoo, MSN)
	* IM Images (Receive Only)
	* Prettier GtkImHtml selection
	* Better buddy icon transparency (for real this time ;-) )

version 0.52 (02/17/2002):
	* Better buddy icon transparency (thanks SeanEgan)
	* Fixed a little bug with connecting via proxy (thanks
	  for reminding me of this, Manish Singh)
	* Yahoo! Messenger works again
	* MSN Works again
	* Can register a new user with a Jabber Server (JSeymour)
	* Can now set Jabber vCards (JSeymour)
	* Jabber vCards are now shown in their entirety (JSeymour)
	* Various jabber bug fixes/enhancements (JSeymour)

version 0.51 (01/24/2002):
	* Arrow buttons in log viewer and some other dialogs
	  work (thanks Ben Miller)
	* Option to only send auto-response while idle (thanks
	  Sean Egan)
	* Control time between sending auto-responses (thanks
	  Mark Doliner)
	* Should be able to sign on to Oscar using Mac OS X
	  (thanks Fingolfin, Vincas Ciziunas, et al.)

version 0.50 (12/14/2001):
	* Able to import GnomeICU contact lists
	* Galeon as browser option (Thanks Rob McQueen)
	* IRC /list, /invite (Thanks Sean Egan)
	* Option to have IMs and Chats tabbed in same window
	* Finally put the lagmeter plugin out of its misery and
	  removed it. (/me dances on its grave.)

version 0.49 (11/29/2001):
	* Can compile against GTK+ 2.0 (version 1.3.10/1.3.11)
	* Confirm before removing buddies
	* Yahoo updates (thanks Brian Macke)
	* Jabber updates
	* Zephyr updates (thanks Arun A Tharuvai)
	* Gadu-Gadu updates (thanks Arkadiusz Miskiewicz)
	* Option to show aliases in conversation tabs
	* Option to hide windows after sending messages
	* licq2gaim.pl conversion script (thanks Arturo Cisneros, Jr.)

version 0.48 (11/18/2001):
	* Right-click on links to open/copy URL
	* Yahoo changes
	* Oscar can send/receive offline messages in ICQ. Since the "real"
	  ICQ protocol isn't working too well it's recommended that you
	  use Oscar for ICQ.

version 0.47 (11/01/2001):
	* Better font loading (pays attention to charset now)
	  (thanks Arkadiusz Miskiewicz)
	* Better recoding in Gadu-Gadu (thanks Arkadiusz Miskiewicz)
	* Open Mail button for when you get new mail (Yahoo and MSN)
	* New buddy pounce option: Popup Notification
	* When adding a buddy, the groups list now updates when you switch
	  accounts.
	* When creating a new buddy pounce, gaim now automagically
	  selects "on away" or "on idle", if the user is away
	  or idle.
	* Add Opera to the available browsers (thanks Brian Enigma)
	* Improved log viewer (thanks to Ben Miller)
	* When you are queueing away messages, double clicking on
	  a buddy's name will cause the messages for that name to be
	  dequeued.
	* You can choose which sound player you use at run-time
	  (thanks Ben Miller)
	* When someone adds you to their buddy list, it asks if you want
	  to add them as well (Yahoo, ICQ, and MSN) (thanks Nathan Walp)
	* Option to grey idle buddies (thanks Nathan Walp)
	* MSN Privacy Options
	* In MSN you can set a person's alias to their "friendly name" by
	  right-click on their name while they're online.
	* IRC can do /WHOIS
	* The usual bug fixes and memory leak plugs

version 0.46 (10/18/2001):
	* New applet icons (courtesy David Raeman)
	* ICQ works on big-endian platforms, e.g. sparc and ppc
	  (thanks to Nathan Walp and Ben Miller)
	* Better applet icon drawing (thanks to Ari Pollak)
	* An extraordinary number of bug fixes
	* Ability to stop animation on buddy icons, restart animation,
	  hide certain buddy icons, and save people's buddy icons, all
	  through a right-click menu
	* Event handlers in perl passed arguments as elements of
	  an array rather than all concatenated as a string, making
	  perl much easier to use (thanks Dennis Lambe Jr.)
	* Can pass an argument to timeout_handlers in perl
	  (thanks Artem Litvinovich)
	* Redesigned Modify Account window (thanks Sean Egan)
	* Add buddy dialog now lets you select which protocol
	  to add the buddy to
	* Pressing 'signon' on the first screen for accounts that
	  do not require passwords no longer incorrectly displays
	  an error message.

version 0.45 (10/04/2001):
	* New plugin event: event_chat_send_invite
	* Major updates to the perl system (reread PERL-HOWTO and
	  SIGNALS)
	* Major updates to event_chat_* events for plugins (reread
	  SIGNALS)
	* Some GtkIMHtml improvements
	* Various bugfixes
	* Nick Highlighting in chat
	* Tab-completion for nicks in chat (thanks to Sean Egan)
	* Large internal reworkings
	* New Protocol: Gadu-Gadu, written by Arkadiusz Miskiewicz
	* Can choose buddy icon to send (for Oscar)

version 0.44 (09/20/2001):
	* More sane scaling of buddy icons (intelligently scale to
	  either 48x48 or 50x50 depending on icon)
	* Have you ever had it happen where you cancel a login and
	  Gaim starts using all the available processing power? I
	  think I fixed that.
	* Temporarily removed Jabber user registration, which wasn't
	  working anyway.
	* Added a spiffy Help button
	* Wrote a plugin for all those people who miss having the
	  chat rooms in their buddy lists (chatlist.so)
	* Updated libfaim
	* Added drop down selection to chat invitation
	* Improved the look of the chat invitation dialog
	* Improved the look of the proxy preferences
	* event_im_recv and event_im_display_rcvd passed whether
	  the message received was auto-response (see SIGNALS)
	* IRC fixes (largly copied from X-Chat)
	* Internal change to how preferences are stored
	* Other bug fixes
	* Option to hide buddy icons

version 0.43 (09/06/2001):
	* Can change friendly name in MSN again
	* Bug fixes
	* Auto-reconnect plugin has exponential timeout (i.e. it
	  tries after 8 seconds, then 16, then 32, etc. up to 17
	  minutes)
	* Removed file transfer things from Napster. It didn't work
	  well anyway. It'll be back eventually. (Does anyone even
	  use napster anymore?)

version 0.11.0-pre15 (08/28/2001):
	* MSN works again
	* Fixed a little segfault when images are links
	* Redid the about box again.
	* Fixed a nice little bug with the manual browser command
	* Oscar Unicode fix (Thanks John Matthews)
	* Can select which protocols are compiled statically
	  (e.g.: ./configure --with-static-prpls=oscar,jabber)
	* New plugin events: event_im_displayed_sent and
	  event_im_displayed_rcvd. Use these to change messages after
	  they're displayed (e.g. encrypt sent messages, or send
	  auto-responses and have them display locally properly)
	* Can use Arts for sound (thanks Tom Dyas)

version 0.11.0-pre14 (06/17/2001):
	* Fixed a segfault with Oscar's account confirmation
	  (Thanks, Adam)
	* Some MSN changes
	* Some HTML widget changes
	* Can specify hosts/ports for Yahoo (thanks Jeremy Brooks)
	* Many many bugfixes

version 0.11.0-pre13 (06/06/2001):
	* Can view/set chat topic in Jabber (thanks faceprint)
	* The napster plugin no longer segfaults on invalid names
	  and/or passwords.
	* HTML is properly stripped from away messages in protocols that
	  do not use HTML.  (thanks, faceprint)
	* Can view/set chat topic in IRC
	* MSN properly escapes outgoing messages
	* Much needed updates to the gaim man page (thanks, Sean Egan)

version 0.11.0-pre12 (05/29/2001):
	* Fixed a funny bug with auto responses when queued messages
	  are enabled.
	* Redesigned the Font Options preference page
	* Improved Jabber chat support (it whispers now, too)
	* Zephyr can do Subscriptions now (thanks to nsanch)
	* Auto-recon plugin got reworked
	* Lots of clean-ups
	* Some new pixmaps (Thanks, DennisR).
	* Fixed a segfault in IRC (Thanks Sean Egan)
	* MSN can now change your 'friendly name' (Thanks for the
	  packet logs, aechols)
	* More IRC improvements [colors, etc] (Thanks Sean Egan)
	* Improved proxy options
	* Fixed a small issue with HTML not being stripped from
	  log files properly (Thanks, faceprint and David Stoddard)
	* Can turn on/off Yahoo! Mail announcements
	* Can force messages through the server for ICQ (use this if
	  you have problems sending)
	* Can receive buddy icons in Oscar (requires gdk_pixbuf,
	  which GNOME depends on. If you --disable-pixbuf, it will
	  disable this.)
	* Redesigned plugins dialog (thanks Mike Heffner)

version 0.11.0-pre11 (04/30/2001):
	* Zephyr updates and additions, thanks Neil Sanchala (nsanch)
	* Jabber can send/accept chat invites (due to mid)
	* MSN has the option to notify you of new hotmail
	  messages
	* Fixed a problem with ADD requests in MSN
	* Fixed a small memory leak with MSN
	* Moved MSN's spammy debug output into debug_printf's
	* Can rename groups/buddies in the Edit Buddies pane
	  (thanks Neil Sanchala)
	* Some perl updates (thanks to Sean Egan)
	* IRC got the following slash commands:
	  op, deop, voice, devoice, mode, raw, quote, and kick (thanks
	  to Sean Egan)
	* MSN Properly handles URL decoding of 'friendly' names
	* Redesigned Preferences pages (design by DennisR)
	* Can select where tabs are for tabbed IM/Chat windows
	* Option to queue away messages while away
	* Jabber got good updates (from faceprint)
	* Oh yes, and Oscar works, yet again. (gee... that's what, 4
	  releases that have "fixed" it now?)

version 0.11.0-pre10 (04/13/2001):
	* Many, many bug fixes
	* Can choose to not send away auto-response (thanks phzzzt)
	* Uh... Oscar works? For now?
	* IRC Plugin can do whois (right click and info)
	* IRC Plugin got away message support
	* Gaim blist to WinAIM blt perl script (courtesy Andy Harrison)
	* Sound on buddy pounce (Thanks Andrew Echols)
	* Can view all group chats in one tabbed window (same keybindings
	  as for tabbed normal conversations)
	* More Protocol plugins:
		Zephyr (plugins/zephyr) (DON'T USE THIS unless you know
			what it is and why you'd want to use it)

version 0.11.0-pre9 (03/26/2001):
	* Can register Jabber accounts (load the Jabber plugin and click
	  Register on the login window)
	* GtkIMHtml handles themes (no background pixmaps though) (thanks
	  decklin, mishan)
	* URLS Linkify properly in Buddy chats
	* Jabber compiles better on Solaris?
	* Gaim works with Oscar Again (Huge thanks to Adam Fritzler of
	  libfaim)

version 0.11.0-pre8 (03/23/2001):
	* Fixed a problem with MSN not detecting signoffs and buddy updates.
	* Implemented away options in MSN
	* Alt-[1-9] to go to [1-9]th pane in tabbed convo window
	* Jabber fixes, Oscar fixes (!), Yahoo fixes, TOC fixes
	* Can use Alt to access menu, and Ctl-char for certain actions
	  (thanks baldnik)
	* Oscar blocking works (?)
	* MSN can see status of other users

version 0.11.0-pre7 (03/16/2001):
	* Can build RPMs as non-root
	* New yahoo library (can use HTTP proxy)
	* Command-line arg to specify config file (thanks Jason Boerner)
	* Can view all conversations in one tabbed window (Control-[ and
	  Control-] move left and right respectively; Control-Tab moves
	  to the next unread, or the next tab if there are no unread tabs)
	* Tooltips on links work again
	* Can log system notices: signons/signoffs, awayness and idleness
	  (thanks Andrew Echols)
	* MSN fixes
	* Applet fixes

version 0.11.0-pre6 (03/06/2001):
	* Fixed bug with NAS support
	* Napster plugin is included again
	  (Thanks for pointing out that it was missing,
	  (Yan V. Bulgak)
	* Oscar can: search by email, request confirmation, change password
	* TOC fixes
	* ICQ fixes
	* Faster HTML parsing/rendering

version 0.11.0-pre5 (02/26/2001):
	* Minor GUI changes
	* ICQ Alias problem fixed
	* Negative times fixed
	* Cannot create blank away messages/messages with blank titles
	* Can right-click Edit Buddies list to alias/add pounce/etc.
	* Ability to independently set accounts as away
	* Can use all away states for ICQ, Yahoo (N/A, Be Right Back, etc.)
	* Fixed hanging trees
	* Can close windows by hitting 'Esc' (optional)
	* Better HTML Widget
	* Can toggle timestamps by hitting F2 (optional)
	* Rewritten file transfer for TOC
	* Jabber got chat
	* Log Viewer (courtesy BMiller)
	* Can save conversation history
	* Napster can kinda sorta download files sometimes :)
	* You can activate IDs in Yahoo
	* ICQ upgraded to use icqlib 1.1.5

version 0.11.0-pre4:
	* ICQ upgraded to use icqlib 1.1.0
	* An enormous amount of bug fixes
	* Even More Protocol Plugins:
		Jabber (plugins/jabber)
		Napster (plugins/napster.c)
	* Fixed a segfault with 'Ignore new conversations while away'

version 0.11.0-pre3 (12/15/2000):
	* Away messages arranged alphabetically (Thanks Justin)
	* More GUI adjustments
	* Can optionally run command to play sound files
	* Icons for ICQ plugin (blatently stolen from GnomeICU)
	* Icons for Yahoo plugin (not-so-blatently stolen from GTKYahoo)
	* Optionally display warning level next to name in buddy list
	* Optionally ignore fonts on incoming messages
	* Command-line option to automatically set yourself as
	  away upon signon (thanks bmiller)
	* Buddy list backups now stored in ~/.gaim/SN.protocol.blist (gaim will
	  move the old file for you). Needed for when you have the same name on
	  two different protocols. (Oscar and TOC share the same file.)
	* More Protocol plugins:
		MSN (plugins/msn)

version 0.11.0-pre2 (12/04/2000):
	* Fixed a segfault with a bad util.c

version 0.11.0-pre1 (12/03/2000):
	* Multiple connections
	* Protocol plugins:
		IRC (plugins/irc.c)
		Yahoo (plugins/yay)
		ICQ (plugins/icq)
	* Logs now stored to ~/.gaim/logs rather than ~/.gaim/SN/
	* User configurable sounds
	* Scroll bar now functions properly in chat room user lists
	* X-Idle support added (thanks bmiller and bryner)
	* small change in the way away messages are displayed
	  (Thanks Ryan C. Gordon)
	* Plugin system uses GModule now (improves portability, adds features)
	  (Requires recompile and probably modifications of most plugins)
	* Perl got updates (reread plugins/PERL-HOWTO)
	* Spell checker now uses gtkspell
	* Auto-Away (thanks, yet again, to bmiller ;)
	* More buddy pounce options
	* Various GUI improvements

version 0.10.3 (10/09/2000):
	* Segfault when viewing user info fixed
	* libdb problem fixed

version 0.10.2 (10/07/2000):
	* A few fixes to the URL parser.
	* Better placement of smiley dialog
	* Improved log file readibility
	* Code cleanups (thanks kylev)
	* Fixed problem when closing away message box (thanks bmiller)
	* sprintf() problem on some systems
	* Various small bug fixes

version 0.10.1 (09/15/2000):
	* Better chatroom logging
	* Oscar works again. Pay no attention to Slashdot.
	* gtkhtml handles background colours better.
	* A third conversation window display preference.
	* Better support for things like Sawfish

version 0.10.0 (09/11/2000):
	* New Smiley Faces and Pixmaps added.
	* Smiley faces now properly wrap in the conversation windows.
	* Smiley dialog
	* Fixed 0-byte file segfault.
	* Borderless buttons (for that cool pop-up look)
	* Fixed some resizing bugs
	* Added Ctrl+{B/I/U/S} hotkeys to conversation windows.
	* Added Ctrl+(number) hotkeys to insert smileys in conversation windows.
	* Support for %n, %d, and %t in away messages.  Thanks bmiller!
	* Background colors
	* Redesigned preferences dialog
	* Redesigned conversation dialog
	* Removed the Lag-O-Meter (Lag-O-Meter is now a plugin)
	* SOCKS 4/5 proxy works
	* Buddy Pounces are now saved in .gaimrc
	* Buddy Chats are now saved in .gaimrc
	* Ability to merge gaim, aim2, aim4 buddylists. Thanks again bmiller!
	* ICQ-style aliases. This lets you change the name you see your buddy
	  as. For example, if your buddy's SN is 'CouldntGetMyName', you can
	  alias him as 'Loser'.
	* Compile with GNOME bits if available
	* Added GNOME Url Handler as an available web-browser
	* Added the S html tag.
	* Optionally Ignore TiK's Automated Messages
	* Option to beep instead of play sound
	* New icons for panel (depends on some GNOME pixmaps)
	* Perl scripting. See plugins/PERL-HOWTO for how to write perl scripts.
	  All .pl files in ~/.gaim are autoloaded when gaim starts.
	* HTML widget is faster, more stable

version 0.9.20 (07/14/2000):
	* More plugin events, more plugin features
	* Run-time OSCAR support
	* Added buddy list ticker (See prefs/Appearance). Clicking on a
	  name will cause a new or previous IM window to display for
	  that screenname
	* "You are sending messages too quickly" error is now fixed
	   when you have a large buddylist.
	* Fixed the LC_ALL compile problem on Solaris boxes
	* Fixed PPC and ARM compile problem with oscar.c
	* Smileys work better, and don't cause font attributes to drop
	* Dialog windows are now prettier
	* /me in IM window; font/color dialogs and smileys in chat window

version 0.9.19 (06/09/2000):
	* Graphical Smiley Faces
	* Applet got a bit of a makeover (inside & out)
	* Compile-time options affect Preferences dialog
	* Whispering in chat works (does anyone even use this?)
	* HTML-tag buttons in chat
	* Chat got all kinds of new features (like IRC-sytle /me)
	* Chat in oscar works much better
	* Locale support
	* Fixed the segfault when your server-side config is null
	* Many many bugfixes

version 0.9.18 (06/02/2000):
	* Logging in works better for oscar
	* Double error bug when sending message to an offline user is
	  fixed.
	* Pressing enter once again sends a message in buddy chatrooms (oops)
	* More fixes for the change on the AOL sign-on process.
	* Fixed bug where Gaim sometimes doesn't find a font to use.
	* Per-conversation font and color dialogs (thanks fflewddur)
	* Chat in oscar works (somewhat)
	* Even more fixes for the sign-on process, and now you don't flash when
	  setting permit/deny lists.

version 0.9.17 (05/31/2000):
	* Automagic feature to check for new versions has been removed
	* Infinite loop bug fixed

version 0.9.16 (05/31/2000):
	* Paned buddy chat window (Thanks Syd)
	* Buddy lists (and changes) are cached to ~/.gaim/<sn>.blist
	  where <sn> is your screen name. If for some reason, you log
	  into the AOL server and the buddy list comes back empty, we
	  check for a cache file, and, if we find one, read it in. This
	  essentially implements recovery from a server crash at AOL
	  (AOL does not back up machines that contain TOC-based buddy
	  lists, unfortunately).  (Thanks Syd)
	* Font selection dialog
	* Small changes to the Oscar/libfaim stuff (see libfaim/README.gaim)
	* SOCKS 4 proxy support
	* Better proxy support overall (you can get people's info now! :) )
	* Two-way file transfer (you can get and send files, but you still
	  can't initiate either)
	* Fixed font problem with Misconfigured X-Servers.  Thanks Decklin!
	* Fixed the No Configuration problem that came about today (5/31)

version 0.9.15 (05/06/2000):
	* Plugin support enabled by default (oops)
	* Some plugins built/installed by default
	* Option to automagically check for new releases
	* Ability to receive files (one-way file transfer)
	* In-line spell checker (thanks to Torrey Searle of the
	  Everybuddy Devel team for this one)

version 0.9.14 (04/24/2000):
	* Numerous Fixes by G. Sumner Hayes (buffer over flow patches,
	  etc)
	* Paned Conversation Windows (Thanks Syd)
	* Raise Window On Message Received, Fixed (Thanks Syd)
	* When multiple screen names, Gaim now correctly remembers the name
	  that was used last.
	* FONT sizes now work correctly.
	* PLUGIN SUPPORT!! (Lots of cool goodies here)
	* Fixed another leak or two
	* Added ability to change your screenname password
	* Devil pixmaps

version 0.9.13 (03/27/2000):
	* Dialog Box Segfault Fixed (When You Click A Toggle Then Cancel)
	* Double Log-Out Message Fixed
	* GNOME compile error fixed
	* Away Message Problem Fixed
	* Fixed URL Right Click Menus
	* Conversation Loggin now shows Full Date and Time
	* Internal Change to Buddy List

version 0.9.12 (03/25/2000):
	* Segfault fix for PPC/Alpha/etc machines with log(0)
	  Thanks to Todd Cohen for this one.
	* Small internal change to the way prefs work
	* GNOME Applet support works better
	  (thanks to Eric Warmenhoven for the patch)
	* Support for displaying true type fonts
	* Lag-O-Meter does not send lag-test if not selected
	* Fixed problem with saving away messages which contain spaces
	  and numbers.
	* Various GNOME Applet Enhancements (thanks AGAIN to
	  Eric.  Someone needs to stop this boy :-) )
	* A lot of random, obscure bugs fixed
	* All of the major and I believe all of the minor memory leaks are
	  now fixed
	  (Thanks to Peter Teichman, Larry Ewing, Jeramey Crawford, and me)

version 0.9.11 (03/22/2000):
	* <STRIKE>Strike Tag Support</STRIKE> :-)
	* Another memory leak fix
	* New .gaimrc format
	* Better support for multiple screen names
	* Font Properties
	* Saving of buddylist window position
	* Fixed a problem with Gaim and the Netscape-branded version
	  of Mozilla
	* New Sound Properties
	* More General Properties
	* Bigger Text-Entry field (Thanks to CrazyDavy for this one)
	* Various Random Bug fixes

version 0.9.10 (11/03/1999):
	* Fixed a nasty memory leak.  No more 40M Gaim processes. LOL
	* IDLE Times are displayed in a neater fashion.

version 0.9.9  (10/31/1999):
	* A little selection bug has been squished
	* Small memory leak fixed
	* Small network fix (problem with HTTP Proxy fixed?)
	* Proxy stuff should work now :)
	* Widget table support, dir info looks nicer
	* Info box looks nicer (thanks to Decklin Foster)
	* Client now 'corrects' time values from the server for accurate
	  login times.
	* Lag-O-Meter (ala Drunken Jim)
	* IDLE Preferences

version 0.9.8  (10/04/1999):
	* HTTP Proxy Support (No SOCKS yet)
	* HTML Widget more robust
	* Graphical Debug Window
	* Buddylist bug fixed
	* Some logging fixes and improvements
	* configurable host/port selection
	* Clickable Links in buddy chat
	* New Gaim Logo
	* Display Signon/Signoff messages in conversation windows
	* Option to strip HTML from logged messages
	* GNOME cleanups (It might work now haha)
	* When viewing user info, URLS are converted to clickable links
	* Tooltips on URLS

version 0.9.7  (08/08/1999):
	* Preliminary Oscar Support
	* Fixed bad network bug
	* Fixed some bad text rendering bugs in the HTML widget
	* log all conversation names are now normalized.
	* Fixed another bad network bug :)
	* Multiple browser support, some Netscape buggies fixed.
	* Permit/Deny preferences moved to 'Permit' pane on buddylist.
	* Fixed problem with _, ', and \ in passwords

version 0.9.6  (08/01/1999):
	* Fixed 'log all conversation' segfault
	* Added NAS support
	* Removed Xmu dependancies.
	* Restructured network code
	* ESD detection more robust.
	* Sound fallbacks are MUCH more robust!

version 0.9.5  (07/25/1999):
	* Fixed About Box SegFault
	* Autologin Works with Applet
	* Option to Show Buddy List after Signon with Applet
	* 2048 character messages
	* Away-Detection (shows a different icon on the buddy list)
	* Fixed Segfault with messages > allowed size
	* Added option to log all conversations
	* Changed g_new to g_new0
	* Buddy List: Right Click Menus
	* Find Buddy By Email
	* Find Buddy By Info
	* New HTML widget (Underline/Links/HRs)
	* Updated Toolbar with 'Underline' Icon
	* More Buddy Pounce Options
	* Option to auto-change urls into clickable links (Under Prefs)
	* Better Buddy Chat functionality
	* Away Prefs
	* Registration Information (Let Us Know Who You Are)
	* Buddy Chat Prefs (Update Chatroom Lists)
	* Set User Info
	* FAQ added to the distribution
	* Sound problem with some systems fixed
	* Set Dir Info
	* Autostart of Netscape on URL Click
	* DnD Rearranging of Groups
	* Better Netscape Functionality
	* Right Click `URL' Menus
	* DnD Rearranging of Buddies
	* Script to convert win95 buddylist to gaim buddylist
	* Added `Link/URL' button to conversation window
	* ESD is now autodetected
	* Not too important but we GNU-ified the source tree :)

version 0.8.0  (04/31/1999):
	* Code clean-up
	* Updated Prefs
	* Buddy Pouncing
	* Pixmaps for buttons
	* Buddylist import/export
	* Autoconf/Automake
	* Conversation Logging
	* Coloured Text Selection
	* Updated Preferences
	* ESD Support
	* Minor Bug Fixes
	* `Warning' support
	* `Blocking' on conversation window
	* Add/Remove buddy from conversation window
	* Scroll-Wheel Mice work in Conversation Window
	* Fixed WindowMaker Appicon
	* version Number in About Box
	* Gaim Slogan in about box :)
	* Created Changelog File :)<|MERGE_RESOLUTION|>--- conflicted
+++ resolved
@@ -13,11 +13,9 @@
 	* The Buddy State Notification plugin no longer turns JID's, MSN Passport
 	  ID's, etc. into links (Florian Quèze)
 	* Fix a crash in SIMPLE when a malformed message is received.
-<<<<<<< HEAD
 	* On MSN, the Games and Office media can now be set and displayed (in
 	  addition to the previous Music media). The Media status text now shows
 	  the album, if possible. 
-=======
 	* purple-remote now has a "getstatusmessage" command to retrieve the text
 	  of the current status message.
 	* Various fixes to the nullprpl (Paul Aurich)
@@ -51,7 +49,6 @@
 	  installed or the configured tzc command is invalid (Michael Terry)
 	* Fix a 10 second delay waiting on tzc if it is not installed or the
 	  configured command is invalid (Michael Terry)
->>>>>>> 2f454e29
 
 	Pidgin:
 	* On GTK+ 2.14 and higher, we're using the gtk-tooltip-delay setting
