--- conflicted
+++ resolved
@@ -1,8 +1,5 @@
 Pidgin and Finch: The Pimpin' Penguin IM Clients That're Good for the Soul
 
-<<<<<<< HEAD
-version 2.10.1 (12/06/2011):
-=======
 version 3.0.0 (??/??/????):
 	AIM and ICQ:
 	* Make buddy list management code more efficient. (Oliver) (#4816)
@@ -40,8 +37,7 @@
 	  (#14529)
 	* Support file transfers up to ~9 EiB.
 
-version 2.10.1 (10/11/2011):
->>>>>>> 9d6f4d4d
+version 2.10.1 (12/06/2011):
 	Finch:
 	* Fix compilation on OpenBSD.
 
