--- conflicted
+++ resolved
@@ -1,6 +1,5 @@
 Pidgin and Finch: The Pimpin' Penguin IM Clients That're Good for the Soul
 
-<<<<<<< HEAD
 version 2.6.0 (??/??/????):
 	General:
 	* Theme support in libpurple thanks to Justin Rodriguez's summer of code
@@ -16,12 +15,9 @@
 	  dialog and various other dialogs now causes the cursor to move to
 	  the next line.
 
-version 2.5.5 (??/??/????):
-=======
 version 2.5.6 (??/??/2009):
 
 version 2.5.5 (03/01/2009):
->>>>>>> 6266aa7d
 	libpurple:
 	* Fix a crash when removing an account with an unknown protocol id.
 	* Beta support for SSL connections for AIM and ICQ accounts.  To
