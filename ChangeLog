Pidgin and Finch: The Pimpin' Penguin IM Clients That're Good for the Soul

<<<<<<< HEAD
version 3.0.0 (??/??/????):
	General:
	* Various core components of libpurple are now GObjects (Ankit Vani).
	* Ciphers are now built from the libpurple directory.
	* Doxygen has been replaced by gtk-doc for generating documentation (Ankit
	  Vani).

	libpurple:
	* Specify a different set of encryption ciphers for TLS connections when
	  using GnuTLS. (elrond, belmyst, and Mark Doliner) (#8061)
	* Don't allow SSL 3.0 (only TLS 1.0 and newer) for TLS connections when
	  using either GnuTLS or NSS.

	Pidgin:
	* Support building with the GTK+ 3.x toolkit.  When configuring the
	  build, use --with-gtk=<2|3> to determine which toolkit to use.  Using
	  either 2 or 3 will attempt to build with specifically 2.x or 3.x
	  support.  The default is 'auto', which will first look for 3.x
	  development headers and then 2.x development headers.
	* Add email notification in the docklet area. (Alexei) (#3571)
	* Add a pref to select the type messages in conversation that triggers
	  the docklet notification. (Momchil) (#12598)
	* Complete support for receiving a limited amount of history when
	  joining a room. (Kha) (#15458)
	* Fix gevolution plugin to compile with e-d-s >= 3.6, older versions are
	  not supported anymore. (Ed Catmur) (#15353)

	Finch:
	* Support the conversation-extended signal for extending the
	  conversation menu. (Howard Chu) (#14818)

	AIM and ICQ:
	* Make buddy list management code more efficient. (Oliver) (#4816)

	Bonjour:
	* Support file transfers up to ~9 EiB.

	Gadu-Gadu:
	* Possibility to require encryption. Also, using encryption when
	  available is default option now. (Tomasz Wasilczyk)
	* Show local time for incoming messages. (Tomasz Wasilczyk) (#4579)
	* Fixed password change dialog and problems with connecting to accounts
	  with non-ASCII passwords. (Tomasz Wasilczyk) (#14652)
	* Option to show links from strangers. (Tomasz Wasilczyk) (#10591)
	* Better handling of "invisible" and "chatty" statuses. (Tomasz
	  Wasilczyk) (#13836)

	MSN:
	* Fix file transfer with older Mac MSN clients.
	* Support file transfers up to ~9 EiB.
	* Fix buddies not going offline.

	MXit:
	* Remove all reference to Hidden Number.
	* Fix decoding of font-size changes in the markup of received messages.
	* Ignore new invites to join a GroupChat if you're already joined, or
	  still have a pending invite.
	* The buddy's name was not centered vertically in the buddy-list if they
	  did not have a status-message or mood set.

	MySpace:
	* Remove this protocol because the servers have been taken offline.
	  (Robbie Vehse) (#15356)

	XMPP:
	* Strip element prefixes from XHTML-IM messages as they're presented
	  to the core (and UIs) as incoming messages (Thijs Alkemade).
	  (#14529)
	* Support file transfers up to ~9 EiB.
	* Invalid user moods can no longer be sent to the server.

	Plugins:
	* The Offline Message Emulation plugin now adds a note that the message
	  was an offline message. (Flavius Anton) (#2497)
=======
version 2.10.11 (?/?/?):
	General:
	* Fix handling of Self-Signed SSL/TLS Certificates when using the NSS
          plugin (#16412)
>>>>>>> 64825f12

version 2.10.10 (10/22/14):
	General:
	* Check the basic constraints extension when validating SSL/TLS
	  certificates. This fixes a security hole that allowed a malicious
	  man-in-the-middle to impersonate an IM server or any other https
	  endpoint. This affected both the NSS and GnuTLS plugins. (Discovered
	  by an anonymous person and Jacob Appelbaum of the Tor Project, with
	  thanks to Moxie Marlinspike for first publishing about this type of
	  vulnerability. Thanks to Kai Engert for guidance and for some of the
	  NSS changes) (CVE-2014-3694)
	* Allow and prefer TLS 1.2 and 1.1 when using the NSS plugin for SSL.
	  (Elrond and Ashish Gupta) (#15909)

	libpurple3 compatibility:
	* Encrypted account passwords are preserved until the new one is set.
	* Fix loading Google Talk and Facebook XMPP accounts.

	Windows-Specific Changes:
	* Don't allow overwriting arbitrary files on the file system when the
	  user installs a smiley theme via drag-and-drop. (Discovered by Yves
	  Younan of Cisco Talos) (CVE-2014-3697)
	* Updates to dependencies:
		* NSS 3.17.1 and NSPR 4.10.7

	Finch:
	* Fix build against Python 3. (Ed Catmur) (#15969)

	Gadu-Gadu:
	* Updated internal libgadu to version 1.12.0.

	Groupwise:
	* Fix potential remote crash parsing server message that indicates that
	  a large amount of memory should be allocated. (Discovered by Yves Younan
	  and Richard Johnson of Cisco Talos) (CVE-2014-3696)

	IRC:
	* Fix a possible leak of unencrypted data when using /me command
	  with OTR. (Thijs Alkemade) (#15750)

	MXit:
	* Fix potential remote crash parsing a malformed emoticon response.
	  (Discovered by Yves Younan and Richard Johnson of Cisco Talos)
	  (CVE-2014-3695)

	XMPP:
	* Fix potential information leak where a malicious XMPP server and
	  possibly even a malicious remote user could create a carefully crafted
	  XMPP message that causes libpurple to send an XMPP message containing
	  arbitrary memory. (Discovered and fixed by Thijs Alkemade and Paul
	  Aurich) (CVE-2014-3698)
	* Fix Facebook XMPP roster quirks. (#15041, #15957)

	Yahoo:
	* Fix login when using the GnuTLS library for TLS connections. (#16172)

version 2.10.9 (2/2/2014):
	XMPP:
	* Fix problems logging into some servers including jabber.org and
	  chat.facebook.com. (#15879)

version 2.10.8 (1/28/2014):
	General:
	* Python build scripts and example plugins are now compatible with
	  Python 3. (Ashish Gupta) (#15624)

	libpurple:
	* Fix potential crash if libpurple gets an error attempting to read a
	  reply from a STUN server. (Discovered by Coverity static analysis)
	  (CVE-2013-6484)
	* Fix potential crash parsing a malformed HTTP response. (Discovered by
	  Jacob Appelbaum of the Tor Project) (CVE-2013-6479)
	* Fix buffer overflow when parsing a malformed HTTP response with
	  chunked Transfer-Encoding. (Discovered by Matt Jones, Volvent)
	  (CVE-2013-6485)
	* Better handling of HTTP proxy responses with negative Content-Lengths.
	  (Discovered by Matt Jones, Volvent)
	* Fix handling of SSL certificates without subjects when using libnss.
	* Fix handling of SSL certificates with timestamps in the distant future
	  when using libnss. (#15586)
	* Impose maximum download size for all HTTP fetches.

	Pidgin:
	* Fix crash displaying tooltip of long URLs. (CVE-2013-6478)
	* Better handling of URLs longer than 1000 letters.
	* Fix handling of multibyte UTF-8 characters in smiley themes. (#15756)

	Windows-Specific Changes:
	* When clicking file:// links, show the file in Explorer rather than
	  attempting to run the file. This reduces the chances of a user
	  clicking on a link and mistakenly running a malicious file.
	  (Originally discovered by James Burton, Insomnia Security. Rediscovered
	  by Yves Younan of Sourcefire VRT.) (CVE-2013-6486)
	* Fix Tcl scripts. (#15520)
	* Fix crash-on-startup when ASLR is always on. (#15521)
	* Updates to dependencies:
		* NSS 3.15.4 and NSPR 4.10.2
		* Pango 1.29.4-1daa
			Patched for https://bugzilla.gnome.org/show_bug.cgi?id=668154

	AIM:
	* Fix untrusted certificate error.

	AIM and ICQ:
	* Fix a possible crash when receiving a malformed message in a Direct IM
	  session.

	Gadu-Gadu:
	* Fix buffer overflow with remote code execution potential. Only
	  triggerable by a Gadu-Gadu server or a man-in-the-middle.
	  (Discovered by Yves Younan and Ryan Pentney of Sourcefire VRT)
	  (CVE-2013-6487)
	* Disabled buddy list import/export from/to server (it didn't work
	  anymore). Buddy list synchronization will be implemented in 3.0.0.
	* Disabled new account registration and password change options, as it
	  didn't work either. Account registration also caused a crash. Both
	  functions are available using official Gadu-Gadu website.

	IRC:
	* Fix bug where a malicious server or man-in-the-middle could trigger
	  a crash by not sending enough arguments with various messages.
	  (Discovered by Daniel Atallah) (CVE-2014-0020)
	* Fix bug where initial IRC status would not be set correctly.
	* Fix bug where IRC wasn't available when libpurple was compiled with
	  Cyrus SASL support. (#15517)

	MSN:
	* Fix NULL pointer dereference parsing headers in MSN.
	  (Discovered by Fabian Yamaguchi and Christian Wressnegger of the
	  University of Goettingen) (CVE-2013-6482)
	* Fix NULL pointer dereference parsing OIM data in MSN.
	  (Discovered by Fabian Yamaguchi and Christian Wressnegger of the
	  University of Goettingen) (CVE-2013-6482)
	* Fix NULL pointer dereference parsing SOAP data in MSN.
	  (Discovered by Fabian Yamaguchi and Christian Wressnegger of the
	  University of Goettingen) (CVE-2013-6482)
	* Fix possible crash when sending very long messages. Not
	  remotely-triggerable. (Discovered by Matt Jones, Volvent)

	MXit:
	* Fix buffer overflow with remote code execution potential.
	  (Discovered by Yves Younan and Pawel Janic of Sourcefire VRT)
	  (CVE-2013-6489)
	* Fix sporadic crashes that can happen after user is disconnected.
	* Fix crash when attempting to add a contact via search results.
	* Show error message if file transfer fails.
	* Fix compiling with InstantBird.
	* Fix display of some custom emoticons.

	SILC:
	* Correctly set whiteboard dimensions in whiteboard sessions.

	SIMPLE:
	* Fix buffer overflow with remote code execution potential.
	  (Discovered by Yves Younan of Sourcefire VRT) (CVE-2013-6490)

	XMPP:
	* Prevent spoofing of iq replies by verifying that the 'from' address
	  matches the 'to' address of the iq request. (Discovered by Fabian
	  Yamaguchi and Christian Wressnegger of the University of Goettingen,
	  fixed by Thijs Alkemade) (CVE-2013-6483)
	* Fix crash on some systems when receiving fake delay timestamps with
	  extreme values. (Discovered by Jaime Breva Ribes) (CVE-2013-6477)
	* Fix possible crash or other erratic behavior when selecting a very
	  small file for your own buddy icon.
	* Fix crash if the user tries to initiate a voice/video session with a
	  resourceless JID.
	* Fix login errors when the first two available auth mechanisms fail but
	  a subsequent mechanism would otherwise work when using Cyrus SASL.
	  (#15524)
	* Fix dropping incoming stanzas on BOSH connections when we receive
	  multiple HTTP responses at once. (Issa Gorissen) (#15684)

	Yahoo!:
	* Fix possible crashes handling incoming strings that are not UTF-8.
	  (Discovered by Thijs Alkemade and Robert Vehse) (CVE-2012-6152)
	* Fix a bug reading a peer to peer message where a remote user could
	  trigger a crash. (CVE-2013-6481)

	Plugins:
	* Fix crash in contact availability plugin.
	* Fix perl function Purple::Network::ip_atoi
	* Add Unity integration plugin.

version 2.10.7 (02/13/2013):
	Alien hatchery:
	* No changes

	General:
	* The configure script will now exit with status 1 when specifying
	  invalid protocol plugins using the --with-static-prpls and
	  --with-dynamic-prpls arguments. (Michael Fiedler) (#15316)

	libpurple:
	* Fix a crash when receiving UPnP responses with abnormally long values.
	  (CVE-2013-0274)
	* Don't link directly to libgcrypt when building with GnuTLS support.
	  (Bartosz Brachaczek) (#15329)
	* Fix UPnP mappings on routers that return empty <URLBase/> elements
	  in their response. (Ferdinand Stehle) (#15373)
	* Tcl plugin uses saner, race-free plugin loading.
	* Fix the Tcl signals-test plugin for savedstatus-changed.
	  (Andrew Shadura) (#15443)

	Pidgin:
	* Make Pidgin more friendly to non-X11 GTK+, such as MacPorts' +no_x11
	  variant.

	Gadu-Gadu:
	* Fix a crash at startup with large contact list. Avatar support for
	  buddies will be disabled until 3.0.0. (#15226, #14305)

	IRC:
	* Support for SASL authentication. (Thijs Alkemade, Andy Spencer)
	  (#13270)
	* Print topic setter information at channel join. (#13317)

	MSN:
	* Fix SSL certificate issue when signing into MSN for some users.
	* Fix a crash when removing a user before its icon is loaded. (Mark
	  Barfield) (#15217)

	MXit:
	* Fix two bugs where a remote MXit user could possibly specify a local
	  file path to be written to. (CVE-2013-0271)
	* Fix a bug where the MXit server or a man-in-the-middle could
	  potentially send specially crafted data that could overflow a buffer
	  and lead to a crash or remote code execution. (CVE-2013-0272)
	* Display farewell messages in a different colour to distinguish
	  them from normal messages.
	* Add support for typing notification.
	* Add support for the Relationship Status profile attribute.
	* Remove all reference to Hidden Number.
	* Ignore new invites to join a GroupChat if you're already joined, or
	  still have a pending invite.
	* The buddy's name was not centered vertically in the buddy-list if they
	  did not have a status-message or mood set.
	* Fix decoding of font-size changes in the markup of received messages.
	* Increase the maximum file size that can be transferred to 1 MB.
	* When setting an avatar image, no longer downscale it to 96x96.

	Sametime:
	* Fix a crash in Sametime when a malicious server sends us an abnormally
	  long user ID. (CVE-2013-0273)

	Yahoo!:
	* Fix a double-free in profile/picture loading code. (Mihai Serban)
	  (#15053)
	* Fix retrieving server-side buddy aliases. (Catalin Salgu) (#15381)

	Plugins:
	* The Voice/Video Settings plugin supports using the sndio GStreamer
	  backends. (Brad Smith) (#14414)
	* Fix a crash in the Contact Availability Detection plugin. (Mark)
	  (#15327)
	* Make the Message Notification plugin more friendly to non-X11 GTK+,
	  such as MacPorts' +no_x11 variant.

	Windows-Specific Changes:
	* Compile with secure flags (Jurre van Bergen) (#15290)
	* Installer downloads GTK+ Runtime and Debug Symbols more securely.
	  Thanks goes to Jacob Appelbaum of the Tor Project for identifying
	  this issue and suggesting solutions. (#15277)
	* Updates to a number of dependencies, some of which have security
	  related fixes. Thanks again to Jacob Appelbaum and Jurre van Bergen
	  for identifying the vulnerable libraries and to Dieter Verfaillie
	  for helping getting the libraries updated. (#14571, #15285, #15286)
		* ATK 1.32.0-2
		* Cyrus SASL 2.1.25
		* expat 2.1.0-1
		* freetype 2.4.10-1
		* gettext 0.18.1.1-2
		* Glib 2.28.8-1
		* libpng 1.4.12-1
		* libxml2 2.9.0-1
		* NSS 3.13.6 and NSPR 4.9.2
		* Pango 1.29.4-1
		* SILC 1.1.10
		* zlib 1.2.5-2
	* Patch libmeanwhile (sametime library) to fix crash. (Jonathan Rice)
	  (#12637)

version 2.10.6 (07/06/2012):
	Pidgin:
	* Fix a bug that requires a triple-click to open a conversation
	  window from the buddy list. (#15199)

version 2.10.5 (07/05/2012):
	libpurple:
	* Add support for GNOME3 proxy settings. (Mihai Serban) (#15054)

	Pidgin:
	* Fix a crash that may occur when trying to ignore a user who is
	  not in the current chat room. (#15139)

	MSN:
	* Fix building with MSVC on Windows (broken in 2.10.4). (Florian
	  Quèze)

	MXit:
	* Fix a buffer overflow vulnerability when parsing incoming messages
	  containing inline images.  Thanks to Ulf Härnhammar for reporting
	  this! (CVE-2012-3374)

version 2.10.4 (05/06/2012):
	General:
	* Support building against Farstream in addition to Farsight.
	  (Olivier Crete) (#14936)

	IRC:
	* Disable periodic WHO timer.  IRC channel user lists will no
	  longer automatically display away status, but libpurple will be
	  much kinder to the network.
	* Print unknown numerics to channel windows if we can associate
	  them.  Thanks to Marien Zwart. (#15090)

	MSN:
	* Fix a possible crash when receiving messages with certain characters
	  or character encodings.  Thanks to Fabian Yamaguchi for reporting
	  this! (CVE-2012-2318)

	XMPP:
	* Fix a possible crash when receiving a series of specially crafted
	  file transfer requests.  Thanks to José Valentín Gutiérrez for
	  reporting this!  (CVE-2012-2214)

	Windows-Specific Changes:
	* Words added to spell check dictionaries are saved across restarts of
	  Pidgin (#11886)

version 2.10.3 (03/26/2012):
	MSN:
	* Fix buddies not going offline. (#14997)

version 2.10.2 (03/14/2012):
	General:
	* Fix compilation when using binutils 2.22 and new GDK pixbuf. (#14799)
	* Fix compilation of the MXit protocol plugin with GLib 2.31. (#14773)

	Pidgin:
	* Add support for the GNOME3 Network dialog. (#13882)
	* Fix rare crash. (#14392)
	* Add support for the GNOME3 Default Application dialog for configuring
	  the Browser.

	libpurple:
	* Support new connection states and signals for NetworkManager 0.9+.
	  (Dan Williams) (#13859)

	AIM and ICQ:
	* Fix a possible crash when receiving an unexpected message
	  from the server. (Thijs Alkemade) (#14983)
	* Allow signing on with usernames containing periods and
	  underscores. (#13500)
	* Allow adding buddies containing periods and underscores. (#13500)
	* Don't try to format ICQ usernames entered as email addresses.
	  Gets rid of an "Unable to format username" error at login. (#13883)

	MSN:
	* Fix possible crashes caused by not validating incoming messages as
	  UTF-8. (Thijs Alkemade) (#14884)
	* Support new protocol version MSNP18. (#14753)
	* Fix messages to offline contacts. (#14302)

	Windows-Specific Changes:
	* Fix the installer downloading of spell-checking dictionaries (#14612)
	* Fix compilation of the Bonjour protocol plugin. (#14802)

	Plugins:
	* The autoaccept plugin will no longer reset the preference for unknown
	  buddies to "Auto Reject" in certain cases. (#14964)

version 2.10.1 (12/06/2011):
	Finch:
	* Fix compilation on OpenBSD.

	AIM and ICQ:
	* Fix remotely-triggerable crashes by validating strings in a few
	  messages related to buddy list management.  Thanks to Evgeny Boger
	  for reporting this!  (#14682)

	Bonjour:
	* IPv6 fixes (Linus Lüssing)

	Gadu-Gadu:
	* Fix problems linking against GnuTLS. (#14544)

	IRC:
	* Fix a memory leak when admitting UTF-8 text with a non-UTF-8 primary
	  encoding.  (#14700)

	Jabber:
	* Fix crashes and memory leaks when receiving malformed voice
	  and video requests.  Thanks to Thijs Alkemade for reporting this!

	Sametime:
	* Separate "username" and "server" when adding new Sametime accounts.
	  (#14608)
	* Fix compilation in Visual C++. (#14608)

	SILC:
	* Fix CVE-2011-3594, by UTF-8 validating incoming messages before
	  passing them to glib or libpurple.  Identified by Diego Bauche
	  Madero from IOActive.  (#14636)

	Yahoo!:
	* Fetch buddy icons in some cases where we previously weren't. (#13050)

	Windows-Specific Changes:
	* Fix compilation

version 2.10.0 (08/18/2011):
	Pidgin:
	* Make the max size of incoming smileys a pref instead of hardcoding it.
	  (Quentin Brandon) (#5231)
	* Added a plugin information dialog to show information for plugins
	  that aren't otherwise visible in the plugins dialog.
	* Fix building with GTK+ earlier than 2.14.0 (GTK+ 2.10 is still the
	  minimum supported) (#14261)

	libpurple:
	* Fix a potential crash in the Log Reader plugin when reading QIP logs.
	* Fix a large number of strcpy() and strcat() invocations to use
	  strlcpy() and strlcat(), etc., forestalling an entire class of
	  string buffer overrun bugs.
	  (The Electronic Frontier Foundation, Dan Auerbach, Chris Palmer,
	  Jacob Appelbaum)
	* Change some filename manipulations in filectl.c to use MAXPATHLEN
	  instead of arbitrary length constants.  (The Electronic Frontier
	  Foundation, Dan Auerbach, Chris Palmer, Jacob Appelbaum)
	* Fix endianness-related crash in NTLM authentication (Jon Goldberg)
	  (#14163)

	Gadu-Gadu:
	* Fixed searching for buddies in public directory. (Tomasz Wasilczyk)
	  (#5242)
	* Better status message handling. (Tomasz Wasilczyk) (#14314)
	* Merged two buddy blocking methods. (Tomasz Wasilczyk) (#5303)
	* Fix building of the bundled libgadu library with older versions
	  of GnuTLS. (patch plucked from upstream) (#14365)

	ICQ:
	* Fix crash selecting Tools->Set Mood when you're online with an
	  ICQ account that is configured as an AIM account. (#14437)

	IRC:
	* Fix a crash when remote users have certain characters in their
	  nicknames. (Discovered by Djego Ibanez) (#14341)
	* Fix the handling of formatting following mIRC ^O (#14436)
	* Fix crash when NAMES is empty. (James McLaughlin) (#14518)

	MSN:
	* Fix incorrect handling of HTTP 100 responses when using the HTTP
	  connection method.  This can lead to a crash. (Discovered by Marius
	  Wachtler)
	* Fix seemingly random crashing. (#14307)
	* Fix a crash when the account is disconnected at the time we are doing a
	  SB request. (Hanzz, ported by shlomif) (#12431)

	XMPP:
	* Do not generate malformed XML ("</>") when setting an empty mood.
	  (#14342)
	* Fix the /join <room> behavior.  (Broken when adding support for
	  <room>@<server>)  (#14205)

	Yahoo!/Yahoo! JAPAN:
	* Fix coming out of idle while in an unavailable state
	* Fix logging into Yahoo! JAPAN.  (#14259)

	Windows-Specific Changes:
	* Open an explorer.exe window at the location of the file when clicking
	  on a file link instead of executing the file, because executing a file
	  can be potentially dangerous.  (Discovered by James Burton of
	  Insomnia Security) (Fixed by Eion Robb)

version 2.9.0 (06/23/2011):
	Pidgin:
	* Fix a potential remote denial-of-service bug related to displaying
	  buddy icons.
	* Significantly improved performance of larger IRC channels (regression
	  introduced in 2.8.0).
	* Fix Conversation->Add on AIM and MSN.
	* Entries in the chat user list are sorted properly again.  This was
	  inadvertenly broken in 2.8.0.

	Finch:
	* Fix logging in to ICQ.

	libpurple:
	* media: Actually use the specified TCP port from the TURN configuration to
	  create a TCP relay candidate.

	AIM and ICQ:
	* Fix crashes on some non-mainstream OSes when attempting to
	  printf("%s", NULL).  (Clemens Huebner) (#14297)

	Plugins:
	* The Evolution Integration plugin compiles again.

version 2.8.0 (06/07/2011):
	General:
	* Implement simple silence suppression for voice calls, preventing
	  wasted bandwidth for silent periods during a call. (Jakub Adam)
	  (half of #13180)
	* Added the DigiCert High Assurance CA-3 intermediate CA, needed for
	  validation of the Facebook XMPP interface's certificate.
	* Removed the QQ protocol plugin.  It hasn't worked in a long time and
	  isn't being maintained, therefore we no longer want it.

	Pidgin:
	* Duplicate code cleanup.  (Gabriel Schulhof) (#10599)
	* Voice/Video call window adapts correctly to adding or removing
	  streams on the fly. (Jakub Adam) (half of #13535)
	* Don't cancel an ongoing call when rejecting the addition of a
	  stream to the existing call. (Jakub Adam) (#13537)
	* Pidgin plugins can now override tab completion and detect clicks on
	  usernames in the chat userlist. (kawaii.neko) (#12599)
	* Fix the tooltip being destroyed when it is full of information and
	  cover the mouse (dliang) (#10510)

	libpurple:
	* media: Allow obtaining active local and remote candidates. (Jakub
	  Adam) (#11830)
	* media: Allow getting/setting video capabilities. (Jakub Adam) (half
	  of #13095)
	* Simple Silence Suppression is optional per-account. (Jakub Adam)
	  (half of #13180)
	* Fix purple-url-handler being unable to find an account.
	* media: Allow adding/removing streams on the fly. (Jakub Adam)
	  (half of #13535)
	* Support new connection states in NetworkManager 0.9. (Dan Williams)
	  (#13505)
	* When removing a buddy, delete the pounces associated with it.
	  (Kartik Mohta) (#1131)
	* media: Allow libpurple and plugins to set SDES properties for RTP
	  conferences. (Jakub Adam) (#12981)
	* proxy: Add new "Tor/Privacy" proxy type that can be used to
	  restrict operations that could leak potentially sensitive data
	  (e.g. DNS queries).  (#11110, #13928)
	* media: Add support for using TCP relaying with TURN (will only work with
	  libnice 0.1.0 and later).

	AIM:
	* Fix setting icons with dimensions greater than 64x64 pixels by scaling
	  them down to at most 64x64. (#12874, #13165)

	Gadu-Gadu:
	* Allow showing your status only to buddies. (Mateusz Piękos) (#13358)
	* Updated internal libgadu to version 1.10.1. (Robert Matusewicz,
	  Krzysztof Klinikowski) (#13525)
	* Updated internal libgadu to version 1.11.0. (Tomasz Wasilczyk)
	  (#14248)
	* Suppress blank messages that happen when receiving inline
	  images. (Tomasz Wasilczyk) (#13554)
	* Fix sending inline images to remote users, don't crash when
	  trying to send large (> 256kB) images. (Tomasz Wasilczyk) (#13580)
	* Support typing notifications. (Jan Zachorowski, Tomasz Wasilczyk,
	  Krzysztof Klinikowski) (#13362, #13590)
	* Require libgadu 1.11.0 to avoid using internal libgadu.
	* Optional SSL connection support for GNUTLS users (not on Windows
	  yet!). (Tomasz Wasilczyk) (#13613, #13894)
	* Don't count received messages or statuses when determining whether
	  to send a keepalive packet. (Jan Zachorowski) (#13699)
	* Fix a crash when receiving images on Windows or an incorrect
	  timestamp in the log when receiving images on Linux. (Tomasz
	  Wasilczyk) (#10268)
	* Support XML events, resulting in immediate update of other users'
	  buddy icons. (Tomasz Wasilczyk) (#13739)
	* Accept poorly formatted URLs from other third-party clients in
	  the same manner as the official client.  (Tomasz Wasilczyk)
	  (#13886)

	ICQ:
	* Fix setting icons with dimensions greater than 64x64 pixels by scaling
	  them down to at most 64x64. (#12874, #13165)
	* Fix unsetting your mood when "None" is selected.  (Dustin Gathmann)
	  (#11895)
	* Ignore Daylight Saving Time when performing calculations related to
	  birthdays. (Dustin Gathmann) (#13533)
	* It is now possible to specify multiple encodings on the Advanced
	  tab of an ICQ account's settings by using a comma-delimited list.
	  (Dmitry Utkin) (#13496)

	IRC:
	* Add "authserv" service command.  (tomos) (#13337)

	MSN:
	* Fix a hard-to-exploit crash in the MSN protocol when using the
	  HTTP connection method (Reported by Marius Wachtler).

	MXit:
	* Support for an Invite Message when adding a buddy.
	* Fixed bug in splitting-up of messages that contain a lot of links.
	* Fixed crash caused by timer not being disabled on disconnect.
	  (introduced in 2.7.11)
	* Clearing of the conversation window now works.
	* When receiving an invite you can display the sender's profile
	  information, avatar image, invite message.
	* The Change PIN option was moved into separate action.
	* New profile attributes added and shown.
	* Update to protocol v6.3.
	* Added the ability to view and invite your Suggested Friends,
	  and to search for contacts.
	* Also display the Status Message of offline contacts in their
	  profile information.

	XMPP:
	* Remember the previously entered user directory when searching.
	  (Keith Moyer) (#12451)
	* Correctly handle a buddy's unsetting his/her vCard-based avatar.
	  (Matthew W.S. Bell) (#13370)
	* Squash one more situation that resulted in duplicate entries in
	  the roster (this one where the server reports the buddy as being
	  in the same (empty) group.  (Reported by Danny Mayer)

	Plugins:
	* The Voice/Video Settings plugin now includes the ability to test
	  microphone settings. (Jakub Adam) (#13182)
	* Fix a crash when handling some saved settings in the Voice/Video
	  Settings plugin. (Pat Erley) (13290, #13774)

	Windows-Specific Changes:
	* Fix building libpurple with Visual C++ .NET 2005. This was
	  accidentally broken in 2.7.11. (Florian Quèze)
	* Build internal libgadu using packed structs, fixing several
	  long-standing Gadu-Gadu issues. (#11958, #6297)

version 2.7.11 (03/10/2011):
	General:
	* Our bundled libgadu should now build on HP-UX.
	* Fix some instances of file transfers never completing. (Cristi Posoiu)
	  (#12472)

	Pidgin:
	* Sort by Status no longer causes buddies to move around when you
	  click them.
	* Fix embedding in the system tray on older GTK+ releases (such as on
	  CentOS 5.5 and older Fedora).
	* No longer require libstartup-notification for startup notification
	  support.  GTK+ has included support for years, so use it instead. (David
	  Benjamin) (#13245)

	AIM:
	* Fix a bug where some buddies from your buddy list might not show up.
	  Affected non-English ICQ users the most. (#13386)
	* Send keepalives for all types of network connections.  Will hopefully
	  make chat rooms more reliable. (#1449)

	MSN:
	* Fix bug that prevented added buddies to your buddy list in certain
	  circumstances.  (#13298)

	MXit:
	* MXit plugin and reported client version now follow the libpurple
	  version.
	* Don't try to request profile information for non-user contacts.
	* Allow Re-Invite for contacts in Deleted or Rejected state.
	* Ensure we don't send packets too fast to the MXit server and trigger
	  its flood-detection mechanism.  Also increased the internal packet queue
	  to 32 packets.

	XMPP:
	* Fix building on platforms with an older glib (inadvertantly broken in
	  2.7.10).  (#13329)
	* Don't treat the on-join status storms as 'new arrivals'.  (Thijs
	  Alkemade) (#a14527)
	* Extend the /join command to support room JIDs, enabling you to join
	  a room on any server.  (Solarius, Matěj Cepl, Tirtha 'wyuka'
	  Chatterjee) (#4526)
	* Add support for receiving a limited amount of history when joining a
	  room (not currently supported by Pidgin and Finch).  (Thijs Alkemade)
	  (#10986, #a14219)

	Yahoo!/Yahoo! JAPAN:
	* Fix CVE-2011-1091, denials of service caused by NULL pointer
	  dereferences due to improper handling of malformed YMSG packets.  Thanks
	  to Marius Wachtler for reporting this and reviewing the fix!

version 2.7.10 (02/06/2011):
	General:
	* Force video sources to all have the same capabilities.  This reduces the
	  number of times video must be scaled down, saving CPU time. (Jakub Adam)
	  (half of #13095)
	* Starting multiple video calls and ending one no longer causes the other
	  calls to stop sending audio and video. (Jakub Adam) (#12758, #13237)
	* Perl bindings now respect LDFLAGS. (Peter Volkov, Markos Chandras)
	  (#12638)
	* Added AddTrust External Root CA.  (#11554)
	* Resolve some issues validating X.509 certificates signed off the CAcert
	  Class 3 intermediate cert when using the GnuTLS SSL/TLS plugin.

	Gadu-Gadu:
	* Don't drop whole messages when text is colored. (Jan Zachorowski)
	  (#13259)

	Groupwise:
	* Don't show two windows when using "Get Info" on a buddy. (Gabriel Burt;
	  Novell, Inc.) (#13108)

	IRC:
	* Don't send ISON messages longer than 512 bytes. (Jeffrey Honig) (#9692)

	libpurple:
	* Stop sending audio when placing a call on hold. (Jakub Adam) (#13032)
	* Stop translating gpointers to ints in the dbus API.  This removes
	  functions from the dbus API.  (The openSUSE Project) (#12507)
	* Fix D-Bus introspection calls that omit the interface parameter.  (Tom
	  Samstag) (#13073)
	* Fixed bugs in purple_str_to_time() that caused the most recent 'make
	  check' failures.  (Nader Morshed) (#13131)
	* Correct an issue that caused some UIs other than Pidgin or Finch to
	  leave a buddy in the "is typing" state.  (Jan Kaluza)
	* Fix potential information disclosure issues in the Cipher code.  (Julia
	  Lawall)

	Pidgin:
	* Support using the Page Up and Page Down keys on the numeric keypad in
	  the conversation window.  (Ryan Flegel) (#13127)
	* Fix a few memory leaks. (Nader Morshed) (#13162)
	* Support rendering strikethrough when received as in-line CSS. (#13168)
	* Editable comboboxes are now more friendly to some GTK+ themes. (Hugo
	  Pereira Da Costa) (#13164).

	Plugins:
	* The Voice/Video Settings plugin no longer resets selected devices to
	  defaults. (Jakub Adam) (#13044)
	* The Voice/Video Settings plugin no longer crashes when a stored device
	  name is not found in the list of available devices. (Jakub Adam)
	  (#13238)
	* The Autoaccept plugin now allows disabling filename escaping. (Rok
	  Mandeljc) (half of #11459)
	* The Autoaccept plugin now allows choosing Reject/Ask/Accept for
	  non-buddies. (Rok Mandeljc) (half of #11459)

	QQ:
	* QQ2008 is now the default protocol version. (Michael Terry) (#11635)

	XMPP:
	* Don't crash when receiving an unexpected/invalid jingle transport type.
	  (Nikita Kozlov) (#13136)
	* Handle Connection: Close headers for BOSH, when the server does not
	  terminate the connection itself. (#13008)
	* Improved parsing for DIGEST-MD5, which should resolve issues
	  connecting to some jabberd2 servers.  This corrects an issue parsing
	  one-character or empty elements. (Noa Resare) (#a14514)

	Yahoo!/Yahoo! JAPAN:
	* Fix a crash when an account disconnects before a p2p session is
	  completely set up. (Jan Kaluza) (#12432)

version 2.7.9 (12/26/2010):
	MSN:
	* Fix CVE-2010-4528, a crash when receiving short packets related to
	  P2Pv2 messages.

version 2.7.8 (12/19/2010):
	General:
	* Fix the exceptions in purple-remote on Python 2.6+. (Ari Pollak)
	  (#12151)

	Pidgin:
	* When a conversation has reached the maximum limit on the number
	  of smileys, display the text representation of the smiley properly
	  when it contains HTML-escapable characters (e.g. "<3" was previously
	  displayed as "&lt;3").
	* Drop dependency on GdkGC and use Cairo instead.
	* New UI hack to assist in first-time setup of Facebook accounts with
	  icon from Jakub Szypulka.
	* Don't hide the buddy list if there is no notification area in which
	  to put the icon. (#12129)

	libpurple:
	* Fix multipart parsing when '=' is included in the boundary for
	  purple_mime_document_parse. (Jakub Adam) (#11598)

	AIM and ICQ:
	* Buddies who unset their status message will now be correctly shown
	  without a message in your buddy list. (#12988)

	Gadu-Gadu:
	* Updated our bundled libgadu and minimum requirement for external
	  libgadu to 1.9.0. (#12789)

	MSN:
	* Stop showing ourselves in the list of endpoints that can be
	  disconnected.
	* Allow full-size display names, by not escaping (most) non-English
	  characters. (#8508)
	* Fix receiving messages from users on Yahoo and other federated
	  services. (#13022)
	* Correctly remove old endpoints from the list when they sign out.
	* Add option to disable connections from multiple locations. (#13017)
	* Correctly update your own display name in the buddy list. (#13064) 
	* Correctly show ourselves as offline in the buddy list when going
	  invisible. (#12945)
	* Correctly update your own icon in the buddy list. (#12973)
	* Remove struct packing for better portability. (#12856)

	XMPP:
	* Terminate Jingle sessions with unsupported content types. (#13048)

version 2.7.7 (11/23/2010):
	General:
	* Allow multiple CA certificates to share the same Distinguished Name
	  (DN).  Partially fixes remaining MSN issues from #12906.
	* The GNUTLS SSL plugin now discards any certificate (and all subsequent
	  certificates) in a chain if it did not sign the previous certificate.
	  Partially fixes remaining MSN issues from #12906.
	* Open requests related to a file transfer are now closed when the request
	  is cancelled locally. (#11666)

	AIM and ICQ:
	* AIM should now connect if "Use clientLogin" is turned off and the
	  "Server" field is set to anything other than "login.oscar.aol.com" or
	  "slogin.oscar.aol.com". (#12948)
	* Fix a crash on connection loss. (#5927)

version 2.7.6 (11/21/2010):
	General:
	* Included Microsoft Internet Authority 2010 and Microsoft Secure Server
	  Authority 2010 intermediate CA certificates to our bundle.  This fixes
	  the "Unable to validate certificate" error for omega.contacts.msn.com.
	  (#12906)

	Pidgin:
	* Avoid a use-after-free race condition in the media code (when
	  there's an error reported by GStreamer). (#12806, Jakub Adam)

	AIM and ICQ:
	* SSL option has been changed to a tri-state menu with choices for
	  "Don't Use Encryption", "Use Encryption if Available", and "Require
	  Encryption".
	* Fix some possible clientLogin URL issues introduced in version 2.7.5.
	* Don't show a "<URL>: Ok" connection error when using clientLogin.
	* Cleaned up some debug output for improved readability.

	MSN:
	* Added support for MSNP16, including Multiple Points of Presence (MPOP)
	  which allows multiple simultaneous sign-ins. (#8247)
	* Added extended capabilities support (none implemented).
	* Merged the work done on the Google SoC (major rewrite of SLP code)
	* Reworked the data transfer architecture.
	  (https://developer.pidgin.im/wiki/SlpArchitecture)
	* Lots of little changes.
	* Don't process zero-length DC messages. (#12660)
	* Fixed a bunch of memory leaks.
	* Prevent a use-after-free condition.

	XMPP:
	* Avoid a double-free in the Google Relay (V/V) code.
	* Avoid double error message when failing a file transfer. (#12757)
	* Password-related information is printed out for SASL authentication
	  when the PURPLE_UNSAFE_DEBUG environment variable is set.
	* Authentication mechanisms can now be added by UI's or other plugins
	  with some work. This is outside the API/ABI rules! (#12715)
	* Fixed a few printf("%s", NULL) crashes for broken OSes.

	Windows-Specific Changes:
	* Build the Pidgin Theme Editor plugin (finally).
	* Untarring (for themes) now works for non-ASCII destination paths.

version 2.7.5 (10/31/2010):
	General:
	* Added Verisign Class 3 Public CA - G2 root CA.

	Pidgin:
	* Properly differentiate between bn and bn_IN in the Translation
	  Information dialog.

	AIM and/or ICQ:
	* Display the "Authorize buddy?" minidialog when the requestor has an
	  empty nickname. (#12810)
	* New ICQ accounts default to proper ICQ servers.  Old accounts using one
	  of the old default servers will be silently migrated to use the proper
	  servers.
	* ICQ accounts using clientLogin now use the correct ICQ servers.  This is
	  separate from the server settings mentioned above.
	* '<' should no longer cause ICQ status messages to be truncated in some
	  locations. (#11964, #12593)
	* Fix sending messages to chat rooms. (#12768)

	Bonjour:
	* Don't crash when attempting to log into a Bonjour account and init
	  failed.

	Windows-Specific Changes:
	* Quote the path stored in the registry when the "run at startup" option
	  in the Windows Pidgin Options plugin is used. (#12781)

version 2.7.4 (10/20/2010):
	General:
	* Fix search path for Tk when compiling on Debian Squeeze. (#12465)
	* purple-remote now expects and produces UTF-8. (Guillaume Brunerie)
	  (#12049)
	* Add Deutsche Telekom, Thawte Primary, and Go Daddy Class 2 root CAs
	  (#12667, #12668, and #12594)
	* Fix CVE-2010-3711 by properly validating return values from the
	  purple_base64_decode() function before using them.
	* Fix two local crash bugs by properly validating return values from the
	  purple_base16_decode() function before using them.

	libpurple:
	* Fall back to an ordinary request if a UI does not support showing a
	  request with an icon.  Fixes receiving MSN file transfer requests
	  including a thumbnail in Finch. (#12561)
	* Fix an invalid memory access when removing UPnP mappings that could
	  cause sporadic crashes, most notably when MSN Direct Connections are
	  enabled. (#12387)
	* Add a sentence to the certificate warning for expired certificates
	  suggesting the user check their computer's date and time. (#12654)

	Pidgin:
	* Add support for the Gadu-Gadu protocol in the gevolution plugin to
	  provide Evolution integration with contacts with GG IDs. (#10709)
	* Remap the "Set User Mood" shortcut to Control-D, which does not
	  conflict with the previous shortcut for Get Buddy Info on the
	  selected buddy.
	* Add a plugin action menu (under Tools) for the Voice and Video
	  Settings plugin.
	* Use GRegex for the debug window where available. This brings regex
	  filtering to the debug window on Windows. (Eion Robb) (#12601)
	* Add Google Chrome to the list of possible browsers on non-Windows
	  systems.
	* Add Chromium to the list of possible browsers on non-Windows systems.
	* The "Manual" browser option is now stored as a string.  It is no
	  longer necessary to specify a full path to the browser command.
	  (Rodrigo Tobar Carrizo) (#12024)
	* The Send To menu can now be used if the active account in the
	  conversation becomes disabled or inactive. (Keith Moyer) (#12471)
	* xdg-open is now the default browser for new users on non-Windows
	  platforms. (Stanislav Brabec) (#12505)
	* The "Authorize buddy?" mini-dialog now shows the nickname of
	  the buddy requesting authorization as well as the icon of
	  the IM protocol he is using. (#5038)

	Finch:
	* Add support for drop-down account options (like the SILC cipher
	  and HMAC options or the QQ protocol version).

	XMPP:
	* Unify the connection security-related settings into one dropdown.
	* Fix a crash when multiple accounts are simultaneously performing
	  SASL authentication when built with Cyrus SASL support.  (thanks
	  to Jan Kaluza) (#11560)
	* Restore the ability to connect to XMPP servers that do not offer
	  Stream ID. (#12331)
	* Added support for using Google's relay servers when making voice and
	  video calls to Google clients.
	* Fix detecting file transfer proxies advertised by the server.
	* Advertise support for Google Talk's JID Domain Discovery extension
	  in all cases again (changed in 2.7.0), not just when the domain
	  is "gmail.com" or "googlemail.com" (it's also needed for Google
	  Talk used for accounts on arbitrary domains not using Google Apps
	  for Your Domain). (#a14153)
	* Improved handling of adding oneself to your buddy list when using
	  Non-SASL (legacy) authentication. (#12499)
	* Generate a connection error instead of just stalling when the
	  _xmppconnect TXT record returns results, but none of them result
	  in a valid BOSH URI. (#a14367, #12744)

	AIM and ICQ:
	* Add support for managing Visible/Invisible lists. (#10967)
	* Fix a problem with receiving HTML messages from
	  QIP/Miranda/Trillian. (#12044)
	* Hopefully fixed all encoding-related problems, both
	  for sending and receiving messages. (#10833 and the like)
	* Fix a problem with receiving messages from pyicqt. (#12284)
	* Don't set a custom status text when going Invisible to avoid
	  being detected as Invisible. (#10633)

	Yahoo/Yahoo JAPAN:
	* Stop doing unnecessary lookups of certain alias information.  This
	  solves deadlocks when a given Yahoo account has a ridiculously large
	  (>500 buddies) list and may improve login speed for those on slow
	  connections. (#12532)
	* Fix sending SMS messages.  The lookup host changed on us.  (Thanks to
	  todo) (#12688).
	* Improvements for some file transfer scenarios, but not all.

	Windows:
	* Bonjour support now requires Apple Bonjour Print Services version
	  2.0.0 or newer (http://support.apple.com/kb/dl999).

	libpurple:
	* Fall back to an ordinary request if a UI does not support showing a
	  request with an icon.  Fixes receiving MSN file transfer requests
	  including a thumbnail in Finch.

	Pidgin:
	* Add support for the Gadu-Gadu protocol in the gevolution plugin to
	  provide Evolution integration with contacts with GG IDs. (#10709)
	* Remap the "Set User Mood" shortcut to Control-D, which does not
	  conflict with the previous shortcut for Get Buddy Info on the
	  selected buddy.
	* Add a plugin action menu (under Tools) for the Voice and Video
	  Settings plugin.

	Finch:
	* Add support for drop-down account options (like the SILC cipher
	  and HMAC options or the QQ protocol version).

	XMPP:
	* Unify the connection security-related settings into one dropdown.
	* Fix a crash when multiple accounts are simultaneously performing
	  SASL authentication when built with Cyrus SASL support.  (thanks
	  to Jan Kaluza) (#11560)
	* Restore the ability to connect to XMPP servers that do not offer
	  Stream ID. (#12331)
	* Added support for using Google's relay servers when making voice and
	  video calls to Google clients.

	Yahoo/Yahoo JAPAN:
	* Stop doing unnecessary lookups of certain alias information.  This
	  solves deadlocks when a given Yahoo account has a ridiculously large
	  (>500 buddies) list and may improve login speed for those on slow
	  connections. (#12532)

version 2.7.3 (08/10/2010):
	General:
	* Use silent build rules for automake >1.11. You can enable verbose
	  builds with the --disable-silent-rules configure option, or using
	  make V=1.

	libpurple:
	* Fix the TURN server settings (broken in 2.7.0).

	Pidgin:
	* Re-focus the input area after clicking the attention toolbar button.
	* Re-arrange media window to make it more netbook-friendly.

	Finch:
	* Rebindable 'suggest-next-page' and 'suggest-prev-page' actions for
	  textboxes (GntEntry) to scroll through list of suggestions.
	* Rebindable 'dropdown' action for comboboxes (GntComboBox) to show the
	  dropdown list of options.

	IRC:
	* Fix non-ASCII arguments to /mode et al.  (thanks to Max Ulidtko)

	MSN:
	* Support for web-based buddy icons, used when a buddy logs in to the
	  messenger on the Live website.
	* Fix file transfers with some clients that don't support direct
	  connections (e.g., papyon, telepathy-butterfly, etc.) (#12150)

	MXit:
	* Fix filename for the Shocked emoticon. (#12364)
	* Implement the new naming conventions where possible. (MXitId, etc)
	* Display a message in the Groupchat window when you invite somebody.
	* Birthday field in profile cannot be edited when server says it is
	  locked.
	* If a buddy is offline, show in their profile when last they were online.
	* Handle pushed profile update packets (ie, when changing your avatar via
	  the Gallery bot).
	* If a buddy is offline and we see from their profile that they have
	  updated their avatar, request the new avatar image from the server.
	* Fix a possible crash if a link is clicked while disconnected.
	* Unescape any escaped characters in a chatroom nickname.
	* Add the new MXit moods and emoticons.
	* MXit emoticons added to the small emoticon theme.

	XMPP:
	* Allow connecting to servers that only advertise GSSAPI and expect
	  a fallback to legacy IQ authentication (broken in 2.7.0).
	* Fix a crash when receiving custom emoticons that don't adhere to
	  the specification.
	* When initiating a file transfer, don't show resources that are certain
	  to not support file transfers in the resource selection dialog.
	* Fix connecting to servers using BOSH and authenticating with
	  DIGEST-MD5 when libpurple was built with Cyrus SASL support.

	Yahoo/Yahoo JAPAN:
	* Renamed "Use account proxy for SSL connections" to "Use account proxy
	  for HTTP and HTTPS requests" and tied the option to HTTP requests too.
	* Properly detect HTTP proxy server use when the HTTP proxy is the
	  global proxy server, an account-level non-HTTP proxy server is
	  configured, and the "Use account proxy for HTTP and HTTPS requests"
	  account option is turned off.  This fixes connecting for some HTTP
	  proxy servers.
	* Fall back to connecting to scsa.msg.yahoo.com (not configurable) if
	  the HTTP-based connect server lookup fails.  This does not work for
	  Yahoo JAPAN accounts.
	* Fix file transfers that get stuck with "Waiting for transfer to
	  begin".

version 2.7.2 (07/21/2010):
	AIM and ICQ:
	* Fix a crash bug related to X-Status messages that can be triggered by
	  remote users.  This is CVE-2010-2528.
	* Fix a rare crash bug caused by certain incoming SMS messages
	  (discovered by Jan Kaluza--thanks Jan!).
	* Change HTML sent from ICQ accounts so that official ICQ clients
	  hopefully display it correctly.

	MSN:
	* Fix a crash related to fast buddy icon transfers.

version 2.7.1 (05/29/2010):
	General:
	* Build fixes on OpenSolaris.  (Brian Lu)
	* Add configure option --enable-trayicon-compat which installs tray
	  icons into directories that are compatible with older versions of
	  hicolor-icon-theme (0.9).

	Pidgin:
	* Restore the tray icon's blinking functionality.
	* Fix a crash setting moods when an account is disconnected.

	Bonjour:
	* Fix a crash on disconnect.

	ICQ:
	* Fix bug that caused HTML to be displayed in incoming messages.

	MSN:
	* Fix unnecessary bandwidth consumption for buddy icon requests when
	  buddies have capital letters in their passport addresses.
	* Support for direct connections, enabling faster file transfers,
	  smiley and buddy icon loading.  (Gábor Szuromi)

	XMPP:
	* Allow connecting to servers that advertise EXTERNAL (broken in
	  2.7.0)

	MXit:
	* Replace the MXit-specific mood management with the new standard Moods
	  API.
	* Add the standard MXit emoticons.
	* Improve the handling of users being kicked from MultiMX rooms.
	* MXit doesn't allow you to see your buddy's Email Address or Title,
	  so remove those two fields from the "Buddy Information" page.
	* Show buddy's Registration Country in their profile.
	* Increment protocol version to v6.0
	* If an invite you sent was rejected with a reason, display that
	  message in the buddy tooltip.
	* CAPTCHA value is a required field during account activation.
	  (Resolves issue on Maemo)
	* When your avatar image is changed, don't forget the user's profile
	  information.

	Windows-Specific Changes:
	* Fix a regression introduced in 2.7.0 that caused Window Flashing not
	  to work.

version 2.7.0 (05/12/2010):
	General:
	* Changed GTK+ minimum version requirement to 2.10.0.
	* Changed GLib minimum version requirement to 2.12.0.
	* Using the --disable-nls argument to configure now works properly.
	  You will no longer be forced to have intltool to configure and build.
	* Fix two related crashes in the GnuTLS and NSS plugins when they
	  suffer internal errors immediately upon attempting to establish
	  an SSL connection.
	* Fix NSS to work when reinitialized after being used.  (Thanks to
	  Ludovico Cavedon for the testcase)
	* Added support for PURPLE_GNUTLS_PRIORITIES environment variable.
	  This can be used to specify GnuTLS priorities on a per-host basis.
	  The format is "host=priority;host2=priority;...".  The default
	  priority can be overridden by using "*" as the host.  See the
	  GnuTLS manual for documentation on the format of the priority
	  strings.
	* Fix autoconf detection of Python.  (Brad Smith)
	* Fix a crash when a Windows proxy (from IE) does not have a port.
	  (Marten Klencke)

	Pidgin:
	* Moved the "Debugging Information" section of the About box to a
	  "Build Information" dialog accessible on the Help menu.
	* Moved the Developer and Crazy Patch Writer information from the About
	  box to a "Developer Information" dialog accessible on the Help menu.
	* Moved the Translator information from the About box to a "Translator
	  Information" dialog accessible on the Help menu.
	* Use GtkStatusIcon for the docklet, providing better integration in
	  notification area.
	* Added UI for sending attentions (buzz, nudge) on supporting protocols.
	* Make the search dialog unobtrusive in the conversation window (by
	  making it look and behave like the search dialog in Firefox)
	* The Recent Log Activity sort method for the Buddy List now
	  distinguishes between no activity and a small amount of activity
	  in the distant past.  (Greg McNew)
	* Added a menu set mood globally for all mood-supporting accounts
	  (currently XMPP and ICQ).
	* Default binding of Ctrl+Shift+v to 'Paste as Plain Text' in
	  conversation windows. This can be changed in .gtkrc-2.0. For example,
	  Ctrl+v can be bound to 'Paste as Plain Text' by default.
	* Plugins can now handle markup in buddy names by attaching to the
	  "drawing-buddy" signal. (Daniele Ricci, Andrea Piccinelli)
	* Be more accommodating when scaling down large images for use as
	  buddy icons.
	* The 'Message Timestamp Formats' plugin allows changing the timestamp
	  format from the timestamps' context menu in conversation log.
	* The 'Message Timestamp Formats' plugin allows forcing 12-hour
	  timestamps.  (Jonathan Maltz)
	* Fix pastes from Chrome (rich-text pastes and probably URLs
	  having garbage appended to them).
	* Show file transfer thumbnails for images on supporting protocols
	  (currently only supported on MSN).

	Bonjour:
	* Added support for IPv6. (Thanks to T_X for testing)

	Gadu-Gadu:
	* Updated our bundled libgadu to 1.9.0-rc2 (many thanks to Krzysztof
	  Klinikowski for the work and testing put in here!)
	* Minimum requirement for external libgadu is now also 1.9.0-rc2.

	AIM and ICQ:
	* X-Status (Custom ICQ status icon) support.  Since most of the icons
	  available reflect moods, this is labeled "Set Mood" on the
	  Accounts->ICQ Account menu. (Andrew Ivanov, Tomáš Kebert,
	  Yuriy Yevgrafov, and trac users bob007, salieff, and nops)
	* Allow setting and displaying icons between 1x1 and 100x100 pixels for
	  ICQ.  Previously only icons between 48x48 and 52x64 were allowed.
	* When using the clientLogin authentication method, prompt for a
	  password on reconnect when "Remember Password" is not checked and
	  authentication fails due to an incorrect password.  (This is the same
	  behavior as the legacy authentication method)
	* Support sending and receiving HTML-formatted messages for ICQ.
	* Use the proper URL for "View web profile" link for ICQ buddies.
	  (Alexander Nartov)

	MSN:
	* Support for version 9 of the MSN protocol has been removed.  This
	  version is no longer supported on the servers.
	* Support file transfer thumbnails (previews) for images.
	* Fix CVE-2010-1624 (custom emoticon remote crash).

	XMPP:
	* Direct messages to a specific resource only upon receipt of a message
	  with content (as opposed to a typing notification, etc).  (Thanks to
	  rjoly for testing)
	* Present a better error message when authentication fails while trying
	  to connect to Facebook.  (David Reiss, Facebook)
	* When sending data using in-band-bytestreams, interpret the block-size
	  attribute as the size of the BASE64-encoded representation of the
	  data.
	* Validate the hash on incoming BoB data objects (for custom smileys
	  etc.), cache based per JID when the CID is not a valid hash (as
	  specified by the BoB XEP).
	* Send whitespace keepalives if we haven't sent data in a while (2
	  minutes).  This fixes an issue with Openfire disconnecting a
	  libpurple-baesd client that has just been quiet for about 6
	  minutes.
	* Only support Google Talk's JID Domain Discovery extension
	  (allowing a user to log in with "@gmail.com" or "@googlemail.com"
	  interchangeably) for those two domains.  This change was made
	  due to interoperability issues with some BOSH Connection Managers
	  and namespaced attributes.

	Yahoo/Yahoo JAPAN:
	* Attempt to better handle transparent proxies interfering with
	  HTTP-based login.
	* Fix handling of P2P packets, thus fixing the loss of some messages.
	* Retrieve the pager server address from Yahoo!'s servers directly.
	* Removed the "Pager server" account option, as it is no longer needed.
	* The authentication code is now less order-sensitive with the
	  components of the server's response.
	* The authentication process now acts more like the official client.

	Finch:
	* New action 'history-search', with default binding ctrl+r, to search
	  the entered string in the input history.

	Windows-Specific Changes
	* Updated GTK+ to 2.16.6
	* Private GTK+ Runtime now used (GTK+ Installer no longer supported)
	* Minimum required GTK+ version increased to 2.14.7
	* Windows 95, Windows 98, Windows 98 Second Edition, Windows ME
	  (Millennium Edition), and Windows NT 4.0 longer supported due to GTK+
	  requirements changes.
	* Crash Report files (pidgin.RPT) are now generated in the ~/.purple
	  directory instead of the installation directory.
	* NSS SSL Library upgraded to 3.12.5 (thanks to Berke Viktor)
	* GtkSpell upgraded to 2.0.16, changing the spellchecking backend to
	  enchant.  This means that myspell and hunspell (OpenOffice)
	  dictionaries can be used (previous versions' aspell dictionaries
	  will not work).

version 2.6.6 (02/18/2010):
	libpurple:
	* Fix 'make check' on OS X. (David Fang)
	* Fix a quirk in purple_markup_html_to_xhtml that caused some messages
	  to be improperly converted to XHTML.
	* Set "controlling-mode" correctly when initializing a media session.
	  Fixes receiving voice calls from Psi.
	* When looking up DNS records, use the type of record returned by the
	  server (instead of the type we asked for) to determine how to process
	  the record.
	* Fix an issue with parsing XML attributes that contain "&lt;br&gt;".
	  See ChangeLog.API for more details.

	General:
	* Correctly disable all missing dependencies when using the
	  --disable-missing-dependencies option.  (Gabriel Schulhof)

	Gadu-Gadu:
	* Fix display of avatars after a server-side change. (Krzysztof
	  Klinikowski)

	AIM:
	* Allow setting and displaying icons between 1x1 and 100x100 pixels.
	  Previously only icons between 48x48 and 50x50 were allowed.

	MSN:
	* Fix CVE-2010-0277, a possible remote crash when parsing an incoming
	  SLP message.  (Discovered by Fabian Yamaguchi)
	* File transfer requests will no longer cause a crash if you delete the
	  file before the other side accepts.
	* Received files will no longer hold an extra lock after completion,
	  meaning they can be moved or deleted without complaints from your OS.
	* Buddies who sign in from a second location will no longer cause an
	  unnecessary chat window to open.
	* Support setting an animated GIF as a buddy icon.
	* Numerous code cleanups and memory savings.

	MySpace:
	* Fix a leak and crash when retrieving buddy icons.

	XMPP:
	* Less likely to send messages to a contact's idle/inactive resource.
	  Previously, if a message was received from a specific resource,
	  responses would be sent to that resource until either it went offline
	  or a message is received from another resource.  Now, messages are
	  sent to the bare JID upon receipt of any presence change from the
	  contact.
	* Added support for the SCRAM-SHA-1 SASL mechanism.  This is only
	  available when built without Cyrus SASL support.
	* When getting info on a domain-only (server) JID, show uptime
	  (when given by the result of the "last query") and don't show status
	  as offline.
	* Fix getting info on your own JID.
	* Wrap XHTML messages in <p>, as described in XEP-0071, for
	  compatibility with some clients.
	* Don't do an SRV lookup for a STUN server associated with the account
	  if one is already set globally in prefs.
	* Don't send custom smileys larger than the recommended maximum object
	  size specified in the BoB XEP.   This prevents a client from being
	  disconnected by servers that dislike overly-large stanzas.
	* Fix receiving messages without markup over an Openfire BOSH
	  connection (forcibly put the stanzas in the jabber:client namespace).
	* The default value for the file transfer proxies is automatically
	  updated when an account connects, if it is still the old (broken)
	  default (from 'proxy.jabber.org' to 'proxy.eu.jabber.org').
	* Fix an issue where libpurple created duplicate buddies if the roster
	  contains a buddy in two groups that differ only by case
	  (e.g. "XMPP" and "xmpp") (or not at all).

	Yahoo:
	* Don't send <span> and </span> tags.  (Fartash Faghri)
	* Support PingBox.  PingBoxes will appear as pbx/PingBoxName.  (Kartik
	  Mohta)

	Pidgin:
	* Fix CVE-2010-0423, a denial of service attack due to the parsing
	  of large numbers of smileys.  (Discovered by Antti Hayrynen)
	* Correctly size conversation and status box entries when the
	  interior-focus style property is diabled. (Gabriel Schulhof)
	* Correctly handle a multiline text field being required in a
	  request form.  (Thanks to Florian Zeitz for finding this problem)
	* Search friends by email-addresses in the buddy list. (Luoh Ren-Shan)
	* Allow dropping an image on Custom Smiley window to add a new one.
	* Prompt for confirmation when clearing a whiteboard (doodle) session.
	  (Kartik Mohta)
	* Use the "hand" cursor when hovering over usernames in chat history to
	  indicate that the username is an actionable item.
	* Double-clicking usernames in chat history will open an IM with that
	  user.
	* Put an icon on the "Filter" button in the debug window.
	* Don't treat "/messages/like/this " as commands.
	* Explicitly mark user interaction when inserting smilies from the
	  toolbar so "Undo" correctly removes these smilies.
	* Clicking "New" or "Saved" in the status selector menu while typing a
	  status message no longer keeps the status entry area stuck in "typing"
	  mode forever.
	* Show tooltips for ellipsized conversation tabs.  On older systems,
	  tooltips will show for all tabs.
	* The File Transfers and Debug Window windows are no longer created as
	  dialogs.  These windows should now have minimize buttons in many
	  environments in which they were previously missing
	  (including Windows).
	* Smiley themes with Windows line endings no longer cause theme
	  descriptions not to be displayed in the theme selector.

	Finch:
	* Fix CVE-2010-0420, a possible remote crash when handling chat room
	  buddy names.
	* Rebindable 'move-first' and 'move-last' actions for tree widgets. So
	  it is possible to jump to the first or last entry in the buddy list
	  (and other such lists) by pressing home or end key (defaults)
	  respectively.

version 2.6.5 (01/08/2010):
	libpurple:
	* TLS certificates are actually stored to the local cache once again
	  (accepting a name mismatch on a certificate should now be remembered)

	General:
	* Build-time fixes for Solaris.  (Paul Townsend)

	AIM and ICQ:
	* Messages from some mobile clients are no longer displayed as
	  Chinese characters (broken in 2.6.4)

	MSN:
	* Fix an issue allowing a remote user to download arbitrary files from
	  a libpurple client.  (CVE-2010-0013)

	XMPP:
	* Do not crash when attempting to register for a new account on Windows.
	* Fix file transfer with clients that do not support Entity Capabilities
	  (e.g. Spark)

version 2.6.4 (11/29/2009):
	libpurple:
	* Actually emit the hold signal for media calls.
	* Fix building the GnuTLS plugin with older versions of GnuTLS.
	* Fix DNS TXT query resolution.
	* Don't send Proxy-Authorization headers to HTTP proxy servers until
	  we've received a "407 Proxy Authentication Required" response from
	  the server.  (thecrux)
	* Added "MXit" protocol plugin, supported and maintained by the MXit
	  folks themselves (MXit Lifestyle (Pty) Ltd.)

	General:
	* New 'plugins' sub-command to 'debug' command (i.e. '/debug plugins')
	  to announce the list of loaded plugins (in both Finch and Pidgin).
	* Always rejoin open chats after an account reconnects.

	AIM and ICQ:
	* Better rate limit calculations and other improvements.  (Aman Gupta)
	* More detailed error messages when messages fail to send.  (Aman Gupta)
	* The simultaneous login account option is respected when using
	  the clientLogin authentication method.
	* Fix offline message retrieval (broken in 2.6.3)
	* Fix handling of markup on some messages (broken in 2.6.2)
	* Fix SSL when clientLogin is enabled.
	* Fix sending and receiving Unicode characters in a Direct IM

	MSN:
	* Don't forget display names for buddies.
	* Fix a random crash that might occur when idle.
	* Fix more FQY 240 connection errors.
	* Fix a crash that could occur when adding a buddy.
	* Fix an occasional crash when sending message to an offline user.
	* Fix a random crash that might occur when idle.
	* Fix a crash when logging in with some long non-ASCII passwords.
	  (Shaun Lindsay)
	* Cache our own friendly name as the server no longer does that for
	  us.  Users of older versions may need to re-set their friendly name
	  as it has probably been reset.

	XMPP:
	* Users connecting to Google Talk now have an "Initiate Chat" context
	  menu option for their buddies.  (Eion Robb)
	* Fix a crash when attempting to validate an invalid JID.
	* Resolve an issue when connecting to iChat Server when no resource
	  is specified.
	* Try to automatically find a STUN server by using an SRV lookup on the
	  account's domain, and use that for voice and video if found and the
	  user didn't set one manually in prefs.
	* Fix a crash when adding a buddy without an '@'.
	* Don't show the option to send a file to a buddy if we know for certain
	  they don't support any file transfer method supported by libpurple.
	* Keep the avatar on the server if one is not set locally.

	Yahoo:
	* Fix sending /buzz.
	* Fix blocking behavior for federated (MSN/OCS/Sametime) service users.
	  (Jason Cohen)
	* Add support for adding OCS and Sametime buddies.  OCS users are added
	  as "ocs/user@domain.tld" and Sametime users are added as
	  "ibm/sametime_id".  (Jason Cohen)

	Finch:
	* The TinyURL plugin now creates shorter URLs for long non-conversation
	  URLs, e.g. URLs to open Inbox in Yahoo/MSN protocols, or the Yahoo
	  CAPTCHA when joining chat rooms.
	* Fix displaying umlauts etc. in non-utf8 locale (fix in libgnt).

	Pidgin:
	* The userlist in a multiuser chat can be styled via gtkrc by using the
	  widget name "pidgin_conv_userlist". (Heiko Schmitt)
	* Add a hold button to the media window.
	* Fix a bug where the conversation backlog stops scrolling in a very
	  busy chat room.
	* In the Conversation "Send To" menu, offline buddies appear grayed
	  out (but are still selectable).  Previously, only offline buddies on
	  accounts that do not support offline messaging appeared grayed out.

	Pidgin Preference and Preference Window Changes:
	* Removed the "Use font from theme" and "Conversation Font" preferences
	  for everyone except Windows users.  The font can be controlled from
	  the Pidgin GTK+ Theme Control plugin.
	* Tabs in the Preferences window are now on the left side.
	* The Browser tab is now visible for GNOME users.
	* Added a Proxy tab shown no matter what environment Pidgin runs in.
	* The Browser and Proxy tabs show appropriate GNOME-specific messages
	  and allow launching the correct applications to change the relevant
	  GNOME preferences if found.  These were previously together on the
	  Network tab.
	* Moved the port range spin buttons on the Network tab to be beside the
	  checkbox that enables/disables them.
	* Reorganized preferences on the Status/Idle tab to have one less
	  "section."
	* Reorganized preferences on the Sounds tab to have one less "section."
	* Renamed Smiley Themes tab to Themes.
	* Moved Buddy List Theme and Status Icon Theme selectors from Interface
	  tab to Themes tab.
	* Moved Sound Theme selector from Sounds tab to Themes tab.
	* Changed the Smiley Theme selector to be consistent with the other
	  theme selectors.
	* Rearranged tabs such that Interface is first and all remaining tabs
	  are alphabetized in English.

version 2.6.3 (10/16/2009):
	General:
	* Fix a crash when performing DNS queries on Unixes that use the
	  blocking DNS lookups.  (Brian Lu)

	AIM and ICQ:
	* Fix a crash when some clients send contacts in a format we don't
	  understand.
	* Fix blocking and other privacy lists.  (Thanks to AOL)

version 2.6.2 (09/05/2009):
	libpurple:
	* Fix --disable-avahi to actually disable it in configure, as opposed
	  to just making the warning non-fatal.
	* Fix using GNOME proxy settings properly.  (Erik van Pienbroek)

	IRC:
	* Fix parsing of invalid TOPIC messages.  (CVE-2009-2703)

	MSN:
	* Sending custom smileys in chats is now supported.
	* Ink messages are now saved when using the HTML logger.
	* Fix a crash when receiving some handwritten messages.
	* Fix a crash when receiving certain SLP invite messages.
	* Chats with multiple people should no longer spontaneously
	  disconnect.

	XMPP:
	* Prompt the user before cancelling a presence subscription.
	* Escape status messages that have HTML entities in the Get Info dialog.
	* Fix connecting to XMPP domains with no SRV records from Pidgin on
	  Windows.
	* Fix typing notifications with Pidgin 2.5.9 or earlier.
	* Fix connecting using BOSH and legacy authentication (XEP-0078).
	* Adding buddies of the form "romeo@montague.net/Resource" are handled
	  properly.  In addition, it is no longer possible to add buddies of
	  the form "room@conference.example.net/User", where
	  room@conference.example.net is a MUC.
	* Don't crash when receiving "smileyfied" XHTML-IM from clients that
	  don't support bits of binary (ie. when getting an empty <data/> in
	  return)
	* Fix bug where SSL/TLS was not required even though the
	  "require SSL/TLS" preference checked when connecting to servers
	  that use the older iq-based authentication.  (CVE-2009-3026)

	Yahoo!/Yahoo! JAPAN:
	* Accounts now have "Use account proxy for SSL connections" option.
	  This option force-overrides the account specific proxy settings for
	  SSL connections only and instead uses the global proxy configuration.

	Finch:
	* Properly detect libpanel on OpenBSD.  (Brad Smith)
	* Remove IO watches in gnt_quit.  (Tomasz Mon)

	Pidgin:
	* Fix the auto-personize functionality in the Buddy List.
	* Set the window icon for the media window to an icon corresponding to
	  the type of call (headphone or webcam).
	* Customized sound files are no longer reset whenever opening the
	  Preferences dialog.
	* The buddy list should now immediately refresh upon changing the icon
	  theme.

version 2.6.1 (08/18/2009):
	* Fix a crash when some users send you a link in a Yahoo IM
	* Fix compilation with GTK+ < 2.6.0
	* Fix compilation on Windows

version 2.6.0 (08/18/2009):
	libpurple:
	* Theme support in libpurple thanks to Justin Rodriguez's summer of code
	  project, with some minor additions and cleanups from Paul Aurich.
	* Voice & Video framework in libpurple, thanks to Mike Ruprecht's summer
	  of code project in 2008.
	* It should no longer be possible to end up with duplicates of buddies
	  in a group on the buddy list.
	* Removed the unmaintained and unneeded toc protocol plugin.
	* Fixed NTLM authentication on big-endian systems.
	* Various memory cleanups when unloading libpurple. (Nick Hebner and
	  Stefan Becker)
	* Report idle time 'From last message sent' should work properly.
	* Better handling of corrupt certificates in the TLS Peers cache.
	* More efficient buddy list and conversation search functions.
	  (Jan Kaluza and Aman Gupta)
	* Install scalable versions of the main Pidgin icon, the protocol icons,
	  the dialog icons, and the Buddy List emblems.
	* Build properly on Hurd.  (Marc Dequènes)
	* Various memory leaks fixed as reported by Josh Mueller.
	* Properly handle an IRC buddy appearing in multiple groups.
	* Escape HTML entities in usernames when written with the HTML logger.
	* Do not display MySpace status changes as incoming IMs.  (Mark Doliner
	  and Justin Williams)

	DNS:
	* DNS servers are re-read when DNS queries fail in case the system has
	  moved to a new network and the old servers are not accessible.
	* DNS SRV records with equal priority are sorted with respect to their
	  weight as specified in RFC 2782.  (Vijay Raghunathan)
	* Don't do IPv6 address lookups if the computer does not have an IPv6
	  address configured.
	* Fix a leak when the UI provides its own DNS resolving UI op.
	  (Aman Gupta)
	* Don't fork a DNS resolver process to resolve IP addresses.
	  (Aman Gupta)
	* Internationalized Domain Names are supported when libpurple is
	  compiled against the GNU IDN library.

	Environment Variables:
	* GnuTLS logging (disabled by default) can be controlled through the
	  PURPLE_GNUTLS_DEBUG environment variable, which is an integer between
	  0 and 9 (higher is more verbose). Higher values may reveal sensitive
	  information.
	* PURPLE_VERBOSE_DEBUG environment variable.  Currently, this is an "on"
	  or "off" variable.  Set it to any value to turn it on and unset it to
	  turn it off.  This will optionally be used to only show less useful
	  debug information on an as-needed basis.
	* PURPLE_LEAKCHECK_HELP environment variable.  Currently, this is an
	  "on" or "off" variable.  Set it to any value to turn it on and unset
	  it to turn it off.  This will be used to perform various actions
	  that are useful when running libpurple inside of Valgrind or similar
	  programs.  Currently, it keeps plugins in memory, allowing Valgrind
	  to perform symbol resolution of leak traces at shutdown.

	AIM and ICQ:
	* Preliminary support for a new authentication scheme called
	  "clientLogin."
	* Fixed a bug where your away message sometimes would not get set when
	  you first sign on.
	* Make sure links in your away messages show up as links to other
	  people.
	* For ICQ, Never change the privacy setting specified by the user.

	Gadu-Gadu:
	* Accounts can specify a server to which to connect.
	  (Krzysztof "kreez" Tobola)
	* Correctly show tooltip status for contacts with status messages.
	  (Krzysztof "kkszysiu" Klinikowski)
	* Support for fetching buddy icons.  (Krzysztof "kkszysiu" Klinikowski)
	* Support connection progress steps in Gadu-Gadu.  (Krzysztof "kkszysiu"
	  Klinikowski)

	MSN:
	* Add support for receiving handwritten (ink) messages on MSN.  (Chris
	  Stafford, Gal Topper, and Elliott Sales de Andrade)
	* Add support for receiving audio clips on MSN.  (Chris Stafford, Gal
	  Topper, and Elliott Sales de Andrade)
	* Show the invite message for buddies that requested authorization
	  from you on MSN.
	* Support sending an invite message to buddies when requesting
	  authorization from them on MSN.
	* Timeout switchboard connections after 60 seconds (msn-pecan devs).

	XMPP:
	* Voice & Video support with Jingle (XEP-0166, 0167, 0176, & 0177),
	  voice support with GTalk and voice and video support with the GMail
	  web client. (Mike "Maiku" Ruprecht)
	* Added a Service Discovery Browser plugin for Pidgin.
	  (Andrei Mozzhuhin)
	* Support for in-band bytestreams for file transfers (XEP-0047). (Marcus
	  Lundblad)
	* Support for sending and receiving attentions (equivalent to "buzz"
	  and "nudge") using the command /buzz. (XEP-0224)
	* Support for connecting using BOSH. (Tobias Markmann)
	* A buddy's local time is displayed in the Get Info dialog if the remote
	  client supports it.
	* The set_chat_topic function can unset the chat topic.
	* The Ad-Hoc commands associated with our server are now always shown at
	  login.
	* Support showing and reporting idle times in the buddy list. (XEP-0256)
	* Support most recent version of User Avatar. (XEP-0084 v1.1)
	* Updated Entity Capabilities support. (Tobias Markmann)
	* Better support for receiving remote users' nicknames.
	* /affiliate and /role will now list the room members with the specified
	  affiliation/role if possible. (Andrei Mozzhuhin)
	* Put section breaks between resources in "Get Info" to improve
	  readability.
	* Silently remove invalid XML 1.0 entities (e.g. ASCII control
	  characters) from sent messages.
	* XHTML markup is only included in outgoing messages when the message
	  contains formatting.
	* Show when the user was last logged in when doing "Get Info" on an
	  offline buddy, provided the server supports it.
	* Support custom smileys in MUCs (only when all participants support the
	  "Bits of Binary" extension, and a maximum of 10 participants are in
	  the chat to avoid getting too many fetch requests).
	* Fix an issue with Jabber (pre-XMPP) servers and the user's preference
	  to require SSL not being respected.
	* Fix an issue where Cyrus SASL DIGEST MD5 authentication might fail if
	  the username, password, or realm (the JID domain) contain non-ASCII
	  characters.
	* Show emblem for mobile, handheld, and web clients and bots (if the
	  other client supports it).
	* Google Talk mail notifications should now work for people for whom
	  they inexplicably did not.  (Thanks to yukam for determining the
	  reason)
	* New XMPP and Google Talk accounts require SSL by default.
	* Display kicks (and the reasons given) in chat rooms when an occupant
	  is kicked.
	* Fix issues with case-sensitivity of XMPP roster and case-insensitive
	  Purple groups.
	* For contacts who advertise Entity Capabilities, only send rich text
	  markup if they support it.
	* Removed support for obsoleted XEP-0022 (Message Events) and XEP-0091
	  (Legacy Entity Time).
	* When the GNU IDN library (libidn) is available, it is used for
	  normalization of Jabber IDs.  When unavailable, internal routines are
	  used (as in previous versions).
	* Topics that contain '<' followed by a non-whitespace character can now
	  be set properly.

	Yahoo!/Yahoo! JAPAN:
	* P2P file transfers.  (Sulabh Mahajan)
	* Sending text messages (address to +<countrycode><phone number>).
	  (Sulabh Mahajan)
	* Addition of MSN buddies to Yahoo accounts by adding them as
	  'msn/buddy@somedomain.com' is now supported.  (Sulabh Mahajan)
	* Further fixes for buddy pictures, aliases, etc.
	* Yahoo! and Yahoo! JAPAN are now two separate protocol plugins that share
	  common protocol code.  You can now have the same account on both
	  networks.  Accounts should be seamlessly migrated to the new
	  arrangement.
	* Ability to set personal details for an account and for buddies in the
	  buddylist.

	Pidgin:
	* Added -f command line option to tell Pidgin to ignore NetworkManager
	  and assume it has a valid network connection.
	* Allow plugins to specify custom link types to the GtkIMHtml widget.
	* The status message input box at the bottom of the buddy list expands
	  correctly when starting a new line of text.
	* Pressing the Enter key in the message entry box of the New Status
	  dialog and various other dialogs now causes the cursor to move to
	  the next line.
	* Created a unified Buddy Pounce notification window for all pounces
	  where "Pop up a notification" is selected, which avoids having a
	  new dialog box every time a pounce is triggered. (Jorge Villaseñor)
	* The New Account dialog is now broken into three tabs.  Proxy
	  configuration has been moved from the Advanced tab to the new tab.
	* Dragging a buddy onto a chat pops up a chat-invitation dialog.
	  (Carlos Bederian)
	* The nicks of the persons who leave the chatroom are italicized in the
	  chat's conversation history. The nicks are un-italicized when they
	  rejoin.
	* Always set unseen-count and unseen-state on conversations.
	  (Joshua Stein)
	* Fix a bug in 'Conversation Colors' plugin for RTL messages.
	* Pressing the Left and Right arrow keys in the buddy list will expand and
	  collapse buddy groups or contacts. (Peter Ruibal)
	* Support saving animated custom smileys as animated images or animated
	  custom smileys. (Andrea Piccinelli)
	* Support for keyboard navigation on the status icon. (Li Yuan)
	* IMG tags without 'id' attributes are turned into links to the image URL.
	  (Dmitry Petroff)
	* Draw the user's buddy icon at the bottom of the Buddy List with rounded
	  corners for visual consistency with the actual icons in the Buddy List.
	  (Kosta Arvanitis)
	* When file transfers are complete, the received file name written to the
	  conversation window is now linked to the file.
	* Fix a crash when closing a conversation tab that has unread messages
	  when the Message Notification plugin is loaded.
	* Fix a crash when closing the New Mail dialog if an account with new
	  mail was previously disconnected while the dialog was open.
	* Fix incorrect unread message counts for the new mail notifications.
	* Do not lose unread messages with a hidden conversation window when
	  new IM conversations are hidden and "Close IMs immediately when the tab
	  is closed" is unset.

	Finch:
	* The hardware cursor is updated correctly. This will be useful
	  especially for users of braille terminals, screen readers etc.
	* Added a TinyURL plugin, which aids copying longer URLs.
	* Fixed UTF-8 compatibility problems which could cause exits or other
	  unrequested behaviour.

	Pidgin GTK+ Theme Control Plugin:
	* Removed mouse cursor color preferences.
	* Added "Typing Notification Color" preference.
	* Added "Disable Typing Notification Text" preference.
	* Preferences have been reorganized into three tabs for Colors, Fonts, and
	  Miscellaneous categories.

version 2.5.9 (08/18/2009):
	* Fix a crash via a specially crafted MSN message (CVE-2009-2694,
	  thanks to Core Security Technologies for discovering this and
	  notifying us privately before announcing it).
	* Fix a crash in Bonjour, MSN, and XMPP when trying to transfer files with
	  NULL names.

version 2.5.8 (06/27/2009):
	ICQ:
	* Fix misparsing a web message as an SMS message. (Yuriy Kaminskiy)

	MSN:
	* Increase NS command history size to prevent crashes on buddy lists that
	  have a lot of buddies on other networks like Yahoo!.

	MySpace:
	* Accounts with empty buddy lists are now properly marked as connected.
	* Fix receiving messages from users of MySpace's web IM client.

	Yahoo:
	* Fixed phantom online buddies.  They should now properly disappear when
	  signing out.
	* Fixed the crashes some users were seeing with cn.scs.msg.yahoo.com in
	  2.5.7.
	* Fixed compiling on systems with glib 2.4.x or older.
	* Fixed an issue with file transfers.  This may not resolve all issues,
	  but it should resolve at least some of the most common ones.
	* The pager server will automatically update to scsa.msg.yahoo.com if the
	  user empties the field or if it is scs.msg.yahoo.com.  This should ease
	  the pain of transition to the new login method.

	XMPP:
	* Fix an incompatibility betweeen Prosody and libpurple clients.

version 2.5.7 (06/20/2009):
	* Yahoo Protocol 16 support, including new HTTPS login method; this should
	  fix a number of login problems that have recently cropped up.  (Sulabh
	  Mahajan, Mike "Maiku" Ruprecht)
	* Only display the AIM "Unable to Retrieve Buddy List" message once per
	  connection.  (Rob Taft)
	* Blocking MSN users not on your buddy list no longer disconnects you.
	* When performing operations on MSN, assume users are on the MSN/Passport
	  network if we don't get network ID's for them.

version 2.5.6 (05/19/2009):
	libpurple:
	* Improve sleep behavior by aggregation of longer timeouts on second
	  boundaries to allow better power saving.  (Arunan Balasubramaniam)
	* Fix various crashes on exit.
	* Make XML parsing more resilient to interactions with other libraries.
	  This, along with the fix for libxml2 bug 564217, fixes the crashes
	  on connect in XMPP with recent gst-plugins-bad (see #8830 for details).
	* Many security related fixes.

	IRC:
	* Correctly handle WHOIS for users who are joined to a large number of
	  channels.
	* Notify the user if a /nick command fails, rather than trying
	  fallback nicks.

	MSN:
	* Fix a race condition causing occasional Pidgin crashes.
	* Fix some errors about the friendly name changing too fast caused
	  by MSN/Yahoo integration buddies.

	XMPP:
	* Less likely to pop up a new conversation window in disregard of
	  the "Hide new IM conversations" preference.

	Yahoo:
	* Fix a crash when sending very long messages.
	* Fix a bug where UTF-8 status messages get garbled when going idle.

version 2.5.5 (03/01/2009):
	libpurple:
	* Fix a crash when removing an account with an unknown protocol id.
	* Beta support for SSL connections for AIM and ICQ accounts.  To
	  enable, check the "Use SSL" option from the Advanced tab when
	  editing your AIM or ICQ account. (Paul Aurich)
	* Fix a memory leak in SILC. (Luke Petre)
	* Fix some string handling in the SIMPLE prpl, which fixes some buddy name
	  handling and other issues. (Paul Aurich, Marcus Sundberg)
	* Implement support for resolving DNS via the SOCKS4 proxy (SOCKS4a).

	ICQ:
	* Fix retrieval of status messages from users of ICQ 6.x, Miranda, and
	  other libpurple clients. (Daniel Ljungborg)
	* Change client ID to match ICQ Basic 14.34.3096.  This fixes publishing
	  of buddy icons and available messages.
	* Properly publish status messages for statuses other than Available.
	  ICQ 6.x users can now see these status messages. (Daniel Ljungborg)
	* Fix receipt of messages from the mobile client Slick. (David Jedelsky)

	MSN:
	* Fix transfer of buddy icons, custom smileys, and files from the
	  latest Windows Live Messenger 9 official client. (Thomas
	  Gibson-Robinson)
	* Large (multi-part) messages are now correctly re-combined.
	* Federated/Yahoo! buddies should now stop creating sync issues at
	  every signin.  You may need to remove duplicates in the Address
	  Book.  See the FAQ for more information.  Thanks to Jason Lingohr
	  for lots of debugging and testing.
	* Messages from Yahoo! buddies are no longer silently dropped.
	* We now save and use the CacheKey for ABCH SOAP requests.
	* Don't try to parse Personal Status Messages or Current Media if they
	  don't exist.
	* Convert from ISO-8859-1 encoding to UTF-8 when no charset is specified
	  on incoming messages.  This should fix some issues with messages from
	  older clients.
	* Force sending the font "Segoe UI" if outgoing formatting doesn't specify
	  a font already.
	* Queue callbacks when token updates are in progress to prevent two token
	  update attempts from trampling each other.
	* Fixed a crash on Windows when removing a buddy's alias.
	* Update the Address Book when buddies' friendly names change.  This
	  prevents seeing an outdated alias or not seeing an alias at all for
	  buddies who are offline when you sign in.
	* Update tokens for FindMembership and ABFindAll SOAP requests.
	* We no longer try to send empty messages.  This could happen when a
	  message contained only formatting and that formatting was not supported
	  on MSN.
	* Buddies on both the Allow and Block list are now automatically
	  removed from the Allow list.  Users with this problem will now no
	  longer receive an ADL 241 error.  The problematic buddy should now
	  appear on the buddy list and can be removed or unblocked as desired.

	XMPP:
	* Resources using __HOSTNAME__ substitution will now grab only the short
	  hostname instead of the FQDN on systems which put the FQDN in the
	  hostname. (Matěj Cepl)
	* No longer send a 'to' attribute on an outgoing stanza when we haven't
	  received one.  This fixes a registration bug as described in ticket
	  #6635.

	Pidgin:
	* Tooltip windows now appear below the mouse cursor. (Kosta Arvanitis)
	* Tooltip windows now disappear on keypress events. (Kosta Arvanitis)
	* Tooltip windows no longer linger when scrolling the buddy list. (Kosta
	  Arvanitis)

	Finch:
	* Allow rebinding keys to change the focused widget (details in the
	  man-page, look for GntBox::binding)

version 2.5.4 (01/12/2009):
	libpurple:
	* Fix a connection timeout with empty Gadu-Gady buddy lists. (Martin
	  Rosinski)
	* Don't ignore namespace information when parsing XMPP data. (Michal
	  Witkowski)
	* Fix a crash that occurred when retrieving certain Offline Messages
	  on MSN.
	* Extended purple-url-handler to handle "gtalk" URI's. (Paul Aurich)
	* Fix the hang on exit in Network Location Awareness for Windows XP
	  and Windows Vista. (Paul Aurich)

	MSN:
	* Change Contact Server to temporarily fix connection problems.
	  (Thanks to Youness Alaoui)

	XMPP:
	* Support for XEP-0191 blocking.  (Vijay Raghunathan)
	* Don't put SASL PLAIN or IQ Auth passwords in debug logs. (Paul Aurich)
	* Fix removal of avatars (both PEP and vCard), we weren't removing
	  them correctly before. (Paul Aurich)

	Pidgin:
	* Fix a crash in the Add Account dialog when changing protocols under
	  certain circumstances.

	Finch:
	* Redirect stderr outputs to the debug window.
	* Fix rebinding actions with the arrow-keys and tab.

version 2.5.3 (12/20/2008):
	libpurple:
	* The Buddy State Notification plugin no longer prints duplicate
	  notifications when the same buddy is in multiple groups. (Florian
	  Quèze)
	* The Buddy State Notification plugin no longer turns JID's, MSN
	  Passport ID's, etc. into links. (Florian Quèze)
	* purple-remote now has a "getstatusmessage" command to retrieve
	  the text of the current status message.
	* Various fixes to the nullprpl. (Paul Aurich)
	* Fix a crash when accessing the roomlist for an account that's not
	  connected. (Paul Aurich)
	* Fix a crash in purple_accounts_delete that happens when this
	  function is called before the buddy list is initialized.
	  (Florian Quèze)
	* Fix use of av_len in perl bindings to fix some off-by-one bugs
	  (Paul Aurich)
	* On ICQ, advertise the ICQ 6 typing capability.  This should fix
	  the reports of typing notifications not working with third-party
	  clients. (Jaromír Karmazín)
	* Many QQ fixes and improvements, including the ability to connect
	  using QQ2008 protocol and sending/receiving of long messages.
	  The recommended version to use is still QQ2005.
	* Fix a crash with DNS SRV lookups. (Florian Quèze)
	* Fix a crash caused by authorization requests. (Florian Quèze)

	Gadu-Gadu:
	* Add support for IM images. (Tomasz Sałaciński, Adam Strzelecki)
	* Gadu-Gadu now checks that UID's are valid. (Adam Strzelecki)
	* Gadu-Gadu now does proper charset translations where needed. (Adam
	  Strzelecki)

	MSN:
	* Fix an error with offline messages by shipping the *new*
	  "Microsoft Secure Server Authority" and the "Microsoft Internet
	  Authority" certificates. These are now always installed even when
	  using --with-system-ssl-certs because most systems don't ship
	  those intermediate certificates.
	* The Games and Office media can now be set and displayed (in
	  addition to the previous Music media). The Media status text now
	  shows the album, if possible.
	* Messages sent from a mobile device while you were offline are now
	  correctly received.
	* Server transfers after you've been connected for a long time
	  should now be handled correctly.
	* Many improvements to handling of "federated" buddies, such as those
	  on the Yahoo network.
	* Several known crashes have been resolved.
	* Many other fixes and code cleanup.

	MySpace:
	* Respect your privacy settings set using the official MySpace client.
	* Add support for blocking buddies.
	* Fix a bug where buddies didn't appear in their correct groups the
	  first time you sign into your account.
	* Properly disconnect and sign out of the service when logging off.
	* Support for foreground and background font colors in outgoing IMs.
	* Support for background font colors in incoming IMs.
	* Many other fixes and code cleanup.

	Sametime:
	* Fix insanely long idle times for Sametime 7.5 buddies by assuming
	  0 idle time if the idle timestamp is in the future. (Laurent
	  Montaron)
	* Fix a crash that can occur on login. (Raiko Nitzsche)

	SIMPLE:
	* Fix a crash when a malformed message is received.
	* Don't allow connecting accounts if no server name has been
	  specified. (Florian Quèze)

	XMPP:
	* Fix the namespace URL we look for in PEP reply stanzas to match
	  the URL used in the 'get' requests (Paul Aurich)
	* Resources can be set to the local machine's hostname by using
	  __HOSTNAME__ as the resource string. (Jonathan Sailor)
	* Resources can now be left blank, causing the server to generate a
	  resource for us where supported. (Jonathan Sailor)
	* Resources now default to no value, but "Home" is used if the
	  server refuses to provide a resource.
	* Quit trying to get user info for MUC's. (Paul Aurich)
	* Send "client-accepts-full-bind-result" attribute during SASL
	  login. This will fix Google Talk login failures if the user
	  configures the wrong domain for his/her account.
	* Support new <metadata/> element to indicate no XEP-0084 User
	  Avatar. (Paul Aurich)
	* Fix SHA1 avatar checksum errors that occur when one of the bytes
	  in a checksum begins with 0. (Paul Aurich)
	* Fix a problem with duplicate buddies. (Paul Aurich)

	Yahoo:
	* Corrected maximum message lengths for Yahoo!
	* Fix file transfers with older Yahoo protocol versions.

	Zephyr:
	* Enable auto-reply, to emulate 'zaway.' (Toby Schaffer)
	* Fix a crash when an account is configured to use tzc but tzc is
	  not installed or the configured tzc command is invalid. (Michael
	  Terry)
	* Fix a 10 second delay waiting on tzc if it is not installed or the
	  configured command is invalid. (Michael Terry)

	Pidgin:
	* On GTK+ 2.14 and higher, we're using the gtk-tooltip-delay setting
	  instead of our own (hidden) tooltip_delay pref.  If you had
	  previously changed that pref, add a line like this to
	  ~/.purple/gtkrc-2.0 (where 500 is the timeout (in ms) you want):
	      gtk-tooltip-timeout = 500
	  To completely disable tooltips (e.g. if you had an old
	  tooltip_delay of zero), add this to ~/.purple/gtkrc-2.0:
	      gtk-enable-tooltips = 0
	* Moved the release notification dialog to a mini-dialog in the
	  buddylist. (Casey Ho)
	* Fix a crash when closing an authorization minidialog with the X
	  then immediately going offline. (Paul Aurich)
	* Fix a crash cleaning up custom smileys when Pidgin is closed.
	* Fix adding a custom smiley using the context menu in a conversation
	  if no custom smilies have previously been added using the smiley
	  manager.
	* Improved support for some message formatting in conversations.
	* Allow focusing the conversation history or userlist with F6.
	* Fixed the Send Button plugin to avoid duplicate buttons in a single
	  conversation.
	* Double-clicking a saved status will now activate it and close the
	  saved status manager, rather than edit the status.

	Finch:
	* Allow binding meta+arrow keys for actions.
	* Added default meta+erase binding for delete previous word.
	* Added "Show When Offline" to buddy menus, so a plugin is no longer
	  needed.

version 2.5.2 (10/19/2008):
	libpurple:
	* Fixed a crash on removing a custom buddy icon on a buddy.
	* Fixed a crash caused by certain self-signed SSL certificates.
	* Enable a number of strong ciphers which were previously disabled
	  when using NSS.  (Thanks to Marcus Trautwig.)

	Pidgin:
	* The status selector now saves your message when changing status.
	* Fix a case where a conversation window could close unexpectedly.
	* A mute sounds option has been added to the preferences window to
	  help with discoverability.  CTRL+S is no longer bound to mute.
	* Added ability to change the color of visited links (using the theme
	  control plugin, or setting the color in ~/.gtkrc-2.0)
	* Fix a crash occuring when a custom smiley is deleted and re-added and
	  used in an open conversation after being re-added.

	Finch:
	* A new 'Nested Grouping' option in the 'Grouping' plugin. Group
	  hierarchies are defined by the '/' character in the group names.
	* A bug was fixed where some key-bindings wouldn't work with some TERMs
	  (e.g. xterm-color, screen-linux etc.)

	MSN:
	* Operations (such as moving to a new group) on contacts that were added
	  in the same session should now complete correctly, and not cause
	  synchronization errors at next login.
	* Minor fixes to login process during a server transfer.
	* Restored the "Has You" feature to the MSN protocol tooltips.
	* ADL 205/214/etc errors should no longer prevent login.

	XMPP:
	* Sending and receiving custom smileys using the specification in
	  XEP-0231 (bits of binary) and XHTML-IM

	Yahoo:
	* Only send a Ping once every hour.  This prevents the account from
	  being disconnected from the server periodically.

version 2.5.1 (08/30/2008):
	libpurple:
	* In the Join/Part plugin, add the ability to apply the rules to
	  buddies.  By default, joins and parts for buddies are still shown.
	* Support SOCKS proxies specified in GNOME or Windows proxy settings.
	* Fix some possible crashes in MSNP15.
	* Enable a default SSL trust relationship for MSN servers.
	* Avoid disconnecting from XMPP servers on parse errors that are
	  non-fatal.
	* Include some perl files that were mistakenly omitted in 2.5.0.

	Pidgin:
	* Prevent use of custom smilies without "shortcuts."
	* Fix a crash that could appear with AIM buddy tooltips.

	Artwork:
	* General refresh of many icons in the interface.
	* Many cleanups to artwork source are now included in the distribution.
	* A new "throbber" animation has been added to indicate when accounts
	  are connecting.

version 2.5.0 (08/18/2008):
	libpurple:
	* Ability to create custom smileys (currently only the MSN protocol
	  utilizes the feature). (Thanks to Mauro Sérgio Ferreira Brasil,
	  Marcus Lundblad, Jorge Villaseñor and other contributors)
	* Add a configure option, --with-system-ssl-certs to allow packagers
	  to specify a system-wide SSL CA certificates directory.  When set,
	  we don't install our SSL CA certs, so it's important that the
	  libpurple package depend on the CA certificates.
	* Add SSL Certificates support to the NSS SSL plugin. (Thanks to Lou
	  Cipher)

	XMPP:
	* Fix a bug that caused the UI to not refresh and caused the client
	  to use 99% CPU when an XMPP account lost its connection to the
	  server.
	* Possibly fix a bug where some clients could get into a state
	  where they moved a buddy back and forth between two groups in
	  an endless loop.

	IRC:
	* /ctcp command (Vladislav Guberinić)
	* Allow for auto-detection of incoming UTF-8 formatted text on
	  accounts which are configured to use some other encoding.

	MSN:
	* Update MSN support to protocol 15 (Elliott Sales de Andrade, Jorge
	  Villaseñor, Mike Ruprecht, Carlos Silva, Ma Yuan, Daniel Ljungborg
	  and others)
	* Personal messages are now supported. They are treated as status
	  messages.
	* Offline IM is now supported.
	* Aliasing is now supported server-side.
	* Buddies are now emblemed. Bots and web clients should now be
	  distinguished.
	* Update smiley set for non-faces.
	* Failing to update a buddy icon when the buddy has gone offline no
	  longer crashes.
	* Custom smileys received in a chat no longer go to a new window.
	* Processing is no longer completely frozen after the servers block a
	  message because it contains (what they consider) inappropriate text.

	Pidgin:
	* Custom buddy icons can now be added to and removed from buddy list
	  entries via the buddy list entry right-click menu.
	* Resize large incoming custom smileys to a maximum of 96px on either
	  side.
	* Offer to add new buddies into the same contact as existing buddies
	  in the same group if the alias given is the same.
	* Minor smiley style update.

	General:
	* Group and Chat buddy list entries can now be given custom buddy
	  icons.

	Finch:
	* Added "Invite..." menu to chats.
	* Added "View All Logs" menu in the buddylist to display a list of all IM
	  logs.
	* Added '/msgcolor' command to change colors of different classes of
	  messages in a conversation. See '/help msgcolor' for details.
	* Added tab-completion for commands in conversation windows.

version 2.4.3 (07/01/2008):
	libpurple:
	* Yahoo! Japan now uses UTF-8, matching the behavior of official clients
	  and restoring compatibility with the web messenger (Yusuke Odate)
	* Setting your buddy icon once again works for Yahoo! accounts.
	* Fixes in the Yahoo! protocol to prevent a double free, crashes on
	  aliases, and alias functionality
	* Fix crashes in the bonjour protocol
	* Always use UTF-8 for Yahoo! (#5973)
	* Fix a crash when the given jabber id is invalid.
	* Make the IRC "unknown message" debugging messages UTF-8 safe.
	* Fix connecting to ICQ
	* Fix a memleak when handling jabber xforms.

	Pidgin:
	* Include the send button plugin in the win32 build
	* Various memory leak fixes

version 2.4.2 (05/17/2008):
	https://developer.pidgin.im/query?status=closed&milestone=2.4.2
	libpurple:
	* In MySpaceIM, messages from spambots are discarded (Justin Williams)
	* Strip mIRC formatting codes from quit and part messages.
	* IRC now displays ban lists in-channel for joined channels.
	* Fixed a bug where the list of loaded plugins would get removed when
	  switching between different operating systems.
	* Fix reception of IRC PART without a part message on Undernet
	  (fixes a problem with litter in the channel user list).
	* IRC no longer crashes on /list on servers which erroneously omit
	  RPL_LISTSTART.
	* Update the NetworkManager support to use D-Bus directly, instead of
	  libnm-glib.  Hopefully it's stable now.  It will now compile by
	  default if you have D-Bus support and NetworkManager.h. (Elliott
	  Sales de Andrade)
	* MSN buddy list synchronization is now more forgiving, only asking
	  about buddies who have disappeared completely from the server list
	  and not those that have simply moved groups.
	* IRC will now try to append 1-9 to your nick if it is in use, instead
	  of substituting the last character with 1-9 where possible.
	* Bonjour buddies will be saved persistently if they're moved out of
	  the "Bonjour" group. (Eion Robb)

	Pidgin:
	* The typing notification in the conversation history can be disabled or
	  customized (font, color etc.) in .gtkrc-2.0.
	* Added a plugin (not installed by default) which adds a Send button
	  back to the conversation window. People without physical keyboards
	  have a hard time with the lack of the button.
	* Clicking on the buddyicon in the conversation window toggles the
	  size of the icon between small and large.
	* The settings of a chat (e.g. Handle in an XMPP chat, or Exchange in
	  an AIM chat) can be edited from its context menu in the buddy list.
	* Add a "Present conversation window" preference to the Message
	  Notification plugin; the "Raise conversation window" option does not
	  unminimize windows or draw attention to them when they are on other
	  workspaces--the "Present" option should.
	* Add a preference to set Escape as the keyboard shortcut for closing
	  the conversation window.
	* Add an option in the context menu to disable smileys in the selected
	  text in the conversation history/log viewer. This should help people
	  who regularly paste code in conversations.
	* Add a preference to choose the minimum size of the text input area in
	  lines.
	* Moved the "Local alias" field in the Modify Account dialog to be below
	  the "User Options" heading on the "Basic" tab.
	* Number of room occupants is now shown in chat tooltips where possible

	General:
	* The configure script now dies on more absent dependencies.  The
	  --disable-xxx arguments to configure can be used to bypass unneeded
	  dependencies.  This will also cause the configure script to die if an
	  --enable-xxx option is used and the dependencies it requires are
	  missing.
	* The Evolution integration plugin must now be explicitly enabled.  Use
	  the --enable-gevolution argument to configure to enable it.
	* The Contact Availability Prediction plugin must now be explicitly
	  enabled.  Use the --enable-cap argument to configure to enable it.

	Finch:
	* New default binding ctrl+x to open context menus.
	* Menu triggers and other bindings will no longer conflict.
	* Middle click pastes the internal clipboard (when mouse support is
	  enabled).

version 2.4.1 (03/31/2008):
	https://developer.pidgin.im/query?status=closed&milestone=2.4.1

	libpurple:
	* Treat AIM Unicode messages as UTF-16 rather than UCS-2; this
	  should have no functional effect, other than continued support
	  on systems which have dropped UCS-2 conversions.
	* Add support for setting buddy icons on Gadu-Gadu (Tomasz Salacinski)
	* Fix a crash when clearing the buddy icon for an account on XMPP
	* Fix a crash during login for some ICQ accounts
	* Prefer more available resources on XMPP when priorities are equal
	* Fix incorrectly marking some Yahoo! contacts as blocked
	* Improved handling of UTF-8 group names on ICQ (beret)
	* Fix a crash when starting if you have a Zephyr account
	* Increase XMPP ping timeout to 120 seconds, to prevent poor network
	  connections from timing out unnecessarily.
	* Don't crash on XMPP forms with empty default values.
	* Fix issues with CHAP authentication for SOCKS5 proxies.

	Pidgin:
	* Remove a workaround for older versions gstreamer that was causing
	  crashes on some non-Linux systems such as HPUX
	* Fix some cases of the conversation input entry area being 1 pixel high
	* Fix for displaying channel & buddy names in conversation window when
	  they have '&' in them
	* Some memory leak fixes, especially in the Text Replacement plugin
	* Rectangular but non-square buddy icons have rounded corners in the buddy
	  list

	Finch:
	* Fix compiling with Glib older than 2.6
	* Ensure existing conversations selected from the 'Send IM' dialog are
	  given focus
	* Move the tooltip on the left of the buddylist if there's not enough room
	  on the right to show it.

version 2.4.0 (02/29/2008):
	https://developer.pidgin.im/query?status=closed&milestone=2.4.0

	libpurple:
	* Added support for offline messages for AIM accounts (thanks to
	  Matthew Goldstein)
	* Fixed various problems with loss of status messages when going
	  or returning from idle on MySpaceIM.
	* Eliminated unmaintained Howl backend implementation for the
	  Bonjour protocol.  Avahi (or Apple's Bonjour runtime on win32) is
	  now required to use Bonjour.
	* Partial support for viewing ICQ status notes (Collin from
	  ComBOTS GmbH).
	* Support for /notice on IRC.
	* Support for Yahoo! Messenger 7.0+ file transfer method (Thanumalayan S.)
	* Support for retrieving full names and addresses from the address book
	  on Yahoo! Japan (Yusuke Odate)
	* The AIM/ICQ server-side preference for "allow others to see me
	  as idle" is no longer unconditionally set to "yes" even when
	  your libpurple preference is "no."
	* Fix SSL certificate checks for renewed certificates
	* Fix the ability to set vCard buddy icons on Google Talk/XMPP
	* D-Bus fixes on 64bit
	* Fixed retrieval of buddy icons and setting of server-side aliases on
	  Yahoo! and Yahoo! Japan when using an HTTP proxy server (Gideon N.
	  Guillen)
	* Fixed an MSN bug that would leave you appearing offline when transferred
	  to different server

	Pidgin:
	* Added the ability to theme conversation name colors (red and blue)
	  through your GTK+ theme, and exposed those theme settings to the
	  Pidgin GTK+ Theme Control plugin (Dustin Howett)
	* Fixed having multiple alias edit areas in the infopane (Elliott Sales
	  de Andrade)
	* Save the conversation "Enable Logging" option per-contact (Moos
	  Heintzen)
	* Typing notifications are now shown in the conversation area

	Finch:
	* Color is used in the buddylist to indicate status, and the conversation
	  window to indicate various message attributes. Look at the sample gntrc
	  file in the man page for details.
	* The default keybinding for dump-screen is now M-D and uses a file
	  request dialog. M-d will properly delete-forward-word, and M-f has been
	  fixed to imitate readline's behavior.
	* New bindings alt+tab and alt+shift+tab to help navigating between the
	  higlighted windows (details on the man page).
	* Recently signed on (or off) buddies blink in the buddy list.
	* New action 'Room List' in the action list can be used to get the list of
	  available chat rooms for an online account.
	* The 'Grouping' plugin can be used for alternate grouping in the
	  buddylist. The current options are 'Group Online/Offline' and 'No
	  Group'.
	* Added a log viewer
	* Added the ability to block/unblock buddies - see the buddy context menu
	  and the menu for the buddy list.
	* Fixed a bug preventing finch working on x86_64

version 2.3.1 (12/7/2007):
	https://developer.pidgin.im/query?status=closed&milestone=2.3.1
		NOTE: Due to the way this release was made, it is possible that
		      bugs marked as fixed in 2.3.1 will not be fixed until the
		      next release.

	* Fixed a number of MSN bugs introduced in 2.3.0, resolving problems
	  connecting to MSN and random local display name changes
	* Going idle on MySpaceIM will no longer clear your status and message.
	* Idle MySpaceIM buddies should now appear online at login.
	* Fixed crashes in XMPP when discovering a client's capabilities
	* Don't set the current tune title if it's NULL (XMPP/Google Talk)
	* Don't allow buddies to be manually added to Bonjour
	* Don't advertise IPv6 on Bonjour because we don't support it
	* Compile fixes for FreeBSD and Solaris
	* Update QQ client version so some accounts can connect again
	* Do not allow ISON requests to stack in IRC, preventing flooding IRC
	  servers when temporary network outages are restored
	* Plug several leaks in the perl plugin loader
	* Prevent autoaccept plugin overwriting existing files

version 2.3.0 (11/24/2007):
	https://developer.pidgin.im/query?status=closed&milestone=2.3.0
		NOTE: Some bugs marked fixed in 2.2.1, 2.2.2 or 2.2.3 may not
		      have been fixed until this release (2.3.0).

	libpurple:
	* Real usernames are now shown in the system log.
	* We now honor a PURPLE_DISABLE_DEPRECATED define to allow plugins to
	  catch deprecated functions earlier rather than later.
	* Thanks to a patch from Intel, the Bonjour prpl now supports file
	  transfers using XEP-0096 and XEP-0065.  This should enable file
	  transfers between libpurple clients and Gajim clients, but will not
	  work with iChat or Adium as they use a different file transfer
	  implementation.
	* XMPP password changes that return errors no longer cause the saved
	  password to be changed.
	* XMPP file transfer support has been enhanced to support sending
	  files through a proxy when the server supports discovering a
	  a bytestream proxy.  This should make file transfers much more
	  reliable.  The next release will add support for manually specifying
	  a proxy when the server doesn't advertise one.

	Pidgin:
	* If a plugin says it can't be unloaded, we now display an error and
	  remove the plugin from the list of saved plugins so it won't load
	  at the next startup.  Previously, we were ignoring this case, which
	  could lead to crashes.
	* Mark dialog windows as transient for appropriate parent windows to
	  help window managers do the right thing  (Gabriel Schulhof)
	* Connection errors are now reported in mini-dialogs inside the buddy
	  list, rather than as buttons in the buddy list and with dialog
	  boxes.  If several accounts are disabled when you sign on elsewhere,
	  you can now re-enable them all with a single click.
	* Added tooltips to the Room List window to show full topics
	* Added buttons in preferences to access GNOME network and browser
	  preferences configuration dialogs when running under GNOME
	* If you alias a buddy to an alias that is already present within
	  a particular group, we now offer to merge the buddies into the
	  same contact.
	* A music emblem is now displayed in the buddy list for a buddy if we
	  know she is listening to some soothing music.
	* Added a 'Move to' menu in buddy list context menu for moving buddies
	  to other groups as an alternative to dragging.
	* Group headings are now marked via an underline instead of a
	  different color background.
	* It is now possible to mark a chat on your buddy list as "Persistent"
	  so you do not leave the chat when the window or tab is closed.
	* The auto-join option for chats is now listed in the "Add Chat"
	  dialog along with the new persistence option.
	* Closing an IM no longer immediately closes your conversation.  It
	  will now remain active for a short time so that if the conversation
	  resumes, the history will be retained.  A preference has been added
	  to toggle this behavior.
	* The "Smiley" menu has been moved to the top-level of the toolbar.
	* Pidgin's display is now saved with the command line for session
	  restoration.  (David Mohr)
	* ICQ Birthday notifications are shown as buddy list emblems.
	* Plugin actions are now available from the docklet context menu
	  in addition to the Tool menu of the buddy list.
	* The manual page has been heavily rewritten to bring it in line
	  with current functionality.

	Finch:
	* If a plugin says it can't be unloaded, we now display an error and
	  remove the plugin from the list of saved plugins so it won't load
	  at the next startup.  Previously, we were ignoring this case, which
	  could lead to crashes.
	* It's possible to bind key-strokes to specific menuitems in the windows.
	  Read the 'Menus' section in the man-page for details.
	* 'transpose-chars' operation for the entry boxes. The default key-binding
	  is ctrl+t.
	* 'yank' operation for the entry boxes. The default binding is ctrl+y.

version 2.2.2 (10/23/2007):
	https://developer.pidgin.im/query?status=closed&milestone=2.2.2
		NOTE: Due to the way this release was made, it is possible that
			  bugs marked as fixed in 2.2.1 or 2.2.2 will not be fixed
			  until the next release.

	* Various bug and memory leak fixes
	* Look for a default prefs.xml in the CSIDL_COMMON_APPDATA directory
	  (e.g. c:\Documents and Settings\All Users\
	        Application Data\purple\prefs.xml) on Windows, similarly to
	  how this is done on other platforms.

version 2.2.1 (09/29/2007):
	https://developer.pidgin.im/query?status=closed&milestone=2.2.1
		NOTE: Due to the backporting that happened for the actual
		      release, it is possible bugs marked as fixed in 2.2.1
		      will not be fixed until 2.2.2.

	libpurple:
	* A few build issues on Solaris were fixed.
	* Cancelling the password prompt for an account will no longer leave
	  it in an ambiguous state.  (It will be disabled.)
	* Fixed an erroneous size display for MSN file transfers. (galt)
	* Fixed multiple memory leaks, particularly in XMPP and MySpace
	  protocols
	* Fixed remembering proxy preferences and status scores
	* Gmail notifications are better tracked

	Pidgin:
	* Fixed keyboard tab reordering to move tabs one step instead of two.
	* You should no longer lose proxy settings when Pidgin is restarted.
	* Fixed detection of X11 when compiling

	Finch:
	* Pressing 'Insert' in the buddylist will bring up the 'Add Buddy'
	  dialog.

version 2.2.0 (09/13/2007):
	https://developer.pidgin.im/query?status=closed&milestone=2.2.0

	libpurple:
	* New protocol plugin: MySpaceIM (Jeff Connelly, Google Summer of
	  Code)
	* XMPP enhancements. See
	  http://www.adiumx.com/blog/2007/07/soc-xmpp-update.php (Andreas
	  Monitzer, Google Summer of Code for Adium)
	* Certificate management. libpurple will validate certificates on
	  SSL-encrypted protocols (William Ehlhardt, Google Summer of Code)
	* Some adjustments were made to fix sending messages when using
	  the MSN HTTP method. (Laszlo Pandy)
	* Yahoo! Chat is fixed.
	* Some AIM file transfer issues between Pidgin and other clients
	  have been fixed. (Kyryll A Mirnenko)
	* Properly restore idle status and time for AIM and ICQ accounts
	  when they reconnect after being disconnected.

	Pidgin:
	* Insert Horizontal Rules and Strikethrough text from toolbar.
	* Option to show protocol icons in the buddy list, from the
	  Buddies > Show menu. (Justin Heiner)
	* Ability to build with native, non-X11 GTK+ on OSX. (Anders
	  Hasselqvist)
	* Remember the 'Enable Sounds' setting for a conversation.
	* Right-clicking the empty space in the formatting toolbar
	  allows you to toggle back to the old "ungrouped" version.
	* Protocols supporting account registration via Pidgin now show
	  a descriptive checkbox instead of a vague "Register" button.
	* Fixed a bug where a tab would be shown on single conversations
	  when tabs were disabled.

	Finch:
	* Per-conversation mute and logging options (accessible from the menu).

version 2.1.1 (08/20/2007):
	Yahoo:
	* Added an account action to open your inbox in the yahoo prpl.
	* Added support for Unicode status messages in Yahoo.
	* Server-stored aliases for Yahoo. (John Moody)
	* Fixed support for Yahoo! doodling.
	* Limited support for MSN Messenger contacts
	
	Bonjour:
	* Bonjour plugin uses native Avahi instead of Howl
	* Bonjour plugin supports Buddy Icons

	XMPP:
	* Only report conversation close when 'send typing notifications'
	  preference is turned on (Bob Rossi)

	Pidgin:
	* Show current outgoing conversation formatting on the font label on
	  the toolbar
	* Slim new redesign of conversation tabs to maximize number of
	  conversations that can fit in a window
	* Tab bar is not visible when only one conversation is open. You can
	  drag and drop conversations from the infopane.
	* Moved "Reset Formatting" toolbar button to Font menu.
	* Double click on the infopane to alias buddies and set topics
	  on chats
	* New smiley style

	Finch:
	* Sound support (Eric Polino)

version 2.1.0 (07/28/2007):
	libpurple:
	* Core changes to allow UIs to use second-granularity for scheduling.
	  Pidgin and Finch, which use the glib event loop, were changed to use
	  g_timeout_add_seconds() on glib >= 2.14 when possible.  This allows
	  glib to better group our longer timers to increase power efficiency.
	  (Arjan van de Ven with Intel Corporation)
	* No longer linkifies screennames containing @ signs in join/part
	  notifications in chats
	* With the HTML logger, images in conversations are now saved.
	  NOTE: Saved images are not yet displayed when loading logs.
	* Added support for QIP logs to the Log Reader plugin (Michael Shkutkov)

	Pidgin:
	* Ensure only one copy of Pidgin is running with a given configuration
	  directory.  The net effect of this is that trying to start Pidgin a
	  second time will raise the buddy list.  (Gabriel Schulhof)
	* Undo capability in the conversation window
	* The formatting toolbar has been reorganized to be more concise.
	* A new status area has been added to the top of conversations to
	  provide additional detail about the buddy, including buddy icon,
	  protocol and status message.
	* Show idle times in the buddy list as days, hours, seconds

	Finch:
	* There's support for workspaces now (details in the manpage)
	* There's a new custom window manager, Irssi
	* Some improvements for tab-completion, tooltip and the password entries
	* Some bugs regarding search results fixed
	* A new DBus-script to create a docklet for finch
	* Support for showing empty groups in the buddy list (Eric Polino)

version 2.0.2 (06/14/2007):
	Pidgin:
	* Added a custom conversation font option to preferences
	* Fixed smiley ordering in the insert smiley popup to be more intuitive
	* Conversation->More menu items work for Chats as well as Buddies,
	  including those not on your buddy list
	* newline plugin should work better with conversation colors plugin now
	* Get Info on users now provides immediate feedback that something is
	  happening
	* Aliasing a buddy will not be interrupted by other buddy list activity
	* Using the -l option to log in to a specific account works better

	libpurple:
	* Moving an ICQ buddy from one group to another no longer
	  re-requests authorization from that person (Rene Hausleitner)
	* Added nullprpl, an example protocol plugin (Ryan Barrett)
	* Fixed SOCKS5 bug which caused Jabber file receiving to fail
	* Remove MSN's random "Authorization Failed" dialogs
	* Fix MSN to correctly detect incorrect passwords and disable the account
	* Get User Info on MSN is now more reliable & accurate
	* Updated SILC protocol to support SILC Toolkit 1.1 (Pekka Riikonen)
	* Fix for some QQ authentication problems
	* Fix for building on FreeBSD
	* Prevent "Logged in:" times for AIM buddies being ridiculously high
	* Updates and fixes to Bonjour support
	* Improve ICQ encoding support for some non-latin languages

	Finch:
	* Auto account reconnecting

version 2.0.1 (05/24/2007):
	* Buddy list update speedups when buddy icons are not being
	  displayed.  (Scott Wolchok)
	* Fix icons on docklet change status menu to match the status selector
	* Custom smileys on MSN can be saved by right-clicking on them
	* Fix a crash deleting a buddy that is in the Buddy List more than once
	* Compile fixes for Solaris
	* Fix GTalk formatting when there's a space before/after a */_
	* Fix Log viewer crash when the filename is not in the expected format
	* Get User Info now provides immediate feedback, and is updated when the
	  user information is available
	* Make the choose buddy icon dialog correctly list the current directory
	* Fix for buddy icons disappearing
	* Timestamps are always on in debug output (-d) and Debug Window now
	* Don't escape html entities in Yahoo! system messages
	* Fix for the choose buddy icon dialog resizing strangely as files are selected
	* Receives notifications when XMPP buddies send "leaving chat"
	  messages
	* Fix the typing animation so it doesn't stop animating once a conversation
	  has gone from typing -> not typing -> typing
	* Fix error messages when joing XMPP chats
	* Identify the account when warning about plaintext auth over an
	  unencrypted channel
	* Fix XMPP SASL authentication error when using Cyrus and a connect server
	* Fix changing tab locations to update properly
	* Turning off "Show formatting on incoming messages" now ignores
	  formatting in <span> tags too
	* File transfer progress for transfers on MSN is now correctly displayed
	* You can set/change alias of buddies/chats by double-clicking on the
	  conversation tabs (Ma Xuan)
	* Fix IRC connection bug with dircproxy (xjoe)
	* Ctrl+[shift]+tab focuses the next most active tab (William Thompson)
	* Fix Open Hotmail Inbox for MSN to work more reliably
	* Add a Google Talk item to the protocol list, to help users who think
	  we don't support Google Talk.  The item acts just like "XMPP".
	* Remember if the X server supports XScreenSaver, to avoid waking it
	  every 5 seconds.  (Arjan van de Ven with Intel Corporation)
	* Change our idle checking to poll only as necessary and raise the
	  unidle timeout from 5 seconds to 60 when using XScreenSaver.  This
	  and the XScreenSaver change will reduce Pidgin's effect on power
	  consumption when running with NO_HZ.  (Arjan van de Ven with Intel
	  Corporation)
	* Conversation -> Save As will now use aliases.
	* ALSA added as a possible sound method
	* Google Talk accounts will not import buddies from your Gmail address
	  book

	Finch:
	* Userlist in chat windows, which can be turned on or off using
	  "/users" command
	* Menus in the conversation windows
	* Improved tab completion support
	* Ctrl+c prompts with a dialog before exiting
	* Filter string in the debug window
	* Notify when you leave a chat
	* Work around an ncurses bug which appears when half of a multi-cell
	  character is covered by an upper-level window
	* New plugins are shown in bold text in the plugin dialog
	* Nicer HTML screendumps

version 2.0.0 (5/3/2007):
	* The project has new names - libpurple for the core, Pidgin for the
	  GTK+ UI and Finch for the ncurses based console UI (AOL LLC)

	Build Changes:
	* With the Core/UI split complete, it is now possible to build
	  libpurple without any UIs, creating a library upon which other
	  UIs may be constructed
	* A new ncurses-based console UI called Finch is now available
	  (Sadrul Habib Chowdhury, Google Summer of Code)
	* Reorganized the source tree to split apart the code for the UI
	  changes and libpurple targets
	* libxml2 is now required.  We switched from gmarkup to libxml2 for
	  more correct XML parsing.

	Status System:
	* The code dealing with buddy and account status, away messages,
	  away states, online/offline, etc has been completely rewritten.
	  Huge thanks to Christian Hammond, Dave West, Daniel Atallah and
	  Sadrul Habib Chowdhury.
	* Your status can now be set from inside the buddy list using the
	  selector at the bottom of the window.
	* To see messages when a buddy signs on or off, goes away, or
	  becomes idle, load the "Buddy State Notification" plugin

	Buddy List:
	* Performance when manipulating and displaying the buddy list has
	  been significantly improved (Aaron Sheldon, Google Summer of Code)
	* Buddy icons are now shown in tooltips (Felipe Contreras)
	* Tooltips now contain additional information about a "Person" that
	  contains multiple online buddies
	* Added a "Last Seen" field to buddy tooltips
	* Contacts will auto-expand when buddies are dragged around
	* If Pidgin is exited with the buddy list hidden in the docklet, it
	  will remain hidden when Pidgin is started again (Scott Shedden)
	* Improved buddy list searching with CTRL+F
	* Ability to set a buddy icon for all of your accounts at once via
	  the buddy list (You can still set per-account icons via the
	  account editor)
	* The space wasted by the group expanders has been eliminated and
	  the expander setting in .gtkrc-2.0 is no longer needed
	* Authorization requests don't popup new dialogs anymore. They are
	  displayed at the bottom of the buddy list instead.
	* New mail notifications don't popup new dialogs anymore. They are
	  displayed at the top of the buddy list instead.

	Conversations and Chats:
	* Timestamps honor the locale.  To use the traditional style,
	  enable the "Message Timestamp Formats" plugin.  The plugin
	  also provides options to show dates in timestamps.
	* Messages from buddies in the same "Person" will automatically
	  use the same conversation window.
	* The "Send As" menu has been replaced with a more appropriate
	  "Send To" menu based on "Persons" on your buddy list
	* Message formatting persists between messages (Igor Belyi)
	* Full message background colors are now supported
	* Smooth scrolling when receiving a new message
	* Screenname colors in chats now chosen intelligently
	* Conversation buffer scrollback limited to avoid large memory
	  usage in active conversations
	* Control-Shift-Tab will reverse cycle through the conversation tabs
	  (James Vega)
	* Many problems related to having an IM conversation and a chat open
	  with the same name are fixed (Andrew Hart)
	* Warning dialog when closing a window with unread IM messages
	* In chats right-click on names in the conversation window to
	  IM/Send File/Get info/ignore the user
	* Added tab management options to the tab right-click menu (Sadrul
	  Habib Chowdhury)
	* Brand new message queueing system.  Sounds are played when a
	  message is queued rather than when the message is dequeued
	  (Casey Harkins)
	* Ability to find the last message from a user in a chat (Levi Bard
	  and Sadrul Habib Chowdhury)
	* Formatting is preserved across messages
	  (There are known issues with pasting formatted text.  Either use
	   "Paste as Plain Text", hit Ctrl-R after pasting, or use the Clear
	   Formatting button on the toolbar.)
	* Performance while joining large chat rooms has been significantly
	  improved (Aaron Sheldon, Google Summer of Code)
	* Bi-Directional text support improvements for GtkIMHtml (Shlomi Loubaton)

	Sounds:
	* Beautiful new default sounds (Brad Turcotte)
	* Use GStreamer for playing sounds, instead of libao
	* A volume control in the preferences (Casey Harkins)

	Log Viewer:
	* Log viewer aggregates logs from the same "Person"
	* When opening the log viewer, show the most recent log by default
	  (Peter McCurdy)
	* Logs are now saved with the current timezone, which is displayed
	  in the log viewer
	* Text logs are linkified, so URLs are clickable
	* The old logger now caches file offsets, so opening the log viewer
	  for buddies with old logs should be much faster now if you have large
	  log files (except the first time for a log, when the cache is built)

	Plugins:
	* Plugins are now accessed through a separate dialog from the Tools
	  menu of the Buddy List
	* Newly installed plugins can now be activated without restarting
	  Pidgin (Sadrul Habib Chowdhury)
	* Overhauled the system tray/docklet plugin (Casey Harkins)
	* Text Replacement Plugin rewritten, works in real time and far more
	  intuitively (Benjamin Kahn)
	* Entries in the text replacement plugin are now sorted
	  alphabetically
	* The text replacement plugin allows non-whole-word replacement rules
	  (Levi Bard)
	* The text replacement plugin offers both case sensitive matching and
	  automatic case handling
	* I'dle Ma'ker plugin now has an easier method to unidle accounts, a
	  way to idle all accounts at once, and a way to unidle all accounts
	  idled via the plugin (John Bailey, Sadrul Habib Chowdhury)
	* The Evolution Integration plugin now supports Groupwise contacts
	* Mono plugin loader (Eoin Coffey)
	* Perl plugin loader has been rewritten (John Kelm, Google Summer
	  of Code)
	* New music messaging plugin (Christian Muise, Google Summer of Code)
	* gaim-remote has been superceded by new DBUS bindings within libpurple
	  (Piotr Zielinski, Google Summer of Code)
	* The purple-url-handler program has been added to provide a way to
	  automatically launch IM links via Pidgin or Finch.
	* The functionality of the auto-reconnect plugin has been
	  moved into the core, and the plugin itself has been removed.
	* 'Highlight when nick said' option added to Message Notification
	  plugin.
	* The system tray icon is now properly transparent (Dan Winship)
	* New Log Reader plugin that can read and display logs from Adium,
	  MSN Messenger, and Trillian in the log viewer
	* New Contact Availability plugin that attempts to predict the
	  times when people in your buddylist will most likely respond
	  to you, based on times in the past when they have responded
	  (Geoffrey Foster, Google Summer of Code)
	* A few new plugins: Autoaccept, Autoreply, Buddy Notes, New Line,
	  Offline Message Emulation, Conversation Colors and Markerline

	MSN Features:
	* Custom smiley receiving support (Irving Cordova & Francesco Fracassi)
	* Added support for sending (with the /nudge command) and receiving
	  "nudges" (Julien Cegarra, Martin Bayard)
	* Added an account action to open your Hotmail inbox from MSN
	* Bi-directional text is correctly handled now (Shlomi Loubaton)

	Yahoo Features:
	* Stealth Settings have been implemented
	* Doodle is now supported (Andrew Dieffenbach, Google Summer of Code)
	* Buddies' requests to add you to their lists now prompt for
	  authorization
	* Account option to ignore chat and conference invitations (Peter
	  Lawler)
	* Added a /list command to bring up the room list (Peter Lawler)

	AIM/ICQ Features:
	* ICQ file transfer support with newer ICQ clients (Jonathan Clark,
	  Google Summer of Code)
	* Many overall improvements to AIM and ICQ file transfers (Jonathan
	  Clark, Google Summer of Code)
	* Support for pausing and resuming AIM and ICQ file transfers
	  (Graham Booker)
	* Ability to set ICQ "require authorization" and "web aware"
	  setting (Ettore Simone)
	* ICQ encoding fix for offline buddies (Ilya Konstantinov)

	IRC Features:
	* SSL support for IRC connections (Daniel Atallah)
	* Show an error message when temporarily unable to join an IRC
	  channel or change your nick
	* Added /nickserv, /memoserv, /chanserv and /operserv
	  commands (Joao Luís Marques Pinto)
	* Added CTCP VERSION via /version (Andrej Krivulčík)
	* Added /whowas command (achris)

	Jabber Features:
	* Support for SRV lookups
	* Support for buddy icons
	* Jabber User Directory searching

	SILC Features:
	* Whiteboard support (Pekka Riikonen)
	* Sending/receiving images in IMs (Pekka Riikonen)
	* Cipher and HMAC selection support (Pekka Riikonen)
	* Buddy Icon support (Pekka Riikonen)

	Other Protocol Changes:
	* Bonjour (Rendezvous) protocol support (Juanjo Molinero Horno, Google
	  Summer of Code)
	* Updated Gadu-Gadu protocol support (Bartosz Oler, Google Summer of
	  Code).  This requires the libgadu library.  See
	  https://pidgin.im/faq.php#libgadu for more information.
	* SIP/SIMPLE support (Thomas Butter, Google Summer of Code)
	* Sametime protocol support
	  Requires the meanwhile library: http://meanwhile.sourceforge.net
	* QQ protocol support (Mark Huetsch, Google Summer of Code, and the
	  developers of the OpenQ project)
	* Removed the Napster and TOC protocols plugins

	Other Noteworthy Changes:
	* NAT traversal support via UPnP (Adam J. Warrington, Google Summer of
	  Code)
	* NAT traversal support via NAT-PMP (Evan Schoenberg and R. Tyler Ballance)
	* The modify account dialog now contains two tabs, which should display
	  better at lower resolutions (Sadrul Habib Chowdhury)
	* New "find buddy" results dialog (Alex Converse)
	* People using input methods can now use Enter again
	* Mouse-over hyperlink coloring is now themeable
	* Buddy Pounces now have a proper management window. (Kevin Stange)
	* Buddy icons maintain aspect ratio when resized
	* The last used directory is remembered for opening or saving files and
	  buddy icons
	* Add an SVG version of our desktop icon, pidgin.svg (John Oyler)
	* If a given protocol doesn't support privacy, we now handle blocking
	  in the core. (Jean-Yves Lefort)
	* Smiley themes can now include spaces in the smiley definitions.
	  The spaces (and now backslashes) must be backslash-escaped.
	  (Sadrul Habib Chowdhury)
	* New e-mail notices are now grouped into one dialog.
	  (Sadrul Habib Chowdhury, Chris Stafford)
	* "Open" in the File Transfer window integrates with GNOME, KDE, and
	  Windows and falls back to the browser in other environments.
	* On Mac OS X, the keyboard/mouse idle time pref now uses system idle
	  time instead of X11 idle time (Michael Culbertson)
	* Autocomplete in the buddy pounce dialog (Sadrul Habib Chowdhury)
	* Non-blocking socket I/O is used in most protocol plugins
	* All-new icons all over the place (Hylke Bons)

	Preference Changes:
	* Preferences have been substantially reorganized and cleaned up
	* Smiley theme descriptions are now shown correctly for the highlighted
	  smiley theme (Levi Bard)
	* All Buddy List preferences have been moved to the Buddies menu of
	  the buddy list window.
	* Proxy settings will be taken from Gnome if it is running.  These may
	  still be overridden on a per-account basis.
	* Removed "Dim idle buddies;" behavior is now always enabled
	* Removed keyboard shortcut preferences for ctrl-B/I/U; enabled by
	  default, but won't interfere with bindings set by the GTK theme
	* Removed keyboard shortcuts preferences for ctrl-# to insert a smiley;
	  behavior removed from Pidgin
	* Removed "Enter" vs. "Ctrl-Enter" to send; "Enter" sends by default,
	  but it is now possible to change this binding in your GTK theme
	* Removed "Show multi-colored screennames in chats;" behavior is now
	  always enabled and screenname colors automatically adjust themselves
	  to compensate for background color.
	* Removed "Raise Buddy List Window on Events" and the related behavior
	* Removed "Display remote nicknames if no alias is set"
	* Removed "Show idle times" and "Show warning levels" on the buddy
	  list; behavior is now always enabled
	* Removed "Auto-expand contacts;" contacts expand only when dragging
	  buddies around the buddy list
	* Removed conversation and buddy list buttons and related preferences
	* Removed "Raise conversation window" preferences; moved feature to
	  the notify plugin
	* Removed "Show alias in tabs/titles;" behavior is now always enabled
	* Removed "Show formatting toolbars;" the setting in conversations'
	  "Options" menu now affects the global preference
	* Removed "Show timestamps;" behavior is now enabled, but is overridden
	  by the timestamp plugin
	* Removed all protocol options pages
	* Removed "Escape closes windows;" default key binding is now Ctrl-W
	* Removed "Log when buddies sign on/sign off/become idle/become
	  un-idle/go away/come back" and "Log your own actions;" all of these
	  will be logged when the system log is enabled
	* Removed the separate ignore formatting preferences; behavior has been
	  consolidated into a single preference

version 1.5.0 (8/11/2005):
	* Ability to set IRC quit message (Lalo Martins)
	* OSCAR file transfers now work for 2 users behind the same NAT
	  (Jonathan Clark)
	* Yahoo! buddy requests to add you to their buddy list now prompt for
	  authorization
	* Added a /clear command for conversations/chats
	* Fixed ICQ encoding for messages with offline ICQ users
	  (Ilya Konstantinov, SF Bug #1179452)
	* Default Yahoo! chat roomlist locale to 'us'

version 1.4.0 (7/7/2005):
	* Fix system log start times for some protocols
	* SILC compiles with newer SILC toolkit versions (Pekka Riikonen)
	* Fixed a bug where buddy icon cache files were left in the icon
	  cache directory after they were no longer in use.
	* Attempt to detect the file type of a buddy icon when saving.
	* Additional Yahoo! boot protection (Peter Lawler)
	* A few Yahoo! memory leaks plugged (Peter Lawler)
	* Fixed handling of the new Yahoo! profile page. (Joshua Honeycutt,
	  Peter Lawler)
	* Fixed localized Yahoo! room lists.  Please refer to the Yahoo!
	  section of the Gaim FAQ for details. (Peter Lawler)
	* Enabled sending files to ICQ users using ICQ 5.02 and newer
	  (Jonathan Clark)

version 1.3.1 (6/9/2005):
	* The file transfer details section now also displays the full path to
	  the local file sent/received.
	* Yahoo! has the following new "/" commands:  /join, /buzz
	* Fix Yahoo! privacy bug
	* Fix Jabber Get Info crash on busted servers
	* Updated our gaim.desktop file, thanks to all our terrific translators
	  for sending in translations of the changes
	* Improvements to how Gaim handles new message notification
	* Fix Jabber registration on XMPP servers (including jabber.org)

version 1.3.0 (5/10/2005):
	* Removed parts of the font selection dialog that were not respected
	* Fix being invited to a multi user chat on MSN
	* Multiple SILC accounts should work now (Pekka Riikonen)
	* Fix times on jabber chat backlogs
	* Fix gevolution plugin to compile with e-d-s 1.0 or 1.2
	* Fix gevolution plugin to remember buddy name when someone added you
	  and you then add them
	* Formatting in jabber chats works
	* Fix to prevent MSN disconnecting if you change status while connecting
	* Fixes for two remotely exploitable crash bugs.  See
	  http://gaim.sourceforge.net/security/ for more information.
	* Change to correctly handle adding jabber buddies on ejabberd servers

version 1.2.1 (4/3/2005):
	* URL escaping now works with UTF-8 text. This may break some old log
	 files.
	* Revert to XOR auth for ICQ as the md5 is not fully functional
	* Fix bug with going away while in a jabber chat
	* MSN bug fixes (Felipe Contreras)
	* Escape things properly in IRC
	* Docklet fixes: fix the "1 pixel-wide icon" bug, fix problems with Gaim
	  crashing when the tray manager dies, and work correctly with multi-headed
	  displays where the tray isn't on the primary screen (Robert McQueen)

version 1.2.0 (3/17/2005):
	* Yahoo file receiving and buddy icon receiving work again.
	* Limit animated buddy icon frame rates to 10 frames per second
	  (Nathan Conrad)
	* Fix a bug where portions of your account configuration would
	  fail to be read correctly if you set a proxy user name or
	  password containing invalid XML characters such as < and >
	  (Bastien Durel)
	* Yahoo! privacy improvements (Bleeter)
	* Fix receiving Jabber formatting (broken in 1.1.3)

version 1.1.4 (2/24/2005):
	* Fixed a bug where Yahoo! would lose messages (and any other packet
	  really)
	* Correctly show the time when incoming Gadu-Gadu messages were sent
	  (Carl-Daniel Hailfinger)
	* Fixed crashes with glib 2.6
	* Fixed MSN crash when conversations time out after the conversation
	  window was closed
	* Fixed an html parsing bug, CAN-2005-0208

version 1.1.3 (2/17/2005):
	* CHAP authentication support for SOCKS5 proxies (Malcolm Smith)
	* ICQ offline messages are sent using your specified character
	  set instead of Unicode (Magnus Hult)
	* MSN HTTP method works with proxies using authentication (Bastien Durel)
	* Really fix the bug where buddies show as logged in for 49 thousand days
	* Buddy pounces containing '&' are saved correctly
	* Improved MSN error handling when the servers are unavailable
	* More MSN bug fixes
	* Fix some leaks
	* Fix "Find" in the log viewer so that it finds in all logs
	* Smileys not appearing at the end of lines has been fixed
	* Closing conversation windows no longer cancels active file transfers on
	  MSN (Felipe Contreras)

version 1.1.2 (1/20/2005):
	* MSN 'HTTP Method' fixed (Felipe Contreras)
	* Better handling of MSN's Individuals group and buddy status updates
	  (Felipe Contreras)
	* Fix a crash inviting MSN user to a chat when they're already there
	* AIM SecurID login support
	* Fix configuration of Jabber chat rooms on some servers
	* More MSN bug fixes (Felipe Contreras)
	* Fix queue messages to Docklet when not globally away (Robert McQueen)
	* Fix some leaks
	* The Autopackage now builds both the mozilla-nss and the gnutls
	  ssl plugins, and requires at least one of those libraries.

version 1.1.1 (12/28/2004):
	* Allow SILC authentication via public key if your key is password
	  protected (Michele Baldessari)
	* More MSN bug fixes (Felipe Contreras)
	* Drag-and-drop to conversation window file transfers work again
	* Disable the delete button on pounces that aren't saved yet anyway
	  (Kevin Stange)

version 1.1.0 (12/02/2004):
	New Features:
	* Binary relocable. Gaim will find its files even if it's installed
	  in a location other than the --prefix it was ./configured with.
	  Pass --disable-binreloc to ./configure to disable.
	* IRC now has fallback encodings, and tries harder to display
	  something useful during an encoding error.
	* New MSN protocol icon (Felipe Contreras)

	Bug Fixes:
	* Fix some leaks (Miah Gregory, Felipe Contreras)
	* Fix crashes when removing buddies in certain situations (Andrew Hart)
	* Eliminate MSN switchboard errors (Felipe Contreras)
	* Fix MSN buddy icon synchronization (Felipe Contreras)
	* Correctly display file transfer dialogs for filenames containing &, < or >
	* Correctly display MSN authorization dialogs for friendly names containing
	  &, < or >
	* Properly align the right-click docklet menu with the docklet icon in
	  *nix.
	* Fix a crash if the MSN buddy list is not available
	* Fix a bug in the request api (Gary Kramlich)

version 1.0.3 (11/11/2004):
	Bug Fixes:
	* Jabber authentication fixes (Michael Plump)
	* Yahoo buddy idle reporting is more accurate (Evan Schoenberg)
	* "Allow All" privacy setting works on Yahoo (Peter Lawler)
	* Fix a crash when dragging a buddy to the conversation entry area
	* Fix a crash removing chats from the buddy list
	* Correctly display buddy pounces for aliases with &, < or > in them
	* Correctly follow the per-conversation logging option

version 1.0.2 (10/19/2004):
	Bug Fixes:
	* MSN file transfers work on big endian machines (Jean-Francois Roy and
	  Evan Schoenberg)
	* Fixed the MSN signon crash with Miranda users in the buddy list
	* Fixed sending messages to MSN Web Messenger users (Damien Ayers)
	* Fixed some memory leaks in the MSN plugin (Evan Schoenberg)
	* Fixed a crash viewing certain MSN user profiles (Evan Schoenberg)
	* Fixed a crash sending a file on MSN when the file is unreadable
	* Fixed a crash deleting accounts (Andrew Hart)
	* Fixed a crash inviting to chats (Andrew Hart)
	* Fixed a bug in Yahoo privacy handling (Peter Lawler)
	* Fixed a crash trying to join a chat from the docklet when not signed in
	  to a chat-capable account (Daniel Atallah)

version 1.0.1 (10/07/2004):
	New Features:
	* Use the GNOME default browser when opening links if you're running GNOME
	  (Alex Duggan)
	* Added support for multiple addressbooks in the gevolution plugin
	  (Henry Jen).

	Bug Fixes:
	* Send-As menu duplicates less work (Dave West)
	* Can now see your own MSN buddy icon (Felipe Contreras)
	* Jabber roomlist fetches work again
	* Close buttons on tabs in existing conversations correctly reflect the
	  "show close buttons on tabs" preference (Nathan Fredrickson)
	* Fix to make the get_signon(buddy) perl plugin function work (Gregory C.
	  Harfst)
	* Fixed crashes when reloading the gevolution plugin (Henry Jen)
	* Fixed some memory leaks in the gevolution plugin.
	* Wrap at character boundaries if there is not enough space for a full word
	* 64 bit compile warning fixes

version 1.0.0 (09/17/2004):
	New Features:
	* Drag-and-drop buddy support for the Invite dialog (Stu Tomlinson)
	* Drag-and-drop buddy support for the Pounce dialog (Stu Tomlinson)
	* View Chat log available from the interface (Daniel Atallah)
	* Ability to receive offline messages in character encodings
	  other than ASCII (thanks to Nick Sukharev)
	* File transfer status messages printed to conversation
	  windows (Dave West)
	* Display file transfer messages when someone sends you a file
	  over AIM (Dave West)
	* Handle MSN buddy lists more sanely (Felipe Contreras)
	* Zephyr can use tzc to run from behind a firewall (Arun A Tharuvai)

	Bug Fixes:
	* Work around window manager stupidity with new dialog windows (Dave West)
	* Compile with gtk 2.5.x (Gary Kramlich)
	* Escape invalid characters in log names (Daniel Atallah)
	* Fix for clicking add in an msn chat with 2 or more people in your buddy
	  list (Daniel Atallah)

version 0.82.1 (08/27/2004):
	Bug Fixes:
	* Fix a crash when changing the preference for how to display buttons
	  on conversation windows
	* Remove a stray printf() when beginning new conversations and logging
	  is enabled

version 0.82 (08/26/2004):
	New Features:
	* Ability to set available messages for AIM
	  (Tools->Account Actions->Set Available Message...)
	* Ability to specify a custom character set for messages sent to ICQ
	  users and messages received from ICQ users
	* Ability to edit your current away message (Rhett Robinson)
	* Topics in the conversation window (not the topic field at the
	  top) with URLs will now appear as links (Stu Tomlinson)
	* File transfers appear in the file transfer window when they
	  are initiated rather than when they begin transferring (Dave West)
	* Instead of toggling slash commands on/off, you can now toggle
	  passing through unknown slash commands on/off.

	Bug Fixes:
	* Joining a Jabber chat no longer causes a crash (Stu Tomlinson)
	* Selecting a buddy icon for a brand new account no longer
	  causes a crash
	* Better file transfer error messages (Dave West)
	* Remotely canceled file transfers in MSN are now noticed, so that we
	  don't accidentally cancel the file transfer and crash Gaim
	  (Felipe Contreras)
	* Protocols that don't support joining chat rooms by name no longer
	  allow chat rooms to be added to the buddy list (Felipe Contreras)
	* Delayed messages and system messages no longer cause
	  sound events to be triggered (Nathan Fredrickson)
	* The chat invite button has a correct label (Stu Tomlinson)
	* The system log should leak fewer file descriptors (Ka-Hing Cheung)
	* Buddy list tooltips display in more appropriate positions when
	  using multiple monitors (Dave West)
	* Better parsing of URLs containing special characters
	* All users are shown when joining a Yahoo! conference (Bleeter Yaluser)
	* You now leave all Yahoo! conferences when you log out of Yahoo!
	* Buddy Icon updating bug fixed (Felipe Contreras)

version 0.81 (08/05/2004):
	New Features:
	* The autorecon plugin will somewhat remember state information(Yosef
	  Radchenko)
	* Visual display of ops/voice/halfops/so on in Chats (Stu Tomlinson)
	* Tab completion of slash commands in Chats (Stu Tomlinson)
	* gaim-remote can now manipulate status (István Váradi)
	* The text messages of Yahoo Audibles are now displayed, although
	  the audio and graphics are not.
	* Yahoo! away messages can be 255 characters long now

	Bug Fixes:
	* Gadu-Gadu should connect again (Andrew Wellington)
	* Novell fixes (Mike Stoddard of Novell):
		* Fixed reconnect crash
		* Fixed duplicate root folder bug
		* Fixed bug with folder ordering (on a first time login
		  folders were being added in reverse order).
	* Use ISO date format for the system log (Eduardo Pérez)
	* Long buddy lists with irc should cause flooding disconnects less
	  (Stu Tomlinson)
	* Better smiley substitution
	* Fix a crash related to auto-expanding contacts at the bottom of
	  buddy lists
	* Fix a crash on Solaris when changing or viewing information for
	  your AIM account (Format Screen Name, Change Email Address, etc.)
	* HTML in OSCAR buddy comments is now escaped (and not rendered)
	* Fix a crash when dragging a screen name to a conversation window
	  for that screen name
	* User-requested new conversation windows are now always given focus
	* Pasting HTML into Gaim from certain sources no longer results in
	  the spaces between some words being removed
	* The alias of a contact is now displayed in more places when the
	  alias of a buddy is not set
	* .gaimrc is no longer imported
	* Prevent a crash if you sign off and try to dequeue messages from
	  the away dialog (Kevin Stange)
	* Prevent a possible crash if gaim_gtkconv_write_conv is called
	  with who as NULL (Kevin Stange)
	* Prevent (null) or an empty string from being logged as the sender's
	  name if the sender no longer has an alias because the account is
	  signed off (Kevin Stange)
	* The auto-reconnect plugin will no longer attempt to reconnect an
	  MSN account if you were disconnected because you signed on from
	  another location (Stu Tomlinson)
	* On Solaris, chatting in IRC using the UTF-8 charset no longer gives
	  a "conversion failed" error for every message (Arvind Samptur)
	* ICQ offline messages should have the correct timestamp (Dave West)

version 0.80 (07/15/2004):
	New Features:
	* Ability to send files from the conversation window (Daniel Atallah)
	* Drag a file into the buddy list or a conversation to send it to that
	  buddy
	* Yet more new commands and features for SILC (Stu Tomlinson)
	* Gaim uses the new file chooser when compiled for GTK+ 2.4
	  (Fernando Herrera)
	* Support for the Epiphany web browser (Leonardo Serra)
	* Status messages in Gadu-Gadu (Andrew (proton) Wellington)
	* Parentheses are now displayed around the title and tabs of
	  conversations from offline accounts or parted chats.
	* Zephyr typing notification (Arun A Tharuvai)
	* Account dialog's columns are resizable (Eduardo Pérez)

	Bug Fixes:
	* The firefox browser option now works with firefox 0.9
	* Buddy icons in conversations no longer depend on the
	  buddy list
	* Fix for the bug where some buddies seemed logged in 4
	  thousand some odd days (Alan Ford)

version 0.79 (06/24/2004):
	New Features:
	* Display name changes are now shown in the conversation windows.
	  (Robert Mibus)
	* Get Info on Yahoo! now works for nonenglish profiles.
	  (Ambrose Li)
	* General "Get Info" improvements on Yahoo! and MSN (Ambrose Li)
	* Yahoo! Japan support. Click More Options and check Yahoo Japan
	  in the account editor, to use your Yahoo! Japan account
	* Gtk themes can now theme the Gaim buddy list independently of
	  other things (Stu Tomlinson)
	* Show timestamps now has a per-conversation option in addition
	  to the global one, bringing it in line with the other conver-
	  sation options (Stu Tomlinson)
	* Added MSN buddy icons (Felipe Contreras)
	* Added MSN file transfer (Felipe Contreras)
	* MSN's idle state now actually sets a buddy idle
	* Buddy pounce defaults are now more sane, and apply to the state the
	  buddy is currently in. For example, if the buddy is idle, set
	  "Return from idle" by default. The last action(s) used are the
	  defaults for the next pounce
	* Yahoo buddy icon support
	* Selected buddy icons will automatically convert to the appropriate
	  format for the protocol. (GTK 2.2 and higher only)
	* Dragging an image file into the Modify Account dialog will set that
	  as a buddy icon.
	* Development headers for compiling third-party plugins are now
	  installed. (Stu Tomlinson)
	* Headers for gaim-remote now reside in gaim/ instead of
	  gaim-include/.
	* Basic YCHT support, which allows joining Yahoo! Chats when
	  logged in using the web messenger method

	Bug Fixes:
	* Fixed Yahoo! authentication problems.  (Cerulean Studios)
	* Non-looping animated icons no longer cause Gaim to freeze
	* Flashing windows should work again for unix in window managers that
	  support the URGENT hint (Etan Reisner)
	* Better handling of character sets in RTF for Novell (Mike Stoddard of
	  Novell)
	* Contact list sync problems in Novell fixed (Mike Stoddard of Novell)
	* Fixed a crash in SILC that sometimes happened when resolving
	  the buddy list (Pekka Riikonen)
	* Parallel compiles of the perl plugin should work better
	  (Stu Tomlinson)
	* The disconnected UI op was called twice on connection errors. Now
	  it is only called once. (Evan Schoenberg)
	* Dragging into conversation windows works better
	* Protocol-specific settings for accounts were being removed whenever
	  the account was modified. Now they're only removed when the protocol
	  type changes, as it should be.
	* Zephyr bug fixes and memory leak plugs (Arun A Tharuvai)
	* Rewrite of MSN buddylist support, which fixed a known syncronization
	  bug and some others (Felipe Contreras)

version 0.78 (05/30/2004):
	New Features:
	* Support for the SILC protocol (http://www.silcnet.org/)
	  (Pekka Riikonen)
	* Option to suppress disconnect notification when using
	  the autoreconnect plugin (Christopher (siege) O'Brien)
	* Added support for dragging buddies from the buddy list into the
	  Add Buddy Pounce dialog
	* Pounce notification now includes time (Mike Lundy)
	* The history plugin now shows history for chats in addition to IMs
	* Menu item to view conversation logs (Tom Samstag)
	* Conversation and chat sizes automatically saved (Stu Tomlinson)
	* Added support for Novell privacy settings (Mike Stoddard of Novell)
	* Added ability to initiate multi-user conferences (chats) in Novell
	  (Mike Stoddard of Novell)
	* Find and Save buttons on the debug window (Stu Tomlinson)
	* Plugin Actions menu (Christopher (siege) O'Brien)
	* Plugins can now add entries to the right-click menu of a group or chat
	  (Stu Tomlinson and Christopher (siege) O'Brien)
	* Hyperlink colors are now themeable via your ~/.gtkrc-2.0 file

	Bug Fixes:
	* Compiles again with gcc 2.96 (Ignacio J. Elia)
	* Gtk2.0 compatibility fixes (Tim Ringenbach)
	* Many documentation updates (Jonathan Champ, Gary Kramlich,
	  Stu Tomlinson, and Kevin Stange)
	* Yahoo works on 64 bit machines (Gary Kramlich)
	* Zephyr works on 64 bit machines (Arun A Tharuvai)
	* Novell 64bit fixes, better error messages, and buddy list sync fixes
	  (Mike Stoddard of Novell)
	* Novell protocol works on big endian machines (Novell)
	* Massive rewrite of MSN support, which should fix a number of issues
	  and make errors easier to interpret (Felipe Contreras)
	* Fixed a privacy-related bug in MSN that affected blocking/permitting,
	  which was due to case-sensitive string comparisons (Gudmundur
	  Olafsson)
	* Fixed an MSN HTTP method bug where MSN would queue data indefinitely.
	  (Andrew Wellington)
	* All known MSN formatting bugs were fixed.
	* Overly long messages and paging cell phones in MSN no longer cause
	  disconnects (Felipe Contreras)
	* Several bug fixes for MSN's MSNSLP and MSNObject support (Finlay
	  Dobbie)
	* ALT-F works correctly in the System Log Viewer (Stu Tomlinson)
	* New tabs should scroll correctly again (Tim Ringenbach)
	* Dialogs opened from a conversation window are now closed when
	  the conversation window is closed, preventing a crash (Kevin Stange)
	* Copy/paste encoding fixes (Joe Marcus Clarke)
	* IRC disconnect crash fix (Luciano Miguel Ferreira Rocha)
	* Ampersands in links should work correctly (Tim Ringenbach)
	* DirectIM and IM Image support for AIM are greatly improved
	  (Tim Ringenbach)
	* Gadu-Gadu updates (Andrew Wellington)
	* Print Gadu-Gadu messages to the debug window instead of the console
	* Updated and standardized blist signals (Gary Kramlich)
	* Made the recieve-*-msg signals match the sending ones (Stu Tomlinson)
	* The idle time for the buddy-idle and buddy-unidle signals should
	  be correct again.

	Preference Changes:
	* Added "Conversation placement - By conversation count"
	* Added a "none" smiley theme to replace the "Show graphical
	  smileys" option
	* Replace default formatting preferences with a dialog to set a
	  default formatting in a WYSIWYG manner.
	* Removed "Show logins in window," default to yes
	* Removed "Send URLs as links," default to yes (in protocols that
	  support HTML)
	* Removed "Show URLs as links," default to yes
	* Removed New window height & width and Entry field height for Chats &
	  IMs, sizes are now saved automatically
	* Removed "Tab-complete nicks" default to yes
	* Removed "Old-style tab completion", no longer supported
	* Removed "Sending message removes away status", default to no
	* Removed "Show numbers in groups", default to yes
	* Removed "Icons on tabs", default to yes
	* Removed "Sounds when you log in", default to no
	* Removed "Seconds before resending autoresponse", default to 600
	  seconds
	* Removed "Send autoresponse in active conversations", default to no
	* Removed "Show people joining in window", default to yes
	* Removed "Show people leaving in window", default to yes

version 0.77 (04/22/2004):
	New Features:
	* The System Log returns (Ka-Hing Cheung)
	* Added a conversation-drag-ended signal (Etan Reisner)
	* Reorganized and cleaned up the MSN protocol plugin (Felipe Contreras)
	* Added the -c option to specify location of the .gaim directory,
	  removed the outdated -f option that no longer had any effect (Daniel
	  Atallah)
	* Novell GroupWise protocol support added (Novell)
	* WYSIWYG improvements (Tim Ringenbach)
	* WYSIWYG editing for user info (Jon Oberheide)
	* Rich-text copy and paste
	* Plugins can now add menu items to the buddy context menu
	  (Christopher O'Brien)
	* Plugins can now add preferences (Gary Kramlich)
	* The TOC protocol is no longer built by default. The plugin is not
	  being properly tested and is no longer officially supported.
	* Bumped up the plugin API version number, and added version numbers
	  for loader plugins and protocol plugins. Authors will want to
	  update their plugins, and possibly use GAIM_PLUGIN_API_VERSION,
	  GAIM_PRPL_API_VERSION, and GAIM_LOADER_API_VERSION constants.
	* Zephyr error reporting works (Arun A. Tharuvai)
	* Zephyr deals with non-utf8 characters (Arun A. Tharuvai)

	Bug Fixes:
	* Formatting in the Log viewer is fixed (Kevin Stange)
	* Save Conversation works again (Kevin Stange)
	* The Clear button in privacy works (Robert Mibus)
	* MSN error reporting works again (Stu Tomlinson)
	* MSN e-mail notifications should no longer cause Gaim to crash
	  (Felipe Contreras)
	* Fixed an infinite loop bug that would sometimes cause MSN to lock
	  up (Nickolai Zeldovich)
	* All away messages should now show up in tooltips
	* Removing zephyr buddies no longer crashes (Arun A. Tharuvai)

version 0.76 (04/01/2004):
	New Features:
	* WYSIWYG text input (with much help from Gary Kramlich and Kevin
	  Stange)
	* Ability to be invisible on AIM
	* Chatroom list support (Tim Ringenbach)
	* Added auto-completion for screen names to the New Instant Message and
	  Get User Info dialogs.
	* Non-ascii character support in AIM chats (Uli Luckas and Marco Ziech)
	* Vastly improved browser opening, with tab support! (Nathan
	  Fredrickson)
	* Added support for connecting to MSN using the port 80 method.
	* Support for Mozilla Firefox (Chris Friesen and Nathan Fredrickson)
	* Added protocol-specific preferences (Gary Kramlich)
	* Local IP address information can be changed in Preferences
	  (Tim Ringenbach)
	* Improved local IP address detection (Tim Ringenbach)
	* Offline accounts in account drop-down lists are now greyed (Etan
	  Reisner)
	* Improved accessibility support for screen readers and other
	  accessibility tools (Marc Mulcahy)
	* Improved accessibility in conversation windows (Nathan Fredrickson)
	* Keyboard access to context menus via Shift+F10 (Marc Mulcahy)
	* Core/UI split event loop code. (Scott Lamb)
	* Added improvements to the multi-field request code, including
	  required fields and account fields.
	* Moved more dialogs to the request API for interface consistency
	  (Send Message, Get User Info, and Insert Link dialogs)
	* Jabber file transfer
	* IRC file transfer (Tim Ringenbach)
	* Added a hidden preference for disabling buddy list tooltips or
	  changing the pop-up delay in prefs.xml.
	* Moved translation news to po/ChangeLog

	Bug Fixes:
	* Changes in AIM/ICQ server-side buddy lists take
	  precedence over the local buddy list
	* Significant work on the Zephyr plugin (Arun A. Tharuvai)
	* You can now use :/ as a smiley safely (Nathan Owens)
	* Various buffer overflow fixes (Stefan Esser)
	* Tabs now stay green when they are supposed to (Etan Reisner)
	* Fixed a bug where only the first user in a chat room list was removed
	  sometimes when trying to remove a group of users (Tim Ringenbach)
	* Clearing an AIM buddy icon actually removes it from the server,
	  icons changes in the account editor do not take effect if the
	  cancel button is used (Stu Tomlinson)
	* Improved chat parting logic (Tim Ringenbach)
	* Yet Another IRC channel user duplication bugfix (Tim Ringenbach)
	* Deleting an account while modifying it will no longer crash gaim.
	* Only one account preference window will now appear per account when
	  clicking Modify.
	* Aliases are now shown alongside the screen name in the message
	  queue window. (Kevin Stange).
	* TCL Plugin API changed
	* The mobile icon on MSN users is now removed when the person disables
	  mobile paging (Stu Tomlinson)
	* Removing invalid buddies in MSN with a space in their name no longer
	  causes a disconnect (Stu Tomlinson)
	* Multiple MSN chats should now work (Robert Mibus)
	* Added new MSN error codes and fixed an incorrect one (Stu Tomlinson)
	* Incoming colors are now processed correctly in MSN.
	* Conversation placement by account now works correctly with both
	  chats and IMs, and takes the Combine Chats and IMs option into
	  consideration.
	* Minor tweaks to the list box in the multi-field request dialogs
	  so they work without a label and scrollbar (Pekka Riikonen)
	* Hitting enter in a multi-field request dialog when a textfield has
	  the focus no longer ignores the changed text in the textfield
	  (Gary Kramlich)
	* The Disconnect dialog no longer raises and gains focus each time
	  a disconnected account is added (Ka-Hing Cheung)
	* Gadu-Gadu might actually connect again (Ignacy Gawedzki)
	* Buddy pounces for an account are removed when the account is
	  deleted (Gary Kramlich)
	* Various bug and memory leak fixes (Gary Kramlich)
	* Assorted SSL crashfixes
	* --enable-debug no longer breaks compilation when using gtk 2.4,
	  which also broke garnome.
	* Tooltips shouldn't crash now (Daniel Atallah)

version 0.75 (01/09/2004):
	* New Yahoo! auth method
	* Yahoo! file transfer (Tim Ringenbach)
	* Yahoo! chat joining fixes (Tim Ringenbach)
	* Persons can auto-expand when hovering your mouse over it
	* Improved i18n support for MSN email notification (Felipe Contreras)
	* Jabber SASL PLAIN support
	* Improved Jabber MUC (Chat) support
	* Fixed an MSN login bug some people likely experienced (Felipe
	  Contreras)
	* Touch-up various dialogs to follow the Gnome Human Interface
	  Guidelines more closely (Steven Garrity, Nathan Fredrickson, and
	  Ka-Hing Cheung)
	* Works better with all-black gtk themes (Etan Reisner)
	* Mozilla Firebird support (Chris (darth_sebulba04))

version 0.74 (11/25/2003):
	* Sort-by-size log sorting fix
	* Log directory umask fix for users of gaim-remote
	* Fix Jabber room creation on MUC servers.

version 0.73 (11/21/2003):
	* New Logging format and code:
		* fixes i18n issues with logs
		* compatible with old logs
		* hopefully fixes segfault in viewing logs
	* New disconnected account dialog (Thanks, Daniel Atallah)
	* Fixes several Jabber bugs
	* Fixes the bug where some dialogs would crash when spell checking was
	  enabled. Closes #827930.
	* Fixed unblocking of users in MSN (Robert Mibus)
	* Fixes outgoing mobile pages on MSN.
	* The border on the close buttons on inactive tabs are no longer shown,
	  thanks to a fix used by Galeon.
	* Compatible with autoconf 2.58.
	* Cleaned up gtkspell-related code (Robert McQueen)
	* Changed the parameters for the received-chat-msg signal.
	* Added a Release Notification plugin

version 0.72 (10/31/2003):
	* Added a search feature to conversations.
	* Added an option to remove the formatting toolbar, both globally and
	  on a per-window basis (Nathan Fredrickson)
	* Added a drop shadow to the buddy list tooltip
	* Smileys are copyable
	* Fixed the ICQ login crash
	* Fixed a crash in the Add Chat dialog when selecting an
	  account that doesn't support chats. Closes bug #821606.
	* Fixed a bug where new MSN accounts without buddies added wouldn't
	  connect.
	* Fixed a crash when deleting an account that has IMs or chats open.
	  Closes bug #821630.
	* Smileys have background colors
	* If SSL is not enabled, MSN will load, but error on connect.
	* Disable Jabber SASL auth until the standard stabilizes

version 0.71 (10/09/2003):
	* The right-click menu for e-mail links now presents a "Copy E-Mail
	  Address" item
	* Fix sort by idle to behave as it did pre-contact support (David
	  Smock)
	* Display AIM away messages in the tooltip for buddies when
	  they are away
	* Support for Buddy Comments for AIM and ICQ buddies
	* Window icons are now set as buddy icons or status icons
	* Get User Info in MSN and Yahoo now return an error indicating that
	  the information doesn't exist if the profile is empty (parts by
	  Nathan Poznick)
	* Added startup notification support for window managers that support it
	* The protocol icon for an account in the accounts window will now
	  "pulse" when signing the account on.
	* Zephyr formatting fixes (Arun A. Tharuvai)
	* Zephyr can connect to chats (Karsten Huneycutt)
	* SSL support can now be provided by third party plugins.
	* Multiple copies of gaim installed at different locations no
	  longer attempt to load the same, possibly incompatible plugins
	  (Robert McQueen)
	* Implemented another new Yahoo! authentication method
	* Fixed a bug displaying Chinese MSN messages (Ambrose C. LI).
	* Additional fixes and checks for the perl build process (Sean Burke).
	* Massive core/UI splitting.
	* Re-write of Jabber protocol plugin
	* Conversation API changes.
	* Some plugins must be updated due to code variable changes,
	  function name changes, and change of behavior for certain
	  functions.

version 0.70 (09/28/2003):
	* Implemented Yahoo's new authentication method (Cerulean Studios)
	* Protocol plugins that have plugin dependencies now load correctly.
	* Perl installs where it's told to a bit more correctly.
	* Robert "Robot101" McQueen cleaned and core/UI split IM
	  image support.

version 0.69 (09/24/2003):
	* Added Contact (aka Person, aka Meta-Contact, aka Buddy Merging, etc)
	  support
	* Added MSN 6 smileys.
	* Added animated smiley support (Ka-Hing Cheung)
	* Added SSL support, compatible with GNUTLS and Mozilla NSS.
	* Added plugin IPC.
	* Added support for gettext 0.12.x.
	* Updated MSN support to the MSN Protocol version 9.
	* Jabber now supports SSL
	* Yahoo now shows people using the java chat client (Tim Ringenbach)
	* Yahoo chat and conference (Tim Ringenbach)
	* Yahoo ignore support (Jesse Farmer (farmerje))
	* Yahoo idle times displayed, long buddy lists work, sms users,
	  and other improvements (Tim Ringenbach)
	* The accounts window now shows offline accounts as greyed out, and
	  online accounts as colored.
	* Fixed the text replacement plugin.
	* Fixed all known signal problems in perl.
	* The right-click menu for conversation tabs now shows the tab icon
	  and status, if tab icons are enabled. (Jesse Farmer)

version 0.68 (09/01/2003):
	* Removed the old event system and replaced it with a much better
	  signal system.
	* Added plugin dependency support.
	* Rewrote the Perl plugin. All old scripts will break, but it offers
	  a much better API for new scripts.
	* Yahoo color support (Tim Ringenbach (marv_sf))
	* Yahoo and MSN get info support (Nathan Poznick)
	* Fixed Jabber registrations.
	* Fixed a problem where pouncing two users with the same name
	  appeared in the same conversation window, and other related
	  problems. (Robot101)
	* Corrected problems with proxy preferences.
	* Mailchk.c and simple.c compile again (Paul A (darkrain))

version 0.67 (08/14/2003):
	* Brought back the message notification plugin (Brian Tarricone)
	  You'll need to reconfigure your settings for this plugin
	* IRC protocol plugin rewritten (Ethan Blanton)
	* New IRC protocol icon (Nuno Donato)
	* Protocol and status icons now optionally appear on tabs.
	  (Etan Reisner)
	* Various dialog rewrites (Jabber vCard, Add Group, Alias Chat,
	  Rename Group, Privacy)
	* Shows "hiptop" icon for AIM buddies using hiptop
	  devices (Robey Pointer)
	* Privacy core/UI split.
	* Conversation placement by group now applies to chats in the buddy
	  list as well.
	* Events in a conversation (user logged in, logged out, window closed,
	  etc.) now grey the tab.
	* Various bug fixes (larne from irc, Tim Ringenbach, Bjoern
	  Voigt, Paul A (darkrain))

version 0.66 (07/18/2003):
	* Freebsd compile fix (Matthew Luckie)
	* .spec file improvements (Ethan Blanton)
	* Added a gaim-remote man page (Robert McQueen)
	* The Remote Control plugin no longer adds duplicate groups to your
	  buddy list.
	* Servers and ports are now imported correctly in MSN.
	* Core/UI split the core initialization and shutdown.
	* MSN messages with newlines are now sent correctly to MSN clients.
	* Fix some sound initialization stuff
	* Fix saving and import of default away message

version 0.65 (07/16/2003):
	* Massive internal core/ui splitting
	* New account dialog
	* Preferences moved to ~/.gaim/prefs.xml
	* Account information moved to ~/.gaim/accounts.xml
	* Pounces moved to ~/.gaim/pounces.xml
	* Added protocol icons to various drop-down boxes
	* New Send IM buddy icon merged from Ximian Desktop 2
	* Fixed "Sort by Status" crash
	* Fixed the MSN signon crash
	* Fixed the MSN add buddy crash
	* Fixed the MSN empty buddy list bug
	* Fixed all known MSN chat bugs
	* Fixed HTTP redirect handling in smiley retrieval. This fixes the
	  problems with some smiley themes.
	* Chats in MSN can now be initiated by right-clicking a buddy and
	  choosing Initiate Chat.
	* MSN Alerts and incoming MSN pages no longer pop up several error
	  dialogs
	* Ability to view iChat "Available" messages for AIM
	* Stores your buddy icon on the server for AIM
	* Support for non-ascii characters with Yahoo! Messenger
	* Focus returns to the input box when you click elsewhere, like it used
	  to
	* New typing notification icons from Ximian

version 0.64 (05/29/2003):
	* Buddy list sorting in buddy list preferences.
	* Improved debug window with timestamps and pause buttons.
	* New core/ui split notification and request APIs.
	* New mail notification dialog.
	* Several bug fixes in MSN.
	* Conversation window buddy icon bugs were fixed.

version 0.63 (05/16/2003):
	* A rewrite of the plugin API. Plugin authors will need to change their
	  code based off the changes found in other plugins.
	* Perl script support is now provided in the perl plugin.
	* Debugging is core/ui split, and has a new API with support for
	  debug levels and categories.
	* Support for adding chats to your buddy list.
	* MSN protocol plugin was rewritten, has experimental buddy icon
	  support, and MSN Mobile support.
	* Buddy list speed enhancements (Thanks Ethan Blanton).
	* Napster protocol updates (Thanks Auke Kok).

version 0.62 (04/23/2003):
	* Keyboard shortcuts in the buddy list work again (Thanks Joe
	  Clarke).
	* Support for Jabber XHTML messages
	* Ability to re-request authorization from ICQ and Jabber users by right
	  clicking on them in your buddy list.
	* Improved Zephyr internationalization.
	* Bug causing 'Hide on Send' windows to be lost forever fixed.
	* Iconified windows are now raised properly.
	* Dates printed for old/offline messages.
	* Some assorted crash bugs fixed.

version 0.61 (04/07/2003):
	* Split the buddy pounce core and UI, and rewrote the UI for it.
	* Removed folder icons and excess space from the buddy list (Thanks
	  Dave Camp)
	* Fixed a bug involving dragging buddies and groups
	* Re-implemented the logout icons.
	* New icons for "away" and "aol" (Thanks, Moses Lei)

version 0.60 (04/04/2003):
	Core:
	* Auto-loading protocol plugins.
	* Plugins dialog and perl script menu merged into preferences.
	* Don't auto-login if an existing Gaim session is already
	  running.
	* Moved "privacy preferences" to Tools menu.
	* -n, --loginwin option to disable autologins.
	* Added support for gettext 0.11.x.
	* Added support for automake 1.6.
	* aim:// URI's supported with gaim-remote command.
	* Quit Gaim remotely with gaim-remote. (Thanks, John Silvestri)
	* Added rudimentary support for X11R6 session management. (Thanks,
	  Robert McQueen)
	* Conversation backend and UI are now separated. (Thanks,
	  Christian Hammond)
	* Asynchronous, non-blocking, DNS function (Thanks, Nicolas
	  Lichtmaier)
	* As a side effect of the above: IPv6 support. Tested only with IRC
	  (you can receive ipv6 chat requests from irssi!).

	Plugins:
	* Tray icon plugin--replaces the old GNOME applet. You'll need
	  the panel Notification Area applet (aka system-tray-applet)
	  for GNOME 2, or the Kicker for KDE 3.1. (Thanks, Robert
	  McQueen, Nicolás Lichtmaier, Kristian Rietveld, Ari Pollak &
	  Patrick Aussems)
	* Added GAIM::remove_event_handler and made set_info short
	  circuitable in perl. (Thanks, Ryan McCabe)
	* event_del_conversation for plugins. (Thanks, Bill Tompkins)
	* Notify.c plugin rewritten; check its configure dialog. (Thanks,
	  Etan Reisner)
	* Buddy Ticker made a plugin.
	* Idle Maker added to source.
	* Fortune profile added to source.

	AIM/ICQ:
	* TOC no longer compiles statically by default--use OSCAR.
	* ICQ plugin no longer gets built--use OSCAR.
	* Server-stored buddy lists for ICQ with full support for
	  authorization (Thanks, Mark Doliner)
	* File send/receive support for Aim over Oscar (Thanks, William T.
	  Mahan and Mark Doliner)
	* Non-direct connect typing notification for AIM over OSCAR.
	  (Thanks, Mark Doliner)
	* Allow only people in buddy list privacy option added for AIM.
	* Full ICQ info reading support. (Thanks, Vincas Ciziunas)
	* Support for synchronizing group renames on server.  Group
	  rename server synchronization for AIM.  Server-side
	  synchronization for moving individual AIM buddy to new
	  group improved. (Thanks, Mark Doliner)
	* Ability to add screenname@mac.com people to AIM buddy lists.
	  (Thanks, Graham Booker)
	* Ability to change ICQ password. (Thanks, Mark Doliner)
	* Option to have AIM notify you if you have
	  unread mail. (Thanks, Mark Doliner)
	* Parse URL messages, Contact Sending and Pager Messages
	  in ICQ. (Thanks, Mark Doliner)
	* use snprintf instead of sprintf. (Thanks, William T. Mahan)
	* Fixed crashbug on empty rvous requests. (Thanks Brandon Scott
	  (Xeon) for pointing this out, and Matt Pandina for the patch)
	* Nice Oscar changes--mostly internal. (Thanks, Mark Doliner)

	IRC:
	* Added more IRC slash commands -- /W, /VERSION, /MODE, /CTCP stuff,
	  -- and other cool IRC enhancments. (Thanks, Jonas Birmé)
	* IRC's /topic with no argument displays the current topic (Thanks,
	  Mark Doliner)
	* DCC File Receive support for IRC.
	* Optional password on IRC accounts. (Thanks, Christian Hammond)
	* Added half-op support.

	Jabber:
	* Jabber invisibility and permanently cancel sending on-
	  line status to Jabber buddies.
	* Jabber roster updated on group renames.
	* Fixed a possible segfault when signing off Jabber. (Thanks,
	  Craig Boston)
	* Improved typing notification support for Jabber and
	  Yahoo! (Thanks, Nathan Walp)
	* File receive support for Jabber. (Thanks, Nathan Walp)

	MSN:
	* MSN users are notified when the other party closes the conversation
	  window. (Thanks, Christian Hammond)
	* File receive support for MSN. (Thanks, Christian Hammond)

	Internationalization:
	* Now using libiconv for better i18n support (Thanks, Junichi
	  Uekawa)
	* Lots of i18n fixes (Thanks Matt Wilson, Ethan Blanton, A Lee)
	* Correct i18n handling for many parts of AIM/ICQ, including
	  instant messages, away messages, and profiles (Thanks,
	  Ethan Blanton)
	* Improved MSN internationalization (Thanks, A Lee)

	Other:
	* Optionally uniquely colorize nicks in chats
	* Add / Remove buddy menu item added to the chat users list
	  (Thanks, Jonas Birmé)
	* View log button in conversation toolbar (Thanks, Etan Reisner)
	* Option to log IMs and Chats seperately. (Thanks, Etan
	  Reisner)
	* Removed Ctrl-C binding for color
	* Fix first message in tab not displaying bug (Thanks, Etan Reisner)
	* Changed some default options
	* Updated desktop and window icons (Thanks, Robert McQueen)
	* Switch the .desktop file to the new KDE/GNOME common vfolder
	  format (Thanks, Robert McQueen)
	* Removed all deprecated GTK calls.  Now 100% GTK 2. (Thanks Nathan
	  Walp, Christian Hammond, Ari Pollak, Ethan Blanton, Robert McQueen)
	* Read proxy environment variables. (Thanks, Christian Hammond)
	* Fixed security vulnerability with manual browser option (Thanks,
	  Robert McQueen)
	* Can get info for ICQ and Jabber users from the "Edit
	  Buddies" tab (Thanks, Brian Bernas)
	* Code cleanups and fixes (Thanks, Federico Mena Quintero and
	  Ka-Hing Cheung)
	* Word-wrapping on mail notification text (Thanks, Andrew Molloy)
	* Generic File Transfer PRPL interface (Thanks, Christian Hammond)
	* Better supression of auto-responses (Thanks, Joshua Blanton)
	* Drag-and-drop tabs in conversations, and multiple windows with tabs
	  in each (Thanks, Christian Hammond)

version 0.59.9 (03/01/2003):
	* Updated zh_TW.po file (Thanks breeze833)
	* Fix an oscar bug that caused some messages from
	  AOL 8.0 to be dropped (Thanks Mark Doliner)
	* Changed "openprojects" to "freenode" in irc.c
	* Fixed charset conversion on systems which use a BOM for UCS-4
	  (Thanks, Alfredo Pen~a, Ethan Blanton)
	* Fixed a typo in the man page (Thanks Eric S. Raymond)

version 0.59.8 (01/06/2003):
	* Ripped out all gtk2 support (Thanks Nathan Walp).
	* Fixed smiley related segfault (Thanks Robert McQueen)
	* Yahoo! can connect again

version 0.59.7 (12/21/2002):
	* Yahoo i18n fix (Thanks Ethan Blanton).
	* Fixed a bug in escaping saved passwords (Thanks
	  Eric Timme)
	* Fixed an overflow bug in perl script autoloading
	  (Thanks David Kaelbling)
	* Some build fixes for those using stricter compilers,
	  notably MIPSpro (Thanks David Kaelbling)
	* Fixed a bad argument to accept() calls (Thanks David
	  Kaelbling)
	* Fixed crashbug on empty rvous requests (Thanks Brandon Scott (Xeon))
	  for being the first to point this out.

version 0.59.6 (11/07/2002):
	* Fixed a segfault introduced in 0.59.5 when gtk
	  fails to read the ~/.gtkrc or reads it but fails
	  to create a style from it.
	* Jabber conference timestamps are no longer gigantic

version 0.59.5 (10/14/2002):
	* Fixed a Yahoo! segfault (Thanks, Craig Metz)

version 0.59.4 (10/06/2002):
	* Removed color keybinnding altogether.
	* Added a horizontal scrollbar to Edit page of
	   buddy list. (Thanks, David Fallon)
	* Various bug fixes ((Thanks to (in no particular order)
	  Ethan Blanton, Mark Doliner, Luke Schierer)
	* i18n fixes (thanks, A Lee)

version 0.59.3 (09/14/2002):
	* Reversed patch that accidentally caused Yahoo
	  not to connect--for implementation reasons
	* Changed "color" binding to Ctrl-K.
	* Unaliaising a person in the "Online" tab will show up
	  in the "Edit" tab as well (Thanks, Jason Willis)
	* Internationalization fixes, esp. with UTF-8 locales
	  (Thanks Matt Wilson and Ethan Blanton)

version 0.59.2 (09/09/2002):
	* Japanese translation updated (Thanks, Junichi Uekawa)
	* Won't crash when you set your MSN Friendly name to an
	  empty string.
	* Default manual browser command changed to reflect the
	  fix in 0.59.1
	* Fixed the non-manual browser settings which were broke in
	  0.59.1 (Thanks, Chris Blizzard)
	* Improved MSN internationalization (Thanks A Lee)
	* Smiley lookup will search for longest match for smilies
	  like :-(( (Thanks Eric Melski)
	* When an IM image is clicked, don't open the browser (Thanks
	  Ari Pollak)
	* Prevent a possible crash in unhide_buddy_list() (Thanks Ari
	  Pollak)
	* Fixed a compilation problem on systems without iconv.
	* GtkIMHtml can be set to render font sizes as point size
	  or AIMish relative sizes -- no more huge Yahoo fonts. (Thanks
	  Ka-Hing Cheung)
	* Fixed a bug with regard to Jabber resources (Thanks Nathan
	  Walp)
	* Fixed a possible segfault when signing off Jabber (Thanks
	  Craig Boston)
	* Word-wrapping on mail notification text (Thanks, Andrew Molloy)
	* Strip trailing and leading spaces from MSN/Yahoo names (Thanks,
	  Arun Tharuvai)

version 0.59.1 (08/25/2002):
	* Created a gtk1-stable branch for GTK+ 1.2 bugfix releases.
	  Development will continue in our main branch in GTK+ 2 only.
	* Fixed a security bug in the manual browser setting (Thanks
	  Robert McQueen)
	* Now using libiconv for better i18n support (Thanks Junichi
	  Uekawa)
	* Will work with Perl 5.8 (thanks, Timothy Lee and Dan
	  Colascione)
	* Fix for HTTP proxies (thanks, Ethan Blanton)
	* Read proxy environment variables. (thanks, Christian Hammond)
	* Use the pretty gaim.png for our menu entry.
	* Added support for gettext 0.11.x.

version 0.59 (06/24/2002):
	* Squashed a bug in buddy right-click menu handling
	  that crashed Gaim.  In the process: found and
	  eliminated some memory leaks.
	* Fixed a significant applet leak
	* Can now change Jabber password on server (Thanks,
	  Nathan Walp)
	* Certain types of Jabber presence errors no longer
	  falsely show a buddy on-line.  Instead now a "broken
	  light-bulb" icon is shown and the error status is
	  available via "Get Away Msg"  (Thanks and a tip o'
	  the hat to Christian Hammond for the graphic)
	* Conversation struct has pointer to toolbar (thanks Brent
	  Priddy and Paul Miller)
	* Zephyr fixes (thanks, Arun A. Tharuvai)
	* Aliases in buddy ticker
	* Perl scripts can play Gaim sounds (thanks Andrew Rodland)
	* Internal sounds can be played by commands (thanks Lex Spoon)
	* Auto-login item in applet menu (thanks Chris Boyle)
	* Fixed MSN "Unkown Error Code", "Already there", and
	  "Already in opposite list" errors
	* Changed "Play sound" button to "Mute" button
	* You can now have "reserved" chars in IM and proxy passwords
	* Jabber now has typing notification  (Thanks, Nathan Walp)
	* Improved support for Jabber resources  (Thanks, Nathan Walp)
	* Fixed problem with Gaim crashing on non-ASCII Jabber buddy
	  aliases (Jabber "name" attribute) chars  (Thanks, Ho-seok Lee)
	* Plugged memory leaks in Jabber plug-in
	* Fixed problem with Jabber away status not being propagated to
	  conference rooms for jabberd (server) v1.4.2 and above
	* Chat room buddy lists are now sorted independent of case
	* Added capability for protocol-specific edit buddy menu entries
	* Can now remove a Jabber buddy roster item from the server
	  entirely
	* Gaim can now handle messages from Mac ICQ and Miranda ICQ
	  (Thanks, Mark Doliner)
	* Added Mozilla to browser options and changed KFM to
	  Konqueror.
	* Can now set the server and port for MSN and Napster
	* MSN Internationalization (Thanks Felipe Contreras and
	  countless, countless others)
	* E-mail addresses are no longer truncated when there is a '.' at
	  the end.

version 0.58 (05/13/2002):
	* Better applet transparency
	* Option to raise buddy list on signons/signoffs
	* Formatting of incoming MSN messages
	* Get Info from menu multiple-account-aware (thanks
	  Brian Bernas)
	* Hide and unhide functions for the filectl plugin.
	  (Thanks, Ari Pollak)
	* Added helpful stuff to the Help menu.
	* Self-aliasing from the account editor.
	* Better selection in GtkIMHtml (Thanks Ben Miller)
	* A warning when your OSCAR buddy list is too long
	  (Thanks, Mark Doliner)
	* ICQ status messages in OSCAR (Thanks, Mark Doliner)
	* Play sound when your name is said in a chat
	* Approval dialog for Jabber when somebody wants to
	  subscribe to user's presence. Also gives user the
	  opportunity to add that buddy if not already on the
	  user's buddy list.
	* Jabber "Change buddy group" roster synchronization now
	  works again.  (This was unknowingly broken when the
	  "out-sourced" Jabber libs were upgraded in 0.56)
	* Invalid Jabber I.D.'s no longer crash Gaim.  User now
	  notified with pop-up's.
	* Jabber Buddy sign-on time support, added in 0.57,
	  removed until and unless and inconsistency can be
	  resolved. (Thanks, Nathan Walp)
	* Bug-fix for potential buffer overflow in Jabber
	  plugin. (Thanks, rwscott)
	* Tempfiles used for secure MSN/HotMail login (added in
	  0.57) are now themselves created securely.
	* Secure MSN logins (added in 0.57) no longer blow up
	  on Solaris.
	* Timezone support improved.

version 0.57 (04/25/2002):
	* New authorization method for Yahoo!
	* Jabber will tell you when your buddies signed on (Thanks
	  Nathan Walp)
	* Jabber improvements (Thanks, Nathan Walp)
	* More keyboard shortcuts
	* event_chat_recv takes char**'s, and event_im_recv takes
	  a *guint32 for flags
	* Secure hotmail login for MSN (thanks for the tips,
	  Scott Werndorfer)

version 0.56 (04/11/2002):
	* Shell-like send history binded to Ctrl-Up and Ctrl-Down
	* libjabber upgraded to most recent stable version
	* Buddylist looks a little better
	* Fixed MSN privacy settings
	* Group deletion fix (Thanks Mark Doliner)
	* Alias/Group syncronization for Jabber (Thanks JSeymour)
	* Fixed broken signal handling in gdm-started GNOME sessions
	  (Thanks Jim Seymour, Vann, Robert McQueen)
	* Oscar group syncronization (Thanks, Mark Doliner)
	* ICQ Authorization via Oscar (Thanks, Mark Doliner)

version 0.55 (03/29/2002):
	* Jabber improvements (Thanks Jim Seymour)
	* Various sound cleanups (Thanks Robert McQueen)
	* Login process shown in single window (Thanks Michael
	  Golden)
	* Can reorder your accounts in the account editor (Thanks
	  Luke Schierer)
	* Shows "mobile" icon for Oscar buddies using mobile
	  devices (Thanks Mark Doliner)
	* Fixed bug in MSN smilies that crashed PPC (and other?) platforms
	* HTTP Proxy settings now HTTP compliant (Thanks Robert McQueen)
	* Speling corections (Thanks Tero Kuusela)
	* Oscar list icon fixes (Thanks Mark Doliner)
	* Oscar idle times work again (Thanks Mark Doliner)
	* Protocol icons on Edit Buddies tab (Thanks Christian Hammond)

version 0.54 (03/14/2002):
	* Compiles without GdkPixbuf again
	* GtkIMHtml will refresh when you set a new GTK+ theme
	* Improved Yahoo! typing notification (thanks Brian Macke)
	* Prompt to authorize MSN buddies who added you while you
	  were offline (Thanks Jason Willis)
	* Option to globally disable Buddy Icon animation (Thanks
	  Luke Schierer)
	* Numerous bugfixes
	* Yahoo! will tell you when your buddies are playing Yahoo!
	  games and give you the ability to join them
	* Yahoo! can receive offline messages
	* IRC can do DCC chat.
	* IRC will convert HTML formatting to mIRC formatting.
	* Buddylist tab placement option (Thanks Jason Willis)
	* Protocol specific smiley faces
	* IM Image sending

version 0.53 (02/28/2002):
	* Minor bug fixes re: queued away messages
	* Better buddy icon transparency (for real this time ;-))
	* Ability to change formatting of Oscar screen name
	* Better selection in HTML widget (Thanks BMiller)
	* New icons for ICQ (Thanks Kevin Miller)
	* Editable buddy pounces (Thanks Jason Willis)
	* Server side buddy lists in Oscar (Thanks Mark Doliner :-))
	* Fix for the chatlist plugin
	* Typing Notification (AIM Direct Connect, Yahoo, MSN)
	* IM Images (Receive Only)
	* Prettier GtkImHtml selection
	* Better buddy icon transparency (for real this time ;-) )

version 0.52 (02/17/2002):
	* Better buddy icon transparency (thanks SeanEgan)
	* Fixed a little bug with connecting via proxy (thanks
	  for reminding me of this, Manish Singh)
	* Yahoo! Messenger works again
	* MSN Works again
	* Can register a new user with a Jabber Server (JSeymour)
	* Can now set Jabber vCards (JSeymour)
	* Jabber vCards are now shown in their entirety (JSeymour)
	* Various jabber bug fixes/enhancements (JSeymour)

version 0.51 (01/24/2002):
	* Arrow buttons in log viewer and some other dialogs
	  work (thanks Ben Miller)
	* Option to only send auto-response while idle (thanks
	  Sean Egan)
	* Control time between sending auto-responses (thanks
	  Mark Doliner)
	* Should be able to sign on to Oscar using Mac OS X
	  (thanks Fingolfin, Vincas Ciziunas, et al.)

version 0.50 (12/14/2001):
	* Able to import GnomeICU contact lists
	* Galeon as browser option (Thanks Rob McQueen)
	* IRC /list, /invite (Thanks Sean Egan)
	* Option to have IMs and Chats tabbed in same window
	* Finally put the lagmeter plugin out of its misery and
	  removed it. (/me dances on its grave.)

version 0.49 (11/29/2001):
	* Can compile against GTK+ 2.0 (version 1.3.10/1.3.11)
	* Confirm before removing buddies
	* Yahoo updates (thanks Brian Macke)
	* Jabber updates
	* Zephyr updates (thanks Arun A Tharuvai)
	* Gadu-Gadu updates (thanks Arkadiusz Miskiewicz)
	* Option to show aliases in conversation tabs
	* Option to hide windows after sending messages
	* licq2gaim.pl conversion script (thanks Arturo Cisneros, Jr.)

version 0.48 (11/18/2001):
	* Right-click on links to open/copy URL
	* Yahoo changes
	* Oscar can send/receive offline messages in ICQ. Since the "real"
	  ICQ protocol isn't working too well it's recommended that you
	  use Oscar for ICQ.

version 0.47 (11/01/2001):
	* Better font loading (pays attention to charset now)
	  (thanks Arkadiusz Miskiewicz)
	* Better recoding in Gadu-Gadu (thanks Arkadiusz Miskiewicz)
	* Open Mail button for when you get new mail (Yahoo and MSN)
	* New buddy pounce option: Popup Notification
	* When adding a buddy, the groups list now updates when you switch
	  accounts.
	* When creating a new buddy pounce, gaim now automagically
	  selects "on away" or "on idle", if the user is away
	  or idle.
	* Add Opera to the available browsers (thanks Brian Enigma)
	* Improved log viewer (thanks to Ben Miller)
	* When you are queueing away messages, double clicking on
	  a buddy's name will cause the messages for that name to be
	  dequeued.
	* You can choose which sound player you use at run-time
	  (thanks Ben Miller)
	* When someone adds you to their buddy list, it asks if you want
	  to add them as well (Yahoo, ICQ, and MSN) (thanks Nathan Walp)
	* Option to grey idle buddies (thanks Nathan Walp)
	* MSN Privacy Options
	* In MSN you can set a person's alias to their "friendly name" by
	  right-click on their name while they're online.
	* IRC can do /WHOIS
	* The usual bug fixes and memory leak plugs

version 0.46 (10/18/2001):
	* New applet icons (courtesy David Raeman)
	* ICQ works on big-endian platforms, e.g. sparc and ppc
	  (thanks to Nathan Walp and Ben Miller)
	* Better applet icon drawing (thanks to Ari Pollak)
	* An extraordinary number of bug fixes
	* Ability to stop animation on buddy icons, restart animation,
	  hide certain buddy icons, and save people's buddy icons, all
	  through a right-click menu
	* Event handlers in perl passed arguments as elements of
	  an array rather than all concatenated as a string, making
	  perl much easier to use (thanks Dennis Lambe Jr.)
	* Can pass an argument to timeout_handlers in perl
	  (thanks Artem Litvinovich)
	* Redesigned Modify Account window (thanks Sean Egan)
	* Add buddy dialog now lets you select which protocol
	  to add the buddy to
	* Pressing 'signon' on the first screen for accounts that
	  do not require passwords no longer incorrectly displays
	  an error message.

version 0.45 (10/04/2001):
	* New plugin event: event_chat_send_invite
	* Major updates to the perl system (reread PERL-HOWTO and
	  SIGNALS)
	* Major updates to event_chat_* events for plugins (reread
	  SIGNALS)
	* Some GtkIMHtml improvements
	* Various bugfixes
	* Nick Highlighting in chat
	* Tab-completion for nicks in chat (thanks to Sean Egan)
	* Large internal reworkings
	* New Protocol: Gadu-Gadu, written by Arkadiusz Miskiewicz
	* Can choose buddy icon to send (for Oscar)

version 0.44 (09/20/2001):
	* More sane scaling of buddy icons (intelligently scale to
	  either 48x48 or 50x50 depending on icon)
	* Have you ever had it happen where you cancel a login and
	  Gaim starts using all the available processing power? I
	  think I fixed that.
	* Temporarily removed Jabber user registration, which wasn't
	  working anyway.
	* Added a spiffy Help button
	* Wrote a plugin for all those people who miss having the
	  chat rooms in their buddy lists (chatlist.so)
	* Updated libfaim
	* Added drop down selection to chat invitation
	* Improved the look of the chat invitation dialog
	* Improved the look of the proxy preferences
	* event_im_recv and event_im_display_rcvd passed whether
	  the message received was auto-response (see SIGNALS)
	* IRC fixes (largly copied from X-Chat)
	* Internal change to how preferences are stored
	* Other bug fixes
	* Option to hide buddy icons

version 0.43 (09/06/2001):
	* Can change friendly name in MSN again
	* Bug fixes
	* Auto-reconnect plugin has exponential timeout (i.e. it
	  tries after 8 seconds, then 16, then 32, etc. up to 17
	  minutes)
	* Removed file transfer things from Napster. It didn't work
	  well anyway. It'll be back eventually. (Does anyone even
	  use napster anymore?)

version 0.11.0-pre15 (08/28/2001):
	* MSN works again
	* Fixed a little segfault when images are links
	* Redid the about box again.
	* Fixed a nice little bug with the manual browser command
	* Oscar Unicode fix (Thanks John Matthews)
	* Can select which protocols are compiled statically
	  (e.g.: ./configure --with-static-prpls=oscar,jabber)
	* New plugin events: event_im_displayed_sent and
	  event_im_displayed_rcvd. Use these to change messages after
	  they're displayed (e.g. encrypt sent messages, or send
	  auto-responses and have them display locally properly)
	* Can use Arts for sound (thanks Tom Dyas)

version 0.11.0-pre14 (06/17/2001):
	* Fixed a segfault with Oscar's account confirmation
	  (Thanks, Adam)
	* Some MSN changes
	* Some HTML widget changes
	* Can specify hosts/ports for Yahoo (thanks Jeremy Brooks)
	* Many many bugfixes

version 0.11.0-pre13 (06/06/2001):
	* Can view/set chat topic in Jabber (thanks faceprint)
	* The napster plugin no longer segfaults on invalid names
	  and/or passwords.
	* HTML is properly stripped from away messages in protocols that
	  do not use HTML.  (thanks, faceprint)
	* Can view/set chat topic in IRC
	* MSN properly escapes outgoing messages
	* Much needed updates to the gaim man page (thanks, Sean Egan)

version 0.11.0-pre12 (05/29/2001):
	* Fixed a funny bug with auto responses when queued messages
	  are enabled.
	* Redesigned the Font Options preference page
	* Improved Jabber chat support (it whispers now, too)
	* Zephyr can do Subscriptions now (thanks to nsanch)
	* Auto-recon plugin got reworked
	* Lots of clean-ups
	* Some new pixmaps (Thanks, DennisR).
	* Fixed a segfault in IRC (Thanks Sean Egan)
	* MSN can now change your 'friendly name' (Thanks for the
	  packet logs, aechols)
	* More IRC improvements [colors, etc] (Thanks Sean Egan)
	* Improved proxy options
	* Fixed a small issue with HTML not being stripped from
	  log files properly (Thanks, faceprint and David Stoddard)
	* Can turn on/off Yahoo! Mail announcements
	* Can force messages through the server for ICQ (use this if
	  you have problems sending)
	* Can receive buddy icons in Oscar (requires gdk_pixbuf,
	  which GNOME depends on. If you --disable-pixbuf, it will
	  disable this.)
	* Redesigned plugins dialog (thanks Mike Heffner)

version 0.11.0-pre11 (04/30/2001):
	* Zephyr updates and additions, thanks Neil Sanchala (nsanch)
	* Jabber can send/accept chat invites (due to mid)
	* MSN has the option to notify you of new hotmail
	  messages
	* Fixed a problem with ADD requests in MSN
	* Fixed a small memory leak with MSN
	* Moved MSN's spammy debug output into debug_printf's
	* Can rename groups/buddies in the Edit Buddies pane
	  (thanks Neil Sanchala)
	* Some perl updates (thanks to Sean Egan)
	* IRC got the following slash commands:
	  op, deop, voice, devoice, mode, raw, quote, and kick (thanks
	  to Sean Egan)
	* MSN Properly handles URL decoding of 'friendly' names
	* Redesigned Preferences pages (design by DennisR)
	* Can select where tabs are for tabbed IM/Chat windows
	* Option to queue away messages while away
	* Jabber got good updates (from faceprint)
	* Oh yes, and Oscar works, yet again. (gee... that's what, 4
	  releases that have "fixed" it now?)

version 0.11.0-pre10 (04/13/2001):
	* Many, many bug fixes
	* Can choose to not send away auto-response (thanks phzzzt)
	* Uh... Oscar works? For now?
	* IRC Plugin can do whois (right click and info)
	* IRC Plugin got away message support
	* Gaim blist to WinAIM blt perl script (courtesy Andy Harrison)
	* Sound on buddy pounce (Thanks Andrew Echols)
	* Can view all group chats in one tabbed window (same keybindings
	  as for tabbed normal conversations)
	* More Protocol plugins:
		Zephyr (plugins/zephyr) (DON'T USE THIS unless you know
			what it is and why you'd want to use it)

version 0.11.0-pre9 (03/26/2001):
	* Can register Jabber accounts (load the Jabber plugin and click
	  Register on the login window)
	* GtkIMHtml handles themes (no background pixmaps though) (thanks
	  decklin, mishan)
	* URLS Linkify properly in Buddy chats
	* Jabber compiles better on Solaris?
	* Gaim works with Oscar Again (Huge thanks to Adam Fritzler of
	  libfaim)

version 0.11.0-pre8 (03/23/2001):
	* Fixed a problem with MSN not detecting signoffs and buddy updates.
	* Implemented away options in MSN
	* Alt-[1-9] to go to [1-9]th pane in tabbed convo window
	* Jabber fixes, Oscar fixes (!), Yahoo fixes, TOC fixes
	* Can use Alt to access menu, and Ctl-char for certain actions
	  (thanks baldnik)
	* Oscar blocking works (?)
	* MSN can see status of other users

version 0.11.0-pre7 (03/16/2001):
	* Can build RPMs as non-root
	* New yahoo library (can use HTTP proxy)
	* Command-line arg to specify config file (thanks Jason Boerner)
	* Can view all conversations in one tabbed window (Control-[ and
	  Control-] move left and right respectively; Control-Tab moves
	  to the next unread, or the next tab if there are no unread tabs)
	* Tooltips on links work again
	* Can log system notices: signons/signoffs, awayness and idleness
	  (thanks Andrew Echols)
	* MSN fixes
	* Applet fixes

version 0.11.0-pre6 (03/06/2001):
	* Fixed bug with NAS support
	* Napster plugin is included again
	  (Thanks for pointing out that it was missing,
	  (Yan V. Bulgak)
	* Oscar can: search by email, request confirmation, change password
	* TOC fixes
	* ICQ fixes
	* Faster HTML parsing/rendering

version 0.11.0-pre5 (02/26/2001):
	* Minor GUI changes
	* ICQ Alias problem fixed
	* Negative times fixed
	* Cannot create blank away messages/messages with blank titles
	* Can right-click Edit Buddies list to alias/add pounce/etc.
	* Ability to independently set accounts as away
	* Can use all away states for ICQ, Yahoo (N/A, Be Right Back, etc.)
	* Fixed hanging trees
	* Can close windows by hitting 'Esc' (optional)
	* Better HTML Widget
	* Can toggle timestamps by hitting F2 (optional)
	* Rewritten file transfer for TOC
	* Jabber got chat
	* Log Viewer (courtesy BMiller)
	* Can save conversation history
	* Napster can kinda sorta download files sometimes :)
	* You can activate IDs in Yahoo
	* ICQ upgraded to use icqlib 1.1.5

version 0.11.0-pre4:
	* ICQ upgraded to use icqlib 1.1.0
	* An enormous amount of bug fixes
	* Even More Protocol Plugins:
		Jabber (plugins/jabber)
		Napster (plugins/napster.c)
	* Fixed a segfault with 'Ignore new conversations while away'

version 0.11.0-pre3 (12/15/2000):
	* Away messages arranged alphabetically (Thanks Justin)
	* More GUI adjustments
	* Can optionally run command to play sound files
	* Icons for ICQ plugin (blatently stolen from GnomeICU)
	* Icons for Yahoo plugin (not-so-blatently stolen from GTKYahoo)
	* Optionally display warning level next to name in buddy list
	* Optionally ignore fonts on incoming messages
	* Command-line option to automatically set yourself as
	  away upon signon (thanks bmiller)
	* Buddy list backups now stored in ~/.gaim/SN.protocol.blist (gaim will
	  move the old file for you). Needed for when you have the same name on
	  two different protocols. (Oscar and TOC share the same file.)
	* More Protocol plugins:
		MSN (plugins/msn)

version 0.11.0-pre2 (12/04/2000):
	* Fixed a segfault with a bad util.c

version 0.11.0-pre1 (12/03/2000):
	* Multiple connections
	* Protocol plugins:
		IRC (plugins/irc.c)
		Yahoo (plugins/yay)
		ICQ (plugins/icq)
	* Logs now stored to ~/.gaim/logs rather than ~/.gaim/SN/
	* User configurable sounds
	* Scroll bar now functions properly in chat room user lists
	* X-Idle support added (thanks bmiller and bryner)
	* small change in the way away messages are displayed
	  (Thanks Ryan C. Gordon)
	* Plugin system uses GModule now (improves portability, adds features)
	  (Requires recompile and probably modifications of most plugins)
	* Perl got updates (reread plugins/PERL-HOWTO)
	* Spell checker now uses gtkspell
	* Auto-Away (thanks, yet again, to bmiller ;)
	* More buddy pounce options
	* Various GUI improvements

version 0.10.3 (10/09/2000):
	* Segfault when viewing user info fixed
	* libdb problem fixed

version 0.10.2 (10/07/2000):
	* A few fixes to the URL parser.
	* Better placement of smiley dialog
	* Improved log file readibility
	* Code cleanups (thanks kylev)
	* Fixed problem when closing away message box (thanks bmiller)
	* sprintf() problem on some systems
	* Various small bug fixes

version 0.10.1 (09/15/2000):
	* Better chatroom logging
	* Oscar works again. Pay no attention to Slashdot.
	* gtkhtml handles background colours better.
	* A third conversation window display preference.
	* Better support for things like Sawfish

version 0.10.0 (09/11/2000):
	* New Smiley Faces and Pixmaps added.
	* Smiley faces now properly wrap in the conversation windows.
	* Smiley dialog
	* Fixed 0-byte file segfault.
	* Borderless buttons (for that cool pop-up look)
	* Fixed some resizing bugs
	* Added Ctrl+{B/I/U/S} hotkeys to conversation windows.
	* Added Ctrl+(number) hotkeys to insert smileys in conversation windows.
	* Support for %n, %d, and %t in away messages.  Thanks bmiller!
	* Background colors
	* Redesigned preferences dialog
	* Redesigned conversation dialog
	* Removed the Lag-O-Meter (Lag-O-Meter is now a plugin)
	* SOCKS 4/5 proxy works
	* Buddy Pounces are now saved in .gaimrc
	* Buddy Chats are now saved in .gaimrc
	* Ability to merge gaim, aim2, aim4 buddylists. Thanks again bmiller!
	* ICQ-style aliases. This lets you change the name you see your buddy
	  as. For example, if your buddy's SN is 'CouldntGetMyName', you can
	  alias him as 'Loser'.
	* Compile with GNOME bits if available
	* Added GNOME Url Handler as an available web-browser
	* Added the S html tag.
	* Optionally Ignore TiK's Automated Messages
	* Option to beep instead of play sound
	* New icons for panel (depends on some GNOME pixmaps)
	* Perl scripting. See plugins/PERL-HOWTO for how to write perl scripts.
	  All .pl files in ~/.gaim are autoloaded when gaim starts.
	* HTML widget is faster, more stable

version 0.9.20 (07/14/2000):
	* More plugin events, more plugin features
	* Run-time OSCAR support
	* Added buddy list ticker (See prefs/Appearance). Clicking on a
	  name will cause a new or previous IM window to display for
	  that screenname
	* "You are sending messages too quickly" error is now fixed
	   when you have a large buddylist.
	* Fixed the LC_ALL compile problem on Solaris boxes
	* Fixed PPC and ARM compile problem with oscar.c
	* Smileys work better, and don't cause font attributes to drop
	* Dialog windows are now prettier
	* /me in IM window; font/color dialogs and smileys in chat window

version 0.9.19 (06/09/2000):
	* Graphical Smiley Faces
	* Applet got a bit of a makeover (inside & out)
	* Compile-time options affect Preferences dialog
	* Whispering in chat works (does anyone even use this?)
	* HTML-tag buttons in chat
	* Chat got all kinds of new features (like IRC-sytle /me)
	* Chat in oscar works much better
	* Locale support
	* Fixed the segfault when your server-side config is null
	* Many many bugfixes

version 0.9.18 (06/02/2000):
	* Logging in works better for oscar
	* Double error bug when sending message to an offline user is
	  fixed.
	* Pressing enter once again sends a message in buddy chatrooms (oops)
	* More fixes for the change on the AOL sign-on process.
	* Fixed bug where Gaim sometimes doesn't find a font to use.
	* Per-conversation font and color dialogs (thanks fflewddur)
	* Chat in oscar works (somewhat)
	* Even more fixes for the sign-on process, and now you don't flash when
	  setting permit/deny lists.

version 0.9.17 (05/31/2000):
	* Automagic feature to check for new versions has been removed
	* Infinite loop bug fixed

version 0.9.16 (05/31/2000):
	* Paned buddy chat window (Thanks Syd)
	* Buddy lists (and changes) are cached to ~/.gaim/<sn>.blist
	  where <sn> is your screen name. If for some reason, you log
	  into the AOL server and the buddy list comes back empty, we
	  check for a cache file, and, if we find one, read it in. This
	  essentially implements recovery from a server crash at AOL
	  (AOL does not back up machines that contain TOC-based buddy
	  lists, unfortunately).  (Thanks Syd)
	* Font selection dialog
	* Small changes to the Oscar/libfaim stuff (see libfaim/README.gaim)
	* SOCKS 4 proxy support
	* Better proxy support overall (you can get people's info now! :) )
	* Two-way file transfer (you can get and send files, but you still
	  can't initiate either)
	* Fixed font problem with Misconfigured X-Servers.  Thanks Decklin!
	* Fixed the No Configuration problem that came about today (5/31)

version 0.9.15 (05/06/2000):
	* Plugin support enabled by default (oops)
	* Some plugins built/installed by default
	* Option to automagically check for new releases
	* Ability to receive files (one-way file transfer)
	* In-line spell checker (thanks to Torrey Searle of the
	  Everybuddy Devel team for this one)

version 0.9.14 (04/24/2000):
	* Numerous Fixes by G. Sumner Hayes (buffer over flow patches,
	  etc)
	* Paned Conversation Windows (Thanks Syd)
	* Raise Window On Message Received, Fixed (Thanks Syd)
	* When multiple screen names, Gaim now correctly remembers the name
	  that was used last.
	* FONT sizes now work correctly.
	* PLUGIN SUPPORT!! (Lots of cool goodies here)
	* Fixed another leak or two
	* Added ability to change your screenname password
	* Devil pixmaps

version 0.9.13 (03/27/2000):
	* Dialog Box Segfault Fixed (When You Click A Toggle Then Cancel)
	* Double Log-Out Message Fixed
	* GNOME compile error fixed
	* Away Message Problem Fixed
	* Fixed URL Right Click Menus
	* Conversation Loggin now shows Full Date and Time
	* Internal Change to Buddy List

version 0.9.12 (03/25/2000):
	* Segfault fix for PPC/Alpha/etc machines with log(0)
	  Thanks to Todd Cohen for this one.
	* Small internal change to the way prefs work
	* GNOME Applet support works better
	  (thanks to Eric Warmenhoven for the patch)
	* Support for displaying true type fonts
	* Lag-O-Meter does not send lag-test if not selected
	* Fixed problem with saving away messages which contain spaces
	  and numbers.
	* Various GNOME Applet Enhancements (thanks AGAIN to
	  Eric.  Someone needs to stop this boy :-) )
	* A lot of random, obscure bugs fixed
	* All of the major and I believe all of the minor memory leaks are
	  now fixed
	  (Thanks to Peter Teichman, Larry Ewing, Jeramey Crawford, and me)

version 0.9.11 (03/22/2000):
	* <STRIKE>Strike Tag Support</STRIKE> :-)
	* Another memory leak fix
	* New .gaimrc format
	* Better support for multiple screen names
	* Font Properties
	* Saving of buddylist window position
	* Fixed a problem with Gaim and the Netscape-branded version
	  of Mozilla
	* New Sound Properties
	* More General Properties
	* Bigger Text-Entry field (Thanks to CrazyDavy for this one)
	* Various Random Bug fixes

version 0.9.10 (11/03/1999):
	* Fixed a nasty memory leak.  No more 40M Gaim processes. LOL
	* IDLE Times are displayed in a neater fashion.

version 0.9.9  (10/31/1999):
	* A little selection bug has been squished
	* Small memory leak fixed
	* Small network fix (problem with HTTP Proxy fixed?)
	* Proxy stuff should work now :)
	* Widget table support, dir info looks nicer
	* Info box looks nicer (thanks to Decklin Foster)
	* Client now 'corrects' time values from the server for accurate
	  login times.
	* Lag-O-Meter (ala Drunken Jim)
	* IDLE Preferences

version 0.9.8  (10/04/1999):
	* HTTP Proxy Support (No SOCKS yet)
	* HTML Widget more robust
	* Graphical Debug Window
	* Buddylist bug fixed
	* Some logging fixes and improvements
	* configurable host/port selection
	* Clickable Links in buddy chat
	* New Gaim Logo
	* Display Signon/Signoff messages in conversation windows
	* Option to strip HTML from logged messages
	* GNOME cleanups (It might work now haha)
	* When viewing user info, URLS are converted to clickable links
	* Tooltips on URLS

version 0.9.7  (08/08/1999):
	* Preliminary Oscar Support
	* Fixed bad network bug
	* Fixed some bad text rendering bugs in the HTML widget
	* log all conversation names are now normalized.
	* Fixed another bad network bug :)
	* Multiple browser support, some Netscape buggies fixed.
	* Permit/Deny preferences moved to 'Permit' pane on buddylist.
	* Fixed problem with _, ', and \ in passwords

version 0.9.6  (08/01/1999):
	* Fixed 'log all conversation' segfault
	* Added NAS support
	* Removed Xmu dependancies.
	* Restructured network code
	* ESD detection more robust.
	* Sound fallbacks are MUCH more robust!

version 0.9.5  (07/25/1999):
	* Fixed About Box SegFault
	* Autologin Works with Applet
	* Option to Show Buddy List after Signon with Applet
	* 2048 character messages
	* Away-Detection (shows a different icon on the buddy list)
	* Fixed Segfault with messages > allowed size
	* Added option to log all conversations
	* Changed g_new to g_new0
	* Buddy List: Right Click Menus
	* Find Buddy By Email
	* Find Buddy By Info
	* New HTML widget (Underline/Links/HRs)
	* Updated Toolbar with 'Underline' Icon
	* More Buddy Pounce Options
	* Option to auto-change urls into clickable links (Under Prefs)
	* Better Buddy Chat functionality
	* Away Prefs
	* Registration Information (Let Us Know Who You Are)
	* Buddy Chat Prefs (Update Chatroom Lists)
	* Set User Info
	* FAQ added to the distribution
	* Sound problem with some systems fixed
	* Set Dir Info
	* Autostart of Netscape on URL Click
	* DnD Rearranging of Groups
	* Better Netscape Functionality
	* Right Click `URL' Menus
	* DnD Rearranging of Buddies
	* Script to convert win95 buddylist to gaim buddylist
	* Added `Link/URL' button to conversation window
	* ESD is now autodetected
	* Not too important but we GNU-ified the source tree :)

version 0.8.0  (04/31/1999):
	* Code clean-up
	* Updated Prefs
	* Buddy Pouncing
	* Pixmaps for buttons
	* Buddylist import/export
	* Autoconf/Automake
	* Conversation Logging
	* Coloured Text Selection
	* Updated Preferences
	* ESD Support
	* Minor Bug Fixes
	* `Warning' support
	* `Blocking' on conversation window
	* Add/Remove buddy from conversation window
	* Scroll-Wheel Mice work in Conversation Window
	* Fixed WindowMaker Appicon
	* version Number in About Box
	* Gaim Slogan in about box :)
	* Created Changelog File :)<|MERGE_RESOLUTION|>--- conflicted
+++ resolved
@@ -1,6 +1,5 @@
 Pidgin and Finch: The Pimpin' Penguin IM Clients That're Good for the Soul
 
-<<<<<<< HEAD
 version 3.0.0 (??/??/????):
 	General:
 	* Various core components of libpurple are now GObjects (Ankit Vani).
@@ -75,12 +74,11 @@
 	Plugins:
 	* The Offline Message Emulation plugin now adds a note that the message
 	  was an offline message. (Flavius Anton) (#2497)
-=======
+
 version 2.10.11 (?/?/?):
 	General:
 	* Fix handling of Self-Signed SSL/TLS Certificates when using the NSS
           plugin (#16412)
->>>>>>> 64825f12
 
 version 2.10.10 (10/22/14):
 	General:
@@ -1557,7 +1555,7 @@
 	Finch:
 	* The TinyURL plugin now creates shorter URLs for long non-conversation
 	  URLs, e.g. URLs to open Inbox in Yahoo/MSN protocols, or the Yahoo
-	  CAPTCHA when joining chat rooms.
+	  Captcha when joining chat rooms.
 	* Fix displaying umlauts etc. in non-utf8 locale (fix in libgnt).
 
 	Pidgin:
