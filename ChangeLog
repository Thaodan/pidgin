Pidgin and Finch: The Pimpin' Penguin IM Clients That're Good for the Soul

version 2.10.13 (MM/DD/YY):
	Pidgin:
	* Fixed #14962
	* Fixed alignment of incoming right-to-left messages in protocols that
	don't support rich text
	* Fix a potential crash while exiting pidgin

	Windows-Specific Changes:
	* Use getaddrinfo for DNS to enable IPv6 (#1075)

	Bonjour
	* Fixed building on Mac OSX (Patrick Cloke) (#16883)

	MXit
<<<<<<< HEAD
	* Fixed a buffer overflow.  Discovered by Yves Younan of Cisco Talos.
	  (TALOS-CAN-0120)
	* Fixed a remote out-of-bounds read.  Discovered by Yves Younan of Cisco
	  Talos.  (TALOS-CAN-0140)
	* Fixed a remote out-of-band read.  Discovered by Yves Younan of Cisco
	  Talos.  (TALOS-CAN-0138, TALOS-CAN-0135)
	* Fixed an invalid read.  Discovered by Yves Younan of Cisco Talos
	  (TALOS-CAN-0118)
	* Fixed a remote buffer overflow vulnerability.  Discovered by Yves
	  Younan of Cisco Talos.  (TALOS-CAN-0119)
	* Fixed an out-of-bounds read discovered by Yves Younan of Cisco Talos.
	  (TALOS-CAN-0123)
	* Fixed a directory traversal issue.  Discovered by Yves Younan of Cisco
	  Talos (TALOS-CAN-0128)
	* Fixed a remote denial of service vulnerability that could result in
	  a null pointer dereference.  Discovered by Yves Younan of Cisco Talos.
	  (TALOS-CAN-0133)
	* Fixed a remote denial of service that could result in an out-of-bounds
	  read.  Discovered by Yves Younan of Cisco Talos (TALOS-CAN-0134)
	* Fixed multiple remote buffer overflows.  Discovered by Yves Younan of
	  Cisco Talos.  (TALOS-CAN-0136)
	* Fixed a remote NULL pointer dereference.  Discovered by Yves Younan of
	  Cisco Talos (TALOS-CAN-0137)
=======
	* Fixed a remote code execution issue discovered by Yves Younan of Cisco
	  Talos.  (TALOS-CAN-0142)
>>>>>>> 5446e9c6

version 2.10.12 (12/31/15):
	General:
	* purple-url-handler now works with Python 3.x (Daniël van Eeden)
	* Fixed an issue where transient startup statuses could be deleted
	  (Jakub Adam) (#16762)

	Pidgin:
	* The shout smile now matches the default theme (Steve Vaught)

	Windows-Specific Changes:
	* Updates to dependencies:
		* Cyrus SASL 2.1.26
		* libxml2 2.9.2
		* NSS 3.20.1 and NSPR 4.10.10
		* Perl 5.20.1
		* SILC 1.1.12
	* Remove support for Tcl plugins

	Gadu-Gadu:
	* Updated internal libgadu to version 1.12.1.

version 2.10.11 (11/23/14):
	General:
	* Fix handling of Self-Signed SSL/TLS Certificates when using the NSS
	  plugin (#16412)
	* Improve default cipher suites used with the NSS plugin (#16262)
	* Add NSS Preferences plugin which allows the SSL/TLS Versions and
	  cipher suites to be configured (#8061)

	Gadu-Gadu:
	* Fix a bug that prevented plugin to load when compiled without GnuTLS.
	  (mancha) (#16431)
	* Fix build for platforms without AF_LOCAL definition. (#16404)

	MSN:
	* Fix broken login due to server change (dx, TReKiE). (#16451, #16455)
	* Fail early when buddy list is unavailable instead of wasting bandwidth
	  endlessly re-trying.

version 2.10.10 (10/22/14):
	General:
	* Check the basic constraints extension when validating SSL/TLS
	  certificates. This fixes a security hole that allowed a malicious
	  man-in-the-middle to impersonate an IM server or any other https
	  endpoint. This affected both the NSS and GnuTLS plugins. (Discovered
	  by an anonymous person and Jacob Appelbaum of the Tor Project, with
	  thanks to Moxie Marlinspike for first publishing about this type of
	  vulnerability. Thanks to Kai Engert for guidance and for some of the
	  NSS changes) (CVE-2014-3694)
	* Allow and prefer TLS 1.2 and 1.1 when using the NSS plugin for SSL.
	  (Elrond and Ashish Gupta) (#15909)

	libpurple3 compatibility:
	* Encrypted account passwords are preserved until the new one is set.
	* Fix loading Google Talk and Facebook XMPP accounts.

	Windows-Specific Changes:
	* Don't allow overwriting arbitrary files on the file system when the
	  user installs a smiley theme via drag-and-drop. (Discovered by Yves
	  Younan of Cisco Talos) (CVE-2014-3697)
	* Updates to dependencies:
		* NSS 3.17.1 and NSPR 4.10.7

	Finch:
	* Fix build against Python 3. (Ed Catmur) (#15969)

	Gadu-Gadu:
	* Updated internal libgadu to version 1.12.0.

	Groupwise:
	* Fix potential remote crash parsing server message that indicates that
	  a large amount of memory should be allocated. (Discovered by Yves Younan
	  and Richard Johnson of Cisco Talos) (CVE-2014-3696)

	IRC:
	* Fix a possible leak of unencrypted data when using /me command
	  with OTR. (Thijs Alkemade) (#15750)

	MXit:
	* Fix potential remote crash parsing a malformed emoticon response.
	  (Discovered by Yves Younan and Richard Johnson of Cisco Talos)
	  (CVE-2014-3695)

	XMPP:
	* Fix potential information leak where a malicious XMPP server and
	  possibly even a malicious remote user could create a carefully crafted
	  XMPP message that causes libpurple to send an XMPP message containing
	  arbitrary memory. (Discovered and fixed by Thijs Alkemade and Paul
	  Aurich) (CVE-2014-3698)
	* Fix Facebook XMPP roster quirks. (#15041, #15957)

	Yahoo:
	* Fix login when using the GnuTLS library for TLS connections. (#16172)

version 2.10.9 (2/2/2014):
	XMPP:
	* Fix problems logging into some servers including jabber.org and
	  chat.facebook.com. (#15879)

version 2.10.8 (1/28/2014):
	General:
	* Python build scripts and example plugins are now compatible with
	  Python 3. (Ashish Gupta) (#15624)

	libpurple:
	* Fix potential crash if libpurple gets an error attempting to read a
	  reply from a STUN server. (Discovered by Coverity static analysis)
	  (CVE-2013-6484)
	* Fix potential crash parsing a malformed HTTP response. (Discovered by
	  Jacob Appelbaum of the Tor Project) (CVE-2013-6479)
	* Fix buffer overflow when parsing a malformed HTTP response with
	  chunked Transfer-Encoding. (Discovered by Matt Jones, Volvent)
	  (CVE-2013-6485)
	* Better handling of HTTP proxy responses with negative Content-Lengths.
	  (Discovered by Matt Jones, Volvent)
	* Fix handling of SSL certificates without subjects when using libnss.
	* Fix handling of SSL certificates with timestamps in the distant future
	  when using libnss. (#15586)
	* Impose maximum download size for all HTTP fetches.

	Pidgin:
	* Fix crash displaying tooltip of long URLs. (CVE-2013-6478)
	* Better handling of URLs longer than 1000 letters.
	* Fix handling of multibyte UTF-8 characters in smiley themes. (#15756)

	Windows-Specific Changes:
	* When clicking file:// links, show the file in Explorer rather than
	  attempting to run the file. This reduces the chances of a user
	  clicking on a link and mistakenly running a malicious file.
	  (Originally discovered by James Burton, Insomnia Security. Rediscovered
	  by Yves Younan of Sourcefire VRT.) (CVE-2013-6486)
	* Fix Tcl scripts. (#15520)
	* Fix crash-on-startup when ASLR is always on. (#15521)
	* Updates to dependencies:
		* NSS 3.15.4 and NSPR 4.10.2
		* Pango 1.29.4-1daa
			Patched for https://bugzilla.gnome.org/show_bug.cgi?id=668154

	AIM:
	* Fix untrusted certificate error.

	AIM and ICQ:
	* Fix a possible crash when receiving a malformed message in a Direct IM
	  session.

	Gadu-Gadu:
	* Fix buffer overflow with remote code execution potential. Only
	  triggerable by a Gadu-Gadu server or a man-in-the-middle.
	  (Discovered by Yves Younan and Ryan Pentney of Sourcefire VRT)
	  (CVE-2013-6487)
	* Disabled buddy list import/export from/to server (it didn't work
	  anymore). Buddy list synchronization will be implemented in 3.0.0.
	* Disabled new account registration and password change options, as it
	  didn't work either. Account registration also caused a crash. Both
	  functions are available using official Gadu-Gadu website.

	IRC:
	* Fix bug where a malicious server or man-in-the-middle could trigger
	  a crash by not sending enough arguments with various messages.
	  (Discovered by Daniel Atallah) (CVE-2014-0020)
	* Fix bug where initial IRC status would not be set correctly.
	* Fix bug where IRC wasn't available when libpurple was compiled with
	  Cyrus SASL support. (#15517)

	MSN:
	* Fix NULL pointer dereference parsing headers in MSN.
	  (Discovered by Fabian Yamaguchi and Christian Wressnegger of the
	  University of Goettingen) (CVE-2013-6482)
	* Fix NULL pointer dereference parsing OIM data in MSN.
	  (Discovered by Fabian Yamaguchi and Christian Wressnegger of the
	  University of Goettingen) (CVE-2013-6482)
	* Fix NULL pointer dereference parsing SOAP data in MSN.
	  (Discovered by Fabian Yamaguchi and Christian Wressnegger of the
	  University of Goettingen) (CVE-2013-6482)
	* Fix possible crash when sending very long messages. Not
	  remotely-triggerable. (Discovered by Matt Jones, Volvent)

	MXit:
	* Fix buffer overflow with remote code execution potential.
	  (Discovered by Yves Younan and Pawel Janic of Sourcefire VRT)
	  (CVE-2013-6489)
	* Fix sporadic crashes that can happen after user is disconnected.
	* Fix crash when attempting to add a contact via search results.
	* Show error message if file transfer fails.
	* Fix compiling with InstantBird.
	* Fix display of some custom emoticons.

	SILC:
	* Correctly set whiteboard dimensions in whiteboard sessions.

	SIMPLE:
	* Fix buffer overflow with remote code execution potential.
	  (Discovered by Yves Younan of Sourcefire VRT) (CVE-2013-6490)

	XMPP:
	* Prevent spoofing of iq replies by verifying that the 'from' address
	  matches the 'to' address of the iq request. (Discovered by Fabian
	  Yamaguchi and Christian Wressnegger of the University of Goettingen,
	  fixed by Thijs Alkemade) (CVE-2013-6483)
	* Fix crash on some systems when receiving fake delay timestamps with
	  extreme values. (Discovered by Jaime Breva Ribes) (CVE-2013-6477)
	* Fix possible crash or other erratic behavior when selecting a very
	  small file for your own buddy icon.
	* Fix crash if the user tries to initiate a voice/video session with a
	  resourceless JID.
	* Fix login errors when the first two available auth mechanisms fail but
	  a subsequent mechanism would otherwise work when using Cyrus SASL.
	  (#15524)
	* Fix dropping incoming stanzas on BOSH connections when we receive
	  multiple HTTP responses at once. (Issa Gorissen) (#15684)

	Yahoo!:
	* Fix possible crashes handling incoming strings that are not UTF-8.
	  (Discovered by Thijs Alkemade and Robert Vehse) (CVE-2012-6152)
	* Fix a bug reading a peer to peer message where a remote user could
	  trigger a crash. (CVE-2013-6481)

	Plugins:
	* Fix crash in contact availability plugin.
	* Fix perl function Purple::Network::ip_atoi
	* Add Unity integration plugin.

version 2.10.7 (02/13/2013):
	Alien hatchery:
	* No changes

	General:
	* The configure script will now exit with status 1 when specifying
	  invalid protocol plugins using the --with-static-prpls and
	  --with-dynamic-prpls arguments. (Michael Fiedler) (#15316)

	libpurple:
	* Fix a crash when receiving UPnP responses with abnormally long values.
	  (CVE-2013-0274)
	* Don't link directly to libgcrypt when building with GnuTLS support.
	  (Bartosz Brachaczek) (#15329)
	* Fix UPnP mappings on routers that return empty <URLBase/> elements
	  in their response. (Ferdinand Stehle) (#15373)
	* Tcl plugin uses saner, race-free plugin loading.
	* Fix the Tcl signals-test plugin for savedstatus-changed.
	  (Andrew Shadura) (#15443)

	Pidgin:
	* Make Pidgin more friendly to non-X11 GTK+, such as MacPorts' +no_x11
	  variant.

	Gadu-Gadu:
	* Fix a crash at startup with large contact list. Avatar support for
	  buddies will be disabled until 3.0.0. (#15226, #14305)

	IRC:
	* Support for SASL authentication. (Thijs Alkemade, Andy Spencer)
	  (#13270)
	* Print topic setter information at channel join. (#13317)

	MSN:
	* Fix SSL certificate issue when signing into MSN for some users.
	* Fix a crash when removing a user before its icon is loaded. (Mark
	  Barfield) (#15217)

	MXit:
	* Fix two bugs where a remote MXit user could possibly specify a local
	  file path to be written to. (CVE-2013-0271)
	* Fix a bug where the MXit server or a man-in-the-middle could
	  potentially send specially crafted data that could overflow a buffer
	  and lead to a crash or remote code execution. (CVE-2013-0272)
	* Display farewell messages in a different colour to distinguish
	  them from normal messages.
	* Add support for typing notification.
	* Add support for the Relationship Status profile attribute.
	* Remove all reference to Hidden Number.
	* Ignore new invites to join a GroupChat if you're already joined, or
	  still have a pending invite.
	* The buddy's name was not centered vertically in the buddy-list if they
	  did not have a status-message or mood set.
	* Fix decoding of font-size changes in the markup of received messages.
	* Increase the maximum file size that can be transferred to 1 MB.
	* When setting an avatar image, no longer downscale it to 96x96.

	Sametime:
	* Fix a crash in Sametime when a malicious server sends us an abnormally
	  long user ID. (CVE-2013-0273)

	Yahoo!:
	* Fix a double-free in profile/picture loading code. (Mihai Serban)
	  (#15053)
	* Fix retrieving server-side buddy aliases. (Catalin Salgu) (#15381)

	Plugins:
	* The Voice/Video Settings plugin supports using the sndio GStreamer
	  backends. (Brad Smith) (#14414)
	* Fix a crash in the Contact Availability Detection plugin. (Mark)
	  (#15327)
	* Make the Message Notification plugin more friendly to non-X11 GTK+,
	  such as MacPorts' +no_x11 variant.

	Windows-Specific Changes:
	* Compile with secure flags (Jurre van Bergen) (#15290)
	* Installer downloads GTK+ Runtime and Debug Symbols more securely.
	  Thanks goes to Jacob Appelbaum of the Tor Project for identifying
	  this issue and suggesting solutions. (#15277)
	* Updates to a number of dependencies, some of which have security
	  related fixes. Thanks again to Jacob Appelbaum and Jurre van Bergen
	  for identifying the vulnerable libraries and to Dieter Verfaillie
	  for helping getting the libraries updated. (#14571, #15285, #15286)
		* ATK 1.32.0-2
		* Cyrus SASL 2.1.25
		* expat 2.1.0-1
		* freetype 2.4.10-1
		* gettext 0.18.1.1-2
		* Glib 2.28.8-1
		* libpng 1.4.12-1
		* libxml2 2.9.0-1
		* NSS 3.13.6 and NSPR 4.9.2
		* Pango 1.29.4-1
		* SILC 1.1.10
		* zlib 1.2.5-2
	* Patch libmeanwhile (sametime library) to fix crash. (Jonathan Rice)
	  (#12637)

version 2.10.6 (07/06/2012):
	Pidgin:
	* Fix a bug that requires a triple-click to open a conversation
	  window from the buddy list. (#15199)

version 2.10.5 (07/05/2012):
	libpurple:
	* Add support for GNOME3 proxy settings. (Mihai Serban) (#15054)

	Pidgin:
	* Fix a crash that may occur when trying to ignore a user who is
	  not in the current chat room. (#15139)

	MSN:
	* Fix building with MSVC on Windows (broken in 2.10.4). (Florian
	  Quèze)

	MXit:
	* Fix a buffer overflow vulnerability when parsing incoming messages
	  containing inline images.  Thanks to Ulf Härnhammar for reporting
	  this! (CVE-2012-3374)

version 2.10.4 (05/06/2012):
	General:
	* Support building against Farstream in addition to Farsight.
	  (Olivier Crete) (#14936)

	IRC:
	* Disable periodic WHO timer.  IRC channel user lists will no
	  longer automatically display away status, but libpurple will be
	  much kinder to the network.
	* Print unknown numerics to channel windows if we can associate
	  them.  Thanks to Marien Zwart. (#15090)

	MSN:
	* Fix a possible crash when receiving messages with certain characters
	  or character encodings.  Thanks to Fabian Yamaguchi for reporting
	  this! (CVE-2012-2318)

	XMPP:
	* Fix a possible crash when receiving a series of specially crafted
	  file transfer requests.  Thanks to José Valentín Gutiérrez for
	  reporting this!  (CVE-2012-2214)

	Windows-Specific Changes:
	* Words added to spell check dictionaries are saved across restarts of
	  Pidgin (#11886)

version 2.10.3 (03/26/2012):
	MSN:
	* Fix buddies not going offline. (#14997)

version 2.10.2 (03/14/2012):
	General:
	* Fix compilation when using binutils 2.22 and new GDK pixbuf. (#14799)
	* Fix compilation of the MXit protocol plugin with GLib 2.31. (#14773)

	Pidgin:
	* Add support for the GNOME3 Network dialog. (#13882)
	* Fix rare crash. (#14392)
	* Add support for the GNOME3 Default Application dialog for configuring
	  the Browser.

	libpurple:
	* Support new connection states and signals for NetworkManager 0.9+.
	  (Dan Williams) (#13859)

	AIM and ICQ:
	* Fix a possible crash when receiving an unexpected message
	  from the server. (Thijs Alkemade) (#14983)
	* Allow signing on with usernames containing periods and
	  underscores. (#13500)
	* Allow adding buddies containing periods and underscores. (#13500)
	* Don't try to format ICQ usernames entered as email addresses.
	  Gets rid of an "Unable to format username" error at login. (#13883)

	MSN:
	* Fix possible crashes caused by not validating incoming messages as
	  UTF-8. (Thijs Alkemade) (#14884)
	* Support new protocol version MSNP18. (#14753)
	* Fix messages to offline contacts. (#14302)

	Windows-Specific Changes:
	* Fix the installer downloading of spell-checking dictionaries (#14612)
	* Fix compilation of the Bonjour protocol plugin. (#14802)

	Plugins:
	* The autoaccept plugin will no longer reset the preference for unknown
	  buddies to "Auto Reject" in certain cases. (#14964)

version 2.10.1 (12/06/2011):
	Finch:
	* Fix compilation on OpenBSD.

	AIM and ICQ:
	* Fix remotely-triggerable crashes by validating strings in a few
	  messages related to buddy list management.  Thanks to Evgeny Boger
	  for reporting this!  (#14682)

	Bonjour:
	* IPv6 fixes (Linus Lüssing)

	Gadu-Gadu:
	* Fix problems linking against GnuTLS. (#14544)

	IRC:
	* Fix a memory leak when admitting UTF-8 text with a non-UTF-8 primary
	  encoding.  (#14700)

	Jabber:
	* Fix crashes and memory leaks when receiving malformed voice
	  and video requests.  Thanks to Thijs Alkemade for reporting this!

	Sametime:
	* Separate "username" and "server" when adding new Sametime accounts.
	  (#14608)
	* Fix compilation in Visual C++. (#14608)

	SILC:
	* Fix CVE-2011-3594, by UTF-8 validating incoming messages before
	  passing them to glib or libpurple.  Identified by Diego Bauche
	  Madero from IOActive.  (#14636)

	Yahoo!:
	* Fetch buddy icons in some cases where we previously weren't. (#13050)

	Windows-Specific Changes:
	* Fix compilation

version 2.10.0 (08/18/2011):
	Pidgin:
	* Make the max size of incoming smileys a pref instead of hardcoding it.
	  (Quentin Brandon) (#5231)
	* Added a plugin information dialog to show information for plugins
	  that aren't otherwise visible in the plugins dialog.
	* Fix building with GTK+ earlier than 2.14.0 (GTK+ 2.10 is still the
	  minimum supported) (#14261)

	libpurple:
	* Fix a potential crash in the Log Reader plugin when reading QIP logs.
	* Fix a large number of strcpy() and strcat() invocations to use
	  strlcpy() and strlcat(), etc., forestalling an entire class of
	  string buffer overrun bugs.
	  (The Electronic Frontier Foundation, Dan Auerbach, Chris Palmer,
	  Jacob Appelbaum)
	* Change some filename manipulations in filectl.c to use MAXPATHLEN
	  instead of arbitrary length constants.  (The Electronic Frontier
	  Foundation, Dan Auerbach, Chris Palmer, Jacob Appelbaum)
	* Fix endianness-related crash in NTLM authentication (Jon Goldberg)
	  (#14163)

	Gadu-Gadu:
	* Fixed searching for buddies in public directory. (Tomasz Wasilczyk)
	  (#5242)
	* Better status message handling. (Tomasz Wasilczyk) (#14314)
	* Merged two buddy blocking methods. (Tomasz Wasilczyk) (#5303)
	* Fix building of the bundled libgadu library with older versions
	  of GnuTLS. (patch plucked from upstream) (#14365)

	ICQ:
	* Fix crash selecting Tools->Set Mood when you're online with an
	  ICQ account that is configured as an AIM account. (#14437)

	IRC:
	* Fix a crash when remote users have certain characters in their
	  nicknames. (Discovered by Djego Ibanez) (#14341)
	* Fix the handling of formatting following mIRC ^O (#14436)
	* Fix crash when NAMES is empty. (James McLaughlin) (#14518)

	MSN:
	* Fix incorrect handling of HTTP 100 responses when using the HTTP
	  connection method.  This can lead to a crash. (Discovered by Marius
	  Wachtler)
	* Fix seemingly random crashing. (#14307)
	* Fix a crash when the account is disconnected at the time we are doing a
	  SB request. (Hanzz, ported by shlomif) (#12431)

	XMPP:
	* Do not generate malformed XML ("</>") when setting an empty mood.
	  (#14342)
	* Fix the /join <room> behavior.  (Broken when adding support for
	  <room>@<server>)  (#14205)

	Yahoo!/Yahoo! JAPAN:
	* Fix coming out of idle while in an unavailable state
	* Fix logging into Yahoo! JAPAN.  (#14259)

	Windows-Specific Changes:
	* Open an explorer.exe window at the location of the file when clicking
	  on a file link instead of executing the file, because executing a file
	  can be potentially dangerous.  (Discovered by James Burton of
	  Insomnia Security) (Fixed by Eion Robb)

version 2.9.0 (06/23/2011):
	Pidgin:
	* Fix a potential remote denial-of-service bug related to displaying
	  buddy icons.
	* Significantly improved performance of larger IRC channels (regression
	  introduced in 2.8.0).
	* Fix Conversation->Add on AIM and MSN.
	* Entries in the chat user list are sorted properly again.  This was
	  inadvertenly broken in 2.8.0.

	Finch:
	* Fix logging in to ICQ.

	libpurple:
	* media: Actually use the specified TCP port from the TURN configuration to
	  create a TCP relay candidate.

	AIM and ICQ:
	* Fix crashes on some non-mainstream OSes when attempting to
	  printf("%s", NULL).  (Clemens Huebner) (#14297)

	Plugins:
	* The Evolution Integration plugin compiles again.

version 2.8.0 (06/07/2011):
	General:
	* Implement simple silence suppression for voice calls, preventing
	  wasted bandwidth for silent periods during a call. (Jakub Adam)
	  (half of #13180)
	* Added the DigiCert High Assurance CA-3 intermediate CA, needed for
	  validation of the Facebook XMPP interface's certificate.
	* Removed the QQ protocol plugin.  It hasn't worked in a long time and
	  isn't being maintained, therefore we no longer want it.

	Pidgin:
	* Duplicate code cleanup.  (Gabriel Schulhof) (#10599)
	* Voice/Video call window adapts correctly to adding or removing
	  streams on the fly. (Jakub Adam) (half of #13535)
	* Don't cancel an ongoing call when rejecting the addition of a
	  stream to the existing call. (Jakub Adam) (#13537)
	* Pidgin plugins can now override tab completion and detect clicks on
	  usernames in the chat userlist. (kawaii.neko) (#12599)
	* Fix the tooltip being destroyed when it is full of information and
	  cover the mouse (dliang) (#10510)

	libpurple:
	* media: Allow obtaining active local and remote candidates. (Jakub
	  Adam) (#11830)
	* media: Allow getting/setting video capabilities. (Jakub Adam) (half
	  of #13095)
	* Simple Silence Suppression is optional per-account. (Jakub Adam)
	  (half of #13180)
	* Fix purple-url-handler being unable to find an account.
	* media: Allow adding/removing streams on the fly. (Jakub Adam)
	  (half of #13535)
	* Support new connection states in NetworkManager 0.9. (Dan Williams)
	  (#13505)
	* When removing a buddy, delete the pounces associated with it.
	  (Kartik Mohta) (#1131)
	* media: Allow libpurple and plugins to set SDES properties for RTP
	  conferences. (Jakub Adam) (#12981)
	* proxy: Add new "Tor/Privacy" proxy type that can be used to
	  restrict operations that could leak potentially sensitive data
	  (e.g. DNS queries).  (#11110, #13928)
	* media: Add support for using TCP relaying with TURN (will only work with
	  libnice 0.1.0 and later).

	AIM:
	* Fix setting icons with dimensions greater than 64x64 pixels by scaling
	  them down to at most 64x64. (#12874, #13165)

	Gadu-Gadu:
	* Allow showing your status only to buddies. (Mateusz Piękos) (#13358)
	* Updated internal libgadu to version 1.10.1. (Robert Matusewicz,
	  Krzysztof Klinikowski) (#13525)
	* Updated internal libgadu to version 1.11.0. (Tomasz Wasilczyk)
	  (#14248)
	* Suppress blank messages that happen when receiving inline
	  images. (Tomasz Wasilczyk) (#13554)
	* Fix sending inline images to remote users, don't crash when
	  trying to send large (> 256kB) images. (Tomasz Wasilczyk) (#13580)
	* Support typing notifications. (Jan Zachorowski, Tomasz Wasilczyk,
	  Krzysztof Klinikowski) (#13362, #13590)
	* Require libgadu 1.11.0 to avoid using internal libgadu.
	* Optional SSL connection support for GNUTLS users (not on Windows
	  yet!). (Tomasz Wasilczyk) (#13613, #13894)
	* Don't count received messages or statuses when determining whether
	  to send a keepalive packet. (Jan Zachorowski) (#13699)
	* Fix a crash when receiving images on Windows or an incorrect
	  timestamp in the log when receiving images on Linux. (Tomasz
	  Wasilczyk) (#10268)
	* Support XML events, resulting in immediate update of other users'
	  buddy icons. (Tomasz Wasilczyk) (#13739)
	* Accept poorly formatted URLs from other third-party clients in
	  the same manner as the official client.  (Tomasz Wasilczyk)
	  (#13886)

	ICQ:
	* Fix setting icons with dimensions greater than 64x64 pixels by scaling
	  them down to at most 64x64. (#12874, #13165)
	* Fix unsetting your mood when "None" is selected.  (Dustin Gathmann)
	  (#11895)
	* Ignore Daylight Saving Time when performing calculations related to
	  birthdays. (Dustin Gathmann) (#13533)
	* It is now possible to specify multiple encodings on the Advanced
	  tab of an ICQ account's settings by using a comma-delimited list.
	  (Dmitry Utkin) (#13496)

	IRC:
	* Add "authserv" service command.  (tomos) (#13337)

	MSN:
	* Fix a hard-to-exploit crash in the MSN protocol when using the
	  HTTP connection method (Reported by Marius Wachtler).

	MXit:
	* Support for an Invite Message when adding a buddy.
	* Fixed bug in splitting-up of messages that contain a lot of links.
	* Fixed crash caused by timer not being disabled on disconnect.
	  (introduced in 2.7.11)
	* Clearing of the conversation window now works.
	* When receiving an invite you can display the sender's profile
	  information, avatar image, invite message.
	* The Change PIN option was moved into separate action.
	* New profile attributes added and shown.
	* Update to protocol v6.3.
	* Added the ability to view and invite your Suggested Friends,
	  and to search for contacts.
	* Also display the Status Message of offline contacts in their
	  profile information.

	XMPP:
	* Remember the previously entered user directory when searching.
	  (Keith Moyer) (#12451)
	* Correctly handle a buddy's unsetting his/her vCard-based avatar.
	  (Matthew W.S. Bell) (#13370)
	* Squash one more situation that resulted in duplicate entries in
	  the roster (this one where the server reports the buddy as being
	  in the same (empty) group.  (Reported by Danny Mayer)

	Plugins:
	* The Voice/Video Settings plugin now includes the ability to test
	  microphone settings. (Jakub Adam) (#13182)
	* Fix a crash when handling some saved settings in the Voice/Video
	  Settings plugin. (Pat Erley) (13290, #13774)

	Windows-Specific Changes:
	* Fix building libpurple with Visual C++ .NET 2005. This was
	  accidentally broken in 2.7.11. (Florian Quèze)
	* Build internal libgadu using packed structs, fixing several
	  long-standing Gadu-Gadu issues. (#11958, #6297)

version 2.7.11 (03/10/2011):
	General:
	* Our bundled libgadu should now build on HP-UX.
	* Fix some instances of file transfers never completing. (Cristi Posoiu)
	  (#12472)

	Pidgin:
	* Sort by Status no longer causes buddies to move around when you
	  click them.
	* Fix embedding in the system tray on older GTK+ releases (such as on
	  CentOS 5.5 and older Fedora).
	* No longer require libstartup-notification for startup notification
	  support.  GTK+ has included support for years, so use it instead. (David
	  Benjamin) (#13245)

	AIM:
	* Fix a bug where some buddies from your buddy list might not show up.
	  Affected non-English ICQ users the most. (#13386)
	* Send keepalives for all types of network connections.  Will hopefully
	  make chat rooms more reliable. (#1449)

	MSN:
	* Fix bug that prevented added buddies to your buddy list in certain
	  circumstances.  (#13298)

	MXit:
	* MXit plugin and reported client version now follow the libpurple
	  version.
	* Don't try to request profile information for non-user contacts.
	* Allow Re-Invite for contacts in Deleted or Rejected state.
	* Ensure we don't send packets too fast to the MXit server and trigger
	  its flood-detection mechanism.  Also increased the internal packet queue
	  to 32 packets.

	XMPP:
	* Fix building on platforms with an older glib (inadvertantly broken in
	  2.7.10).  (#13329)
	* Don't treat the on-join status storms as 'new arrivals'.  (Thijs
	  Alkemade) (#a14527)
	* Extend the /join command to support room JIDs, enabling you to join
	  a room on any server.  (Solarius, Matěj Cepl, Tirtha 'wyuka'
	  Chatterjee) (#4526)
	* Add support for receiving a limited amount of history when joining a
	  room (not currently supported by Pidgin and Finch).  (Thijs Alkemade)
	  (#10986, #a14219)

	Yahoo!/Yahoo! JAPAN:
	* Fix CVE-2011-1091, denials of service caused by NULL pointer
	  dereferences due to improper handling of malformed YMSG packets.  Thanks
	  to Marius Wachtler for reporting this and reviewing the fix!

version 2.7.10 (02/06/2011):
	General:
	* Force video sources to all have the same capabilities.  This reduces the
	  number of times video must be scaled down, saving CPU time. (Jakub Adam)
	  (half of #13095)
	* Starting multiple video calls and ending one no longer causes the other
	  calls to stop sending audio and video. (Jakub Adam) (#12758, #13237)
	* Perl bindings now respect LDFLAGS. (Peter Volkov, Markos Chandras)
	  (#12638)
	* Added AddTrust External Root CA.  (#11554)
	* Resolve some issues validating X.509 certificates signed off the CAcert
	  Class 3 intermediate cert when using the GnuTLS SSL/TLS plugin.

	Gadu-Gadu:
	* Don't drop whole messages when text is colored. (Jan Zachorowski)
	  (#13259)

	Groupwise:
	* Don't show two windows when using "Get Info" on a buddy. (Gabriel Burt;
	  Novell, Inc.) (#13108)

	IRC:
	* Don't send ISON messages longer than 512 bytes. (Jeffrey Honig) (#9692)

	libpurple:
	* Stop sending audio when placing a call on hold. (Jakub Adam) (#13032)
	* Stop translating gpointers to ints in the dbus API.  This removes
	  functions from the dbus API.  (The openSUSE Project) (#12507)
	* Fix D-Bus introspection calls that omit the interface parameter.  (Tom
	  Samstag) (#13073)
	* Fixed bugs in purple_str_to_time() that caused the most recent 'make
	  check' failures.  (Nader Morshed) (#13131)
	* Correct an issue that caused some UIs other than Pidgin or Finch to
	  leave a buddy in the "is typing" state.  (Jan Kaluza)
	* Fix potential information disclosure issues in the Cipher code.  (Julia
	  Lawall)

	Pidgin:
	* Support using the Page Up and Page Down keys on the numeric keypad in
	  the conversation window.  (Ryan Flegel) (#13127)
	* Fix a few memory leaks. (Nader Morshed) (#13162)
	* Support rendering strikethrough when received as in-line CSS. (#13168)
	* Editable comboboxes are now more friendly to some GTK+ themes. (Hugo
	  Pereira Da Costa) (#13164).

	Plugins:
	* The Voice/Video Settings plugin no longer resets selected devices to
	  defaults. (Jakub Adam) (#13044)
	* The Voice/Video Settings plugin no longer crashes when a stored device
	  name is not found in the list of available devices. (Jakub Adam)
	  (#13238)
	* The Autoaccept plugin now allows disabling filename escaping. (Rok
	  Mandeljc) (half of #11459)
	* The Autoaccept plugin now allows choosing Reject/Ask/Accept for
	  non-buddies. (Rok Mandeljc) (half of #11459)

	QQ:
	* QQ2008 is now the default protocol version. (Michael Terry) (#11635)

	XMPP:
	* Don't crash when receiving an unexpected/invalid jingle transport type.
	  (Nikita Kozlov) (#13136)
	* Handle Connection: Close headers for BOSH, when the server does not
	  terminate the connection itself. (#13008)
	* Improved parsing for DIGEST-MD5, which should resolve issues
	  connecting to some jabberd2 servers.  This corrects an issue parsing
	  one-character or empty elements. (Noa Resare) (#a14514)

	Yahoo!/Yahoo! JAPAN:
	* Fix a crash when an account disconnects before a p2p session is
	  completely set up. (Jan Kaluza) (#12432)

version 2.7.9 (12/26/2010):
	MSN:
	* Fix CVE-2010-4528, a crash when receiving short packets related to
	  P2Pv2 messages.

version 2.7.8 (12/19/2010):
	General:
	* Fix the exceptions in purple-remote on Python 2.6+. (Ari Pollak)
	  (#12151)

	Pidgin:
	* When a conversation has reached the maximum limit on the number
	  of smileys, display the text representation of the smiley properly
	  when it contains HTML-escapable characters (e.g. "<3" was previously
	  displayed as "&lt;3").
	* Drop dependency on GdkGC and use Cairo instead.
	* New UI hack to assist in first-time setup of Facebook accounts with
	  icon from Jakub Szypulka.
	* Don't hide the buddy list if there is no notification area in which
	  to put the icon. (#12129)

	libpurple:
	* Fix multipart parsing when '=' is included in the boundary for
	  purple_mime_document_parse. (Jakub Adam) (#11598)

	AIM and ICQ:
	* Buddies who unset their status message will now be correctly shown
	  without a message in your buddy list. (#12988)

	Gadu-Gadu:
	* Updated our bundled libgadu and minimum requirement for external
	  libgadu to 1.9.0. (#12789)

	MSN:
	* Stop showing ourselves in the list of endpoints that can be
	  disconnected.
	* Allow full-size display names, by not escaping (most) non-English
	  characters. (#8508)
	* Fix receiving messages from users on Yahoo and other federated
	  services. (#13022)
	* Correctly remove old endpoints from the list when they sign out.
	* Add option to disable connections from multiple locations. (#13017)
	* Correctly update your own display name in the buddy list. (#13064) 
	* Correctly show ourselves as offline in the buddy list when going
	  invisible. (#12945)
	* Correctly update your own icon in the buddy list. (#12973)
	* Remove struct packing for better portability. (#12856)

	XMPP:
	* Terminate Jingle sessions with unsupported content types. (#13048)

version 2.7.7 (11/23/2010):
	General:
	* Allow multiple CA certificates to share the same Distinguished Name
	  (DN).  Partially fixes remaining MSN issues from #12906.
	* The GNUTLS SSL plugin now discards any certificate (and all subsequent
	  certificates) in a chain if it did not sign the previous certificate.
	  Partially fixes remaining MSN issues from #12906.
	* Open requests related to a file transfer are now closed when the request
	  is cancelled locally. (#11666)

	AIM and ICQ:
	* AIM should now connect if "Use clientLogin" is turned off and the
	  "Server" field is set to anything other than "login.oscar.aol.com" or
	  "slogin.oscar.aol.com". (#12948)
	* Fix a crash on connection loss. (#5927)

version 2.7.6 (11/21/2010):
	General:
	* Included Microsoft Internet Authority 2010 and Microsoft Secure Server
	  Authority 2010 intermediate CA certificates to our bundle.  This fixes
	  the "Unable to validate certificate" error for omega.contacts.msn.com.
	  (#12906)

	Pidgin:
	* Avoid a use-after-free race condition in the media code (when
	  there's an error reported by GStreamer). (#12806, Jakub Adam)

	AIM and ICQ:
	* SSL option has been changed to a tri-state menu with choices for
	  "Don't Use Encryption", "Use Encryption if Available", and "Require
	  Encryption".
	* Fix some possible clientLogin URL issues introduced in version 2.7.5.
	* Don't show a "<URL>: Ok" connection error when using clientLogin.
	* Cleaned up some debug output for improved readability.

	MSN:
	* Added support for MSNP16, including Multiple Points of Presence (MPOP)
	  which allows multiple simultaneous sign-ins. (#8247)
	* Added extended capabilities support (none implemented).
	* Merged the work done on the Google SoC (major rewrite of SLP code)
	* Reworked the data transfer architecture.
	  (https://developer.pidgin.im/wiki/SlpArchitecture)
	* Lots of little changes.
	* Don't process zero-length DC messages. (#12660)
	* Fixed a bunch of memory leaks.
	* Prevent a use-after-free condition.

	XMPP:
	* Avoid a double-free in the Google Relay (V/V) code.
	* Avoid double error message when failing a file transfer. (#12757)
	* Password-related information is printed out for SASL authentication
	  when the PURPLE_UNSAFE_DEBUG environment variable is set.
	* Authentication mechanisms can now be added by UI's or other plugins
	  with some work. This is outside the API/ABI rules! (#12715)
	* Fixed a few printf("%s", NULL) crashes for broken OSes.

	Windows-Specific Changes:
	* Build the Pidgin Theme Editor plugin (finally).
	* Untarring (for themes) now works for non-ASCII destination paths.

version 2.7.5 (10/31/2010):
	General:
	* Added Verisign Class 3 Public CA - G2 root CA.

	Pidgin:
	* Properly differentiate between bn and bn_IN in the Translation
	  Information dialog.

	AIM and/or ICQ:
	* Display the "Authorize buddy?" minidialog when the requestor has an
	  empty nickname. (#12810)
	* New ICQ accounts default to proper ICQ servers.  Old accounts using one
	  of the old default servers will be silently migrated to use the proper
	  servers.
	* ICQ accounts using clientLogin now use the correct ICQ servers.  This is
	  separate from the server settings mentioned above.
	* '<' should no longer cause ICQ status messages to be truncated in some
	  locations. (#11964, #12593)
	* Fix sending messages to chat rooms. (#12768)

	Bonjour:
	* Don't crash when attempting to log into a Bonjour account and init
	  failed.

	Windows-Specific Changes:
	* Quote the path stored in the registry when the "run at startup" option
	  in the Windows Pidgin Options plugin is used. (#12781)

version 2.7.4 (10/20/2010):
	General:
	* Fix search path for Tk when compiling on Debian Squeeze. (#12465)
	* purple-remote now expects and produces UTF-8. (Guillaume Brunerie)
	  (#12049)
	* Add Deutsche Telekom, Thawte Primary, and Go Daddy Class 2 root CAs
	  (#12667, #12668, and #12594)
	* Fix CVE-2010-3711 by properly validating return values from the
	  purple_base64_decode() function before using them.
	* Fix two local crash bugs by properly validating return values from the
	  purple_base16_decode() function before using them.

	libpurple:
	* Fall back to an ordinary request if a UI does not support showing a
	  request with an icon.  Fixes receiving MSN file transfer requests
	  including a thumbnail in Finch. (#12561)
	* Fix an invalid memory access when removing UPnP mappings that could
	  cause sporadic crashes, most notably when MSN Direct Connections are
	  enabled. (#12387)
	* Add a sentence to the certificate warning for expired certificates
	  suggesting the user check their computer's date and time. (#12654)

	Pidgin:
	* Add support for the Gadu-Gadu protocol in the gevolution plugin to
	  provide Evolution integration with contacts with GG IDs. (#10709)
	* Remap the "Set User Mood" shortcut to Control-D, which does not
	  conflict with the previous shortcut for Get Buddy Info on the
	  selected buddy.
	* Add a plugin action menu (under Tools) for the Voice and Video
	  Settings plugin.
	* Use GRegex for the debug window where available. This brings regex
	  filtering to the debug window on Windows. (Eion Robb) (#12601)
	* Add Google Chrome to the list of possible browsers on non-Windows
	  systems.
	* Add Chromium to the list of possible browsers on non-Windows systems.
	* The "Manual" browser option is now stored as a string.  It is no
	  longer necessary to specify a full path to the browser command.
	  (Rodrigo Tobar Carrizo) (#12024)
	* The Send To menu can now be used if the active account in the
	  conversation becomes disabled or inactive. (Keith Moyer) (#12471)
	* xdg-open is now the default browser for new users on non-Windows
	  platforms. (Stanislav Brabec) (#12505)
	* The "Authorize buddy?" mini-dialog now shows the nickname of
	  the buddy requesting authorization as well as the icon of
	  the IM protocol he is using. (#5038)

	Finch:
	* Add support for drop-down account options (like the SILC cipher
	  and HMAC options or the QQ protocol version).

	XMPP:
	* Unify the connection security-related settings into one dropdown.
	* Fix a crash when multiple accounts are simultaneously performing
	  SASL authentication when built with Cyrus SASL support.  (thanks
	  to Jan Kaluza) (#11560)
	* Restore the ability to connect to XMPP servers that do not offer
	  Stream ID. (#12331)
	* Added support for using Google's relay servers when making voice and
	  video calls to Google clients.
	* Fix detecting file transfer proxies advertised by the server.
	* Advertise support for Google Talk's JID Domain Discovery extension
	  in all cases again (changed in 2.7.0), not just when the domain
	  is "gmail.com" or "googlemail.com" (it's also needed for Google
	  Talk used for accounts on arbitrary domains not using Google Apps
	  for Your Domain). (#a14153)
	* Improved handling of adding oneself to your buddy list when using
	  Non-SASL (legacy) authentication. (#12499)
	* Generate a connection error instead of just stalling when the
	  _xmppconnect TXT record returns results, but none of them result
	  in a valid BOSH URI. (#a14367, #12744)

	AIM and ICQ:
	* Add support for managing Visible/Invisible lists. (#10967)
	* Fix a problem with receiving HTML messages from
	  QIP/Miranda/Trillian. (#12044)
	* Hopefully fixed all encoding-related problems, both
	  for sending and receiving messages. (#10833 and the like)
	* Fix a problem with receiving messages from pyicqt. (#12284)
	* Don't set a custom status text when going Invisible to avoid
	  being detected as Invisible. (#10633)

	Yahoo/Yahoo JAPAN:
	* Stop doing unnecessary lookups of certain alias information.  This
	  solves deadlocks when a given Yahoo account has a ridiculously large
	  (>500 buddies) list and may improve login speed for those on slow
	  connections. (#12532)
	* Fix sending SMS messages.  The lookup host changed on us.  (Thanks to
	  todo) (#12688).
	* Improvements for some file transfer scenarios, but not all.

	Windows:
	* Bonjour support now requires Apple Bonjour Print Services version
	  2.0.0 or newer (http://support.apple.com/kb/dl999).

	libpurple:
	* Fall back to an ordinary request if a UI does not support showing a
	  request with an icon.  Fixes receiving MSN file transfer requests
	  including a thumbnail in Finch.

	Pidgin:
	* Add support for the Gadu-Gadu protocol in the gevolution plugin to
	  provide Evolution integration with contacts with GG IDs. (#10709)
	* Remap the "Set User Mood" shortcut to Control-D, which does not
	  conflict with the previous shortcut for Get Buddy Info on the
	  selected buddy.
	* Add a plugin action menu (under Tools) for the Voice and Video
	  Settings plugin.

	Finch:
	* Add support for drop-down account options (like the SILC cipher
	  and HMAC options or the QQ protocol version).

	XMPP:
	* Unify the connection security-related settings into one dropdown.
	* Fix a crash when multiple accounts are simultaneously performing
	  SASL authentication when built with Cyrus SASL support.  (thanks
	  to Jan Kaluza) (#11560)
	* Restore the ability to connect to XMPP servers that do not offer
	  Stream ID. (#12331)
	* Added support for using Google's relay servers when making voice and
	  video calls to Google clients.

	Yahoo/Yahoo JAPAN:
	* Stop doing unnecessary lookups of certain alias information.  This
	  solves deadlocks when a given Yahoo account has a ridiculously large
	  (>500 buddies) list and may improve login speed for those on slow
	  connections. (#12532)

version 2.7.3 (08/10/2010):
	General:
	* Use silent build rules for automake >1.11. You can enable verbose
	  builds with the --disable-silent-rules configure option, or using
	  make V=1.

	libpurple:
	* Fix the TURN server settings (broken in 2.7.0).

	Pidgin:
	* Re-focus the input area after clicking the attention toolbar button.
	* Re-arrange media window to make it more netbook-friendly.

	Finch:
	* Rebindable 'suggest-next-page' and 'suggest-prev-page' actions for
	  textboxes (GntEntry) to scroll through list of suggestions.
	* Rebindable 'dropdown' action for comboboxes (GntComboBox) to show the
	  dropdown list of options.

	IRC:
	* Fix non-ASCII arguments to /mode et al.  (thanks to Max Ulidtko)

	MSN:
	* Support for web-based buddy icons, used when a buddy logs in to the
	  messenger on the Live website.
	* Fix file transfers with some clients that don't support direct
	  connections (e.g., papyon, telepathy-butterfly, etc.) (#12150)

	MXit:
	* Fix filename for the Shocked emoticon. (#12364)
	* Implement the new naming conventions where possible. (MXitId, etc)
	* Display a message in the Groupchat window when you invite somebody.
	* Birthday field in profile cannot be edited when server says it is
	  locked.
	* If a buddy is offline, show in their profile when last they were online.
	* Handle pushed profile update packets (ie, when changing your avatar via
	  the Gallery bot).
	* If a buddy is offline and we see from their profile that they have
	  updated their avatar, request the new avatar image from the server.
	* Fix a possible crash if a link is clicked while disconnected.
	* Unescape any escaped characters in a chatroom nickname.
	* Add the new MXit moods and emoticons.
	* MXit emoticons added to the small emoticon theme.

	XMPP:
	* Allow connecting to servers that only advertise GSSAPI and expect
	  a fallback to legacy IQ authentication (broken in 2.7.0).
	* Fix a crash when receiving custom emoticons that don't adhere to
	  the specification.
	* When initiating a file transfer, don't show resources that are certain
	  to not support file transfers in the resource selection dialog.
	* Fix connecting to servers using BOSH and authenticating with
	  DIGEST-MD5 when libpurple was built with Cyrus SASL support.

	Yahoo/Yahoo JAPAN:
	* Renamed "Use account proxy for SSL connections" to "Use account proxy
	  for HTTP and HTTPS requests" and tied the option to HTTP requests too.
	* Properly detect HTTP proxy server use when the HTTP proxy is the
	  global proxy server, an account-level non-HTTP proxy server is
	  configured, and the "Use account proxy for HTTP and HTTPS requests"
	  account option is turned off.  This fixes connecting for some HTTP
	  proxy servers.
	* Fall back to connecting to scsa.msg.yahoo.com (not configurable) if
	  the HTTP-based connect server lookup fails.  This does not work for
	  Yahoo JAPAN accounts.
	* Fix file transfers that get stuck with "Waiting for transfer to
	  begin".

version 2.7.2 (07/21/2010):
	AIM and ICQ:
	* Fix a crash bug related to X-Status messages that can be triggered by
	  remote users.  This is CVE-2010-2528.
	* Fix a rare crash bug caused by certain incoming SMS messages
	  (discovered by Jan Kaluza--thanks Jan!).
	* Change HTML sent from ICQ accounts so that official ICQ clients
	  hopefully display it correctly.

	MSN:
	* Fix a crash related to fast buddy icon transfers.

version 2.7.1 (05/29/2010):
	General:
	* Build fixes on OpenSolaris.  (Brian Lu)
	* Add configure option --enable-trayicon-compat which installs tray
	  icons into directories that are compatible with older versions of
	  hicolor-icon-theme (0.9).

	Pidgin:
	* Restore the tray icon's blinking functionality.
	* Fix a crash setting moods when an account is disconnected.

	Bonjour:
	* Fix a crash on disconnect.

	ICQ:
	* Fix bug that caused HTML to be displayed in incoming messages.

	MSN:
	* Fix unnecessary bandwidth consumption for buddy icon requests when
	  buddies have capital letters in their passport addresses.
	* Support for direct connections, enabling faster file transfers,
	  smiley and buddy icon loading.  (Gábor Szuromi)

	XMPP:
	* Allow connecting to servers that advertise EXTERNAL (broken in
	  2.7.0)

	MXit:
	* Replace the MXit-specific mood management with the new standard Moods
	  API.
	* Add the standard MXit emoticons.
	* Improve the handling of users being kicked from MultiMX rooms.
	* MXit doesn't allow you to see your buddy's Email Address or Title,
	  so remove those two fields from the "Buddy Information" page.
	* Show buddy's Registration Country in their profile.
	* Increment protocol version to v6.0
	* If an invite you sent was rejected with a reason, display that
	  message in the buddy tooltip.
	* CAPTCHA value is a required field during account activation.
	  (Resolves issue on Maemo)
	* When your avatar image is changed, don't forget the user's profile
	  information.

	Windows-Specific Changes:
	* Fix a regression introduced in 2.7.0 that caused Window Flashing not
	  to work.

version 2.7.0 (05/12/2010):
	General:
	* Changed GTK+ minimum version requirement to 2.10.0.
	* Changed GLib minimum version requirement to 2.12.0.
	* Using the --disable-nls argument to configure now works properly.
	  You will no longer be forced to have intltool to configure and build.
	* Fix two related crashes in the GnuTLS and NSS plugins when they
	  suffer internal errors immediately upon attempting to establish
	  an SSL connection.
	* Fix NSS to work when reinitialized after being used.  (Thanks to
	  Ludovico Cavedon for the testcase)
	* Added support for PURPLE_GNUTLS_PRIORITIES environment variable.
	  This can be used to specify GnuTLS priorities on a per-host basis.
	  The format is "host=priority;host2=priority;...".  The default
	  priority can be overridden by using "*" as the host.  See the
	  GnuTLS manual for documentation on the format of the priority
	  strings.
	* Fix autoconf detection of Python.  (Brad Smith)
	* Fix a crash when a Windows proxy (from IE) does not have a port.
	  (Marten Klencke)

	Pidgin:
	* Moved the "Debugging Information" section of the About box to a
	  "Build Information" dialog accessible on the Help menu.
	* Moved the Developer and Crazy Patch Writer information from the About
	  box to a "Developer Information" dialog accessible on the Help menu.
	* Moved the Translator information from the About box to a "Translator
	  Information" dialog accessible on the Help menu.
	* Use GtkStatusIcon for the docklet, providing better integration in
	  notification area.
	* Added UI for sending attentions (buzz, nudge) on supporting protocols.
	* Make the search dialog unobtrusive in the conversation window (by
	  making it look and behave like the search dialog in Firefox)
	* The Recent Log Activity sort method for the Buddy List now
	  distinguishes between no activity and a small amount of activity
	  in the distant past.  (Greg McNew)
	* Added a menu set mood globally for all mood-supporting accounts
	  (currently XMPP and ICQ).
	* Default binding of Ctrl+Shift+v to 'Paste as Plain Text' in
	  conversation windows. This can be changed in .gtkrc-2.0. For example,
	  Ctrl+v can be bound to 'Paste as Plain Text' by default.
	* Plugins can now handle markup in buddy names by attaching to the
	  "drawing-buddy" signal. (Daniele Ricci, Andrea Piccinelli)
	* Be more accommodating when scaling down large images for use as
	  buddy icons.
	* The 'Message Timestamp Formats' plugin allows changing the timestamp
	  format from the timestamps' context menu in conversation log.
	* The 'Message Timestamp Formats' plugin allows forcing 12-hour
	  timestamps.  (Jonathan Maltz)
	* Fix pastes from Chrome (rich-text pastes and probably URLs
	  having garbage appended to them).
	* Show file transfer thumbnails for images on supporting protocols
	  (currently only supported on MSN).

	Bonjour:
	* Added support for IPv6. (Thanks to T_X for testing)

	Gadu-Gadu:
	* Updated our bundled libgadu to 1.9.0-rc2 (many thanks to Krzysztof
	  Klinikowski for the work and testing put in here!)
	* Minimum requirement for external libgadu is now also 1.9.0-rc2.

	AIM and ICQ:
	* X-Status (Custom ICQ status icon) support.  Since most of the icons
	  available reflect moods, this is labeled "Set Mood" on the
	  Accounts->ICQ Account menu. (Andrew Ivanov, Tomáš Kebert,
	  Yuriy Yevgrafov, and trac users bob007, salieff, and nops)
	* Allow setting and displaying icons between 1x1 and 100x100 pixels for
	  ICQ.  Previously only icons between 48x48 and 52x64 were allowed.
	* When using the clientLogin authentication method, prompt for a
	  password on reconnect when "Remember Password" is not checked and
	  authentication fails due to an incorrect password.  (This is the same
	  behavior as the legacy authentication method)
	* Support sending and receiving HTML-formatted messages for ICQ.
	* Use the proper URL for "View web profile" link for ICQ buddies.
	  (Alexander Nartov)

	MSN:
	* Support for version 9 of the MSN protocol has been removed.  This
	  version is no longer supported on the servers.
	* Support file transfer thumbnails (previews) for images.
	* Fix CVE-2010-1624 (custom emoticon remote crash).

	XMPP:
	* Direct messages to a specific resource only upon receipt of a message
	  with content (as opposed to a typing notification, etc).  (Thanks to
	  rjoly for testing)
	* Present a better error message when authentication fails while trying
	  to connect to Facebook.  (David Reiss, Facebook)
	* When sending data using in-band-bytestreams, interpret the block-size
	  attribute as the size of the BASE64-encoded representation of the
	  data.
	* Validate the hash on incoming BoB data objects (for custom smileys
	  etc.), cache based per JID when the CID is not a valid hash (as
	  specified by the BoB XEP).
	* Send whitespace keepalives if we haven't sent data in a while (2
	  minutes).  This fixes an issue with Openfire disconnecting a
	  libpurple-baesd client that has just been quiet for about 6
	  minutes.
	* Only support Google Talk's JID Domain Discovery extension
	  (allowing a user to log in with "@gmail.com" or "@googlemail.com"
	  interchangeably) for those two domains.  This change was made
	  due to interoperability issues with some BOSH Connection Managers
	  and namespaced attributes.

	Yahoo/Yahoo JAPAN:
	* Attempt to better handle transparent proxies interfering with
	  HTTP-based login.
	* Fix handling of P2P packets, thus fixing the loss of some messages.
	* Retrieve the pager server address from Yahoo!'s servers directly.
	* Removed the "Pager server" account option, as it is no longer needed.
	* The authentication code is now less order-sensitive with the
	  components of the server's response.
	* The authentication process now acts more like the official client.

	Finch:
	* New action 'history-search', with default binding ctrl+r, to search
	  the entered string in the input history.

	Windows-Specific Changes
	* Updated GTK+ to 2.16.6
	* Private GTK+ Runtime now used (GTK+ Installer no longer supported)
	* Minimum required GTK+ version increased to 2.14.7
	* Windows 95, Windows 98, Windows 98 Second Edition, Windows ME
	  (Millennium Edition), and Windows NT 4.0 longer supported due to GTK+
	  requirements changes.
	* Crash Report files (pidgin.RPT) are now generated in the ~/.purple
	  directory instead of the installation directory.
	* NSS SSL Library upgraded to 3.12.5 (thanks to Berke Viktor)
	* GtkSpell upgraded to 2.0.16, changing the spellchecking backend to
	  enchant.  This means that myspell and hunspell (OpenOffice)
	  dictionaries can be used (previous versions' aspell dictionaries
	  will not work).

version 2.6.6 (02/18/2010):
	libpurple:
	* Fix 'make check' on OS X. (David Fang)
	* Fix a quirk in purple_markup_html_to_xhtml that caused some messages
	  to be improperly converted to XHTML.
	* Set "controlling-mode" correctly when initializing a media session.
	  Fixes receiving voice calls from Psi.
	* When looking up DNS records, use the type of record returned by the
	  server (instead of the type we asked for) to determine how to process
	  the record.
	* Fix an issue with parsing XML attributes that contain "&lt;br&gt;".
	  See ChangeLog.API for more details.

	General:
	* Correctly disable all missing dependencies when using the
	  --disable-missing-dependencies option.  (Gabriel Schulhof)

	Gadu-Gadu:
	* Fix display of avatars after a server-side change. (Krzysztof
	  Klinikowski)

	AIM:
	* Allow setting and displaying icons between 1x1 and 100x100 pixels.
	  Previously only icons between 48x48 and 50x50 were allowed.

	MSN:
	* Fix CVE-2010-0277, a possible remote crash when parsing an incoming
	  SLP message.  (Discovered by Fabian Yamaguchi)
	* File transfer requests will no longer cause a crash if you delete the
	  file before the other side accepts.
	* Received files will no longer hold an extra lock after completion,
	  meaning they can be moved or deleted without complaints from your OS.
	* Buddies who sign in from a second location will no longer cause an
	  unnecessary chat window to open.
	* Support setting an animated GIF as a buddy icon.
	* Numerous code cleanups and memory savings.

	MySpace:
	* Fix a leak and crash when retrieving buddy icons.

	XMPP:
	* Less likely to send messages to a contact's idle/inactive resource.
	  Previously, if a message was received from a specific resource,
	  responses would be sent to that resource until either it went offline
	  or a message is received from another resource.  Now, messages are
	  sent to the bare JID upon receipt of any presence change from the
	  contact.
	* Added support for the SCRAM-SHA-1 SASL mechanism.  This is only
	  available when built without Cyrus SASL support.
	* When getting info on a domain-only (server) JID, show uptime
	  (when given by the result of the "last query") and don't show status
	  as offline.
	* Fix getting info on your own JID.
	* Wrap XHTML messages in <p>, as described in XEP-0071, for
	  compatibility with some clients.
	* Don't do an SRV lookup for a STUN server associated with the account
	  if one is already set globally in prefs.
	* Don't send custom smileys larger than the recommended maximum object
	  size specified in the BoB XEP.   This prevents a client from being
	  disconnected by servers that dislike overly-large stanzas.
	* Fix receiving messages without markup over an Openfire BOSH
	  connection (forcibly put the stanzas in the jabber:client namespace).
	* The default value for the file transfer proxies is automatically
	  updated when an account connects, if it is still the old (broken)
	  default (from 'proxy.jabber.org' to 'proxy.eu.jabber.org').
	* Fix an issue where libpurple created duplicate buddies if the roster
	  contains a buddy in two groups that differ only by case
	  (e.g. "XMPP" and "xmpp") (or not at all).

	Yahoo:
	* Don't send <span> and </span> tags.  (Fartash Faghri)
	* Support PingBox.  PingBoxes will appear as pbx/PingBoxName.  (Kartik
	  Mohta)

	Pidgin:
	* Fix CVE-2010-0423, a denial of service attack due to the parsing
	  of large numbers of smileys.  (Discovered by Antti Hayrynen)
	* Correctly size conversation and status box entries when the
	  interior-focus style property is diabled. (Gabriel Schulhof)
	* Correctly handle a multiline text field being required in a
	  request form.  (Thanks to Florian Zeitz for finding this problem)
	* Search friends by email-addresses in the buddy list. (Luoh Ren-Shan)
	* Allow dropping an image on Custom Smiley window to add a new one.
	* Prompt for confirmation when clearing a whiteboard (doodle) session.
	  (Kartik Mohta)
	* Use the "hand" cursor when hovering over usernames in chat history to
	  indicate that the username is an actionable item.
	* Double-clicking usernames in chat history will open an IM with that
	  user.
	* Put an icon on the "Filter" button in the debug window.
	* Don't treat "/messages/like/this " as commands.
	* Explicitly mark user interaction when inserting smilies from the
	  toolbar so "Undo" correctly removes these smilies.
	* Clicking "New" or "Saved" in the status selector menu while typing a
	  status message no longer keeps the status entry area stuck in "typing"
	  mode forever.
	* Show tooltips for ellipsized conversation tabs.  On older systems,
	  tooltips will show for all tabs.
	* The File Transfers and Debug Window windows are no longer created as
	  dialogs.  These windows should now have minimize buttons in many
	  environments in which they were previously missing
	  (including Windows).
	* Smiley themes with Windows line endings no longer cause theme
	  descriptions not to be displayed in the theme selector.

	Finch:
	* Fix CVE-2010-0420, a possible remote crash when handling chat room
	  buddy names.
	* Rebindable 'move-first' and 'move-last' actions for tree widgets. So
	  it is possible to jump to the first or last entry in the buddy list
	  (and other such lists) by pressing home or end key (defaults)
	  respectively.

version 2.6.5 (01/08/2010):
	libpurple:
	* TLS certificates are actually stored to the local cache once again
	  (accepting a name mismatch on a certificate should now be remembered)

	General:
	* Build-time fixes for Solaris.  (Paul Townsend)

	AIM and ICQ:
	* Messages from some mobile clients are no longer displayed as
	  Chinese characters (broken in 2.6.4)

	MSN:
	* Fix an issue allowing a remote user to download arbitrary files from
	  a libpurple client.  (CVE-2010-0013)

	XMPP:
	* Do not crash when attempting to register for a new account on Windows.
	* Fix file transfer with clients that do not support Entity Capabilities
	  (e.g. Spark)

version 2.6.4 (11/29/2009):
	libpurple:
	* Actually emit the hold signal for media calls.
	* Fix building the GnuTLS plugin with older versions of GnuTLS.
	* Fix DNS TXT query resolution.
	* Don't send Proxy-Authorization headers to HTTP proxy servers until
	  we've received a "407 Proxy Authentication Required" response from
	  the server.  (thecrux)
	* Added "MXit" protocol plugin, supported and maintained by the MXit
	  folks themselves (MXit Lifestyle (Pty) Ltd.)

	General:
	* New 'plugins' sub-command to 'debug' command (i.e. '/debug plugins')
	  to announce the list of loaded plugins (in both Finch and Pidgin).
	* Always rejoin open chats after an account reconnects.

	AIM and ICQ:
	* Better rate limit calculations and other improvements.  (Aman Gupta)
	* More detailed error messages when messages fail to send.  (Aman Gupta)
	* The simultaneous login account option is respected when using
	  the clientLogin authentication method.
	* Fix offline message retrieval (broken in 2.6.3)
	* Fix handling of markup on some messages (broken in 2.6.2)
	* Fix SSL when clientLogin is enabled.
	* Fix sending and receiving Unicode characters in a Direct IM

	MSN:
	* Don't forget display names for buddies.
	* Fix a random crash that might occur when idle.
	* Fix more FQY 240 connection errors.
	* Fix a crash that could occur when adding a buddy.
	* Fix an occasional crash when sending message to an offline user.
	* Fix a random crash that might occur when idle.
	* Fix a crash when logging in with some long non-ASCII passwords.
	  (Shaun Lindsay)
	* Cache our own friendly name as the server no longer does that for
	  us.  Users of older versions may need to re-set their friendly name
	  as it has probably been reset.

	XMPP:
	* Users connecting to Google Talk now have an "Initiate Chat" context
	  menu option for their buddies.  (Eion Robb)
	* Fix a crash when attempting to validate an invalid JID.
	* Resolve an issue when connecting to iChat Server when no resource
	  is specified.
	* Try to automatically find a STUN server by using an SRV lookup on the
	  account's domain, and use that for voice and video if found and the
	  user didn't set one manually in prefs.
	* Fix a crash when adding a buddy without an '@'.
	* Don't show the option to send a file to a buddy if we know for certain
	  they don't support any file transfer method supported by libpurple.
	* Keep the avatar on the server if one is not set locally.

	Yahoo:
	* Fix sending /buzz.
	* Fix blocking behavior for federated (MSN/OCS/Sametime) service users.
	  (Jason Cohen)
	* Add support for adding OCS and Sametime buddies.  OCS users are added
	  as "ocs/user@domain.tld" and Sametime users are added as
	  "ibm/sametime_id".  (Jason Cohen)

	Finch:
	* The TinyURL plugin now creates shorter URLs for long non-conversation
	  URLs, e.g. URLs to open Inbox in Yahoo/MSN protocols, or the Yahoo
	  Captcha when joining chat rooms.
	* Fix displaying umlauts etc. in non-utf8 locale (fix in libgnt).

	Pidgin:
	* The userlist in a multiuser chat can be styled via gtkrc by using the
	  widget name "pidgin_conv_userlist". (Heiko Schmitt)
	* Add a hold button to the media window.
	* Fix a bug where the conversation backlog stops scrolling in a very
	  busy chat room.
	* In the Conversation "Send To" menu, offline buddies appear grayed
	  out (but are still selectable).  Previously, only offline buddies on
	  accounts that do not support offline messaging appeared grayed out.

	Pidgin Preference and Preference Window Changes:
	* Removed the "Use font from theme" and "Conversation Font" preferences
	  for everyone except Windows users.  The font can be controlled from
	  the Pidgin GTK+ Theme Control plugin.
	* Tabs in the Preferences window are now on the left side.
	* The Browser tab is now visible for GNOME users.
	* Added a Proxy tab shown no matter what environment Pidgin runs in.
	* The Browser and Proxy tabs show appropriate GNOME-specific messages
	  and allow launching the correct applications to change the relevant
	  GNOME preferences if found.  These were previously together on the
	  Network tab.
	* Moved the port range spin buttons on the Network tab to be beside the
	  checkbox that enables/disables them.
	* Reorganized preferences on the Status/Idle tab to have one less
	  "section."
	* Reorganized preferences on the Sounds tab to have one less "section."
	* Renamed Smiley Themes tab to Themes.
	* Moved Buddy List Theme and Status Icon Theme selectors from Interface
	  tab to Themes tab.
	* Moved Sound Theme selector from Sounds tab to Themes tab.
	* Changed the Smiley Theme selector to be consistent with the other
	  theme selectors.
	* Rearranged tabs such that Interface is first and all remaining tabs
	  are alphabetized in English.

version 2.6.3 (10/16/2009):
	General:
	* Fix a crash when performing DNS queries on Unixes that use the
	  blocking DNS lookups.  (Brian Lu)

	AIM and ICQ:
	* Fix a crash when some clients send contacts in a format we don't
	  understand.
	* Fix blocking and other privacy lists.  (Thanks to AOL)

version 2.6.2 (09/05/2009):
	libpurple:
	* Fix --disable-avahi to actually disable it in configure, as opposed
	  to just making the warning non-fatal.
	* Fix using GNOME proxy settings properly.  (Erik van Pienbroek)

	IRC:
	* Fix parsing of invalid TOPIC messages.  (CVE-2009-2703)

	MSN:
	* Sending custom smileys in chats is now supported.
	* Ink messages are now saved when using the HTML logger.
	* Fix a crash when receiving some handwritten messages.
	* Fix a crash when receiving certain SLP invite messages.
	* Chats with multiple people should no longer spontaneously
	  disconnect.

	XMPP:
	* Prompt the user before cancelling a presence subscription.
	* Escape status messages that have HTML entities in the Get Info dialog.
	* Fix connecting to XMPP domains with no SRV records from Pidgin on
	  Windows.
	* Fix typing notifications with Pidgin 2.5.9 or earlier.
	* Fix connecting using BOSH and legacy authentication (XEP-0078).
	* Adding buddies of the form "romeo@montague.net/Resource" are handled
	  properly.  In addition, it is no longer possible to add buddies of
	  the form "room@conference.example.net/User", where
	  room@conference.example.net is a MUC.
	* Don't crash when receiving "smileyfied" XHTML-IM from clients that
	  don't support bits of binary (ie. when getting an empty <data/> in
	  return)
	* Fix bug where SSL/TLS was not required even though the
	  "require SSL/TLS" preference checked when connecting to servers
	  that use the older iq-based authentication.  (CVE-2009-3026)

	Yahoo!/Yahoo! JAPAN:
	* Accounts now have "Use account proxy for SSL connections" option.
	  This option force-overrides the account specific proxy settings for
	  SSL connections only and instead uses the global proxy configuration.

	Finch:
	* Properly detect libpanel on OpenBSD.  (Brad Smith)
	* Remove IO watches in gnt_quit.  (Tomasz Mon)

	Pidgin:
	* Fix the auto-personize functionality in the Buddy List.
	* Set the window icon for the media window to an icon corresponding to
	  the type of call (headphone or webcam).
	* Customized sound files are no longer reset whenever opening the
	  Preferences dialog.
	* The buddy list should now immediately refresh upon changing the icon
	  theme.

version 2.6.1 (08/18/2009):
	* Fix a crash when some users send you a link in a Yahoo IM
	* Fix compilation with GTK+ < 2.6.0
	* Fix compilation on Windows

version 2.6.0 (08/18/2009):
	libpurple:
	* Theme support in libpurple thanks to Justin Rodriguez's summer of code
	  project, with some minor additions and cleanups from Paul Aurich.
	* Voice & Video framework in libpurple, thanks to Mike Ruprecht's summer
	  of code project in 2008.
	* It should no longer be possible to end up with duplicates of buddies
	  in a group on the buddy list.
	* Removed the unmaintained and unneeded toc protocol plugin.
	* Fixed NTLM authentication on big-endian systems.
	* Various memory cleanups when unloading libpurple. (Nick Hebner and
	  Stefan Becker)
	* Report idle time 'From last message sent' should work properly.
	* Better handling of corrupt certificates in the TLS Peers cache.
	* More efficient buddy list and conversation search functions.
	  (Jan Kaluza and Aman Gupta)
	* Install scalable versions of the main Pidgin icon, the protocol icons,
	  the dialog icons, and the Buddy List emblems.
	* Build properly on Hurd.  (Marc Dequènes)
	* Various memory leaks fixed as reported by Josh Mueller.
	* Properly handle an IRC buddy appearing in multiple groups.
	* Escape HTML entities in usernames when written with the HTML logger.
	* Do not display MySpace status changes as incoming IMs.  (Mark Doliner
	  and Justin Williams)

	DNS:
	* DNS servers are re-read when DNS queries fail in case the system has
	  moved to a new network and the old servers are not accessible.
	* DNS SRV records with equal priority are sorted with respect to their
	  weight as specified in RFC 2782.  (Vijay Raghunathan)
	* Don't do IPv6 address lookups if the computer does not have an IPv6
	  address configured.
	* Fix a leak when the UI provides its own DNS resolving UI op.
	  (Aman Gupta)
	* Don't fork a DNS resolver process to resolve IP addresses.
	  (Aman Gupta)
	* Internationalized Domain Names are supported when libpurple is
	  compiled against the GNU IDN library.

	Environment Variables:
	* GnuTLS logging (disabled by default) can be controlled through the
	  PURPLE_GNUTLS_DEBUG environment variable, which is an integer between
	  0 and 9 (higher is more verbose). Higher values may reveal sensitive
	  information.
	* PURPLE_VERBOSE_DEBUG environment variable.  Currently, this is an "on"
	  or "off" variable.  Set it to any value to turn it on and unset it to
	  turn it off.  This will optionally be used to only show less useful
	  debug information on an as-needed basis.
	* PURPLE_LEAKCHECK_HELP environment variable.  Currently, this is an
	  "on" or "off" variable.  Set it to any value to turn it on and unset
	  it to turn it off.  This will be used to perform various actions
	  that are useful when running libpurple inside of Valgrind or similar
	  programs.  Currently, it keeps plugins in memory, allowing Valgrind
	  to perform symbol resolution of leak traces at shutdown.

	AIM and ICQ:
	* Preliminary support for a new authentication scheme called
	  "clientLogin."
	* Fixed a bug where your away message sometimes would not get set when
	  you first sign on.
	* Make sure links in your away messages show up as links to other
	  people.
	* For ICQ, Never change the privacy setting specified by the user.

	Gadu-Gadu:
	* Accounts can specify a server to which to connect.
	  (Krzysztof "kreez" Tobola)
	* Correctly show tooltip status for contacts with status messages.
	  (Krzysztof "kkszysiu" Klinikowski)
	* Support for fetching buddy icons.  (Krzysztof "kkszysiu" Klinikowski)
	* Support connection progress steps in Gadu-Gadu.  (Krzysztof "kkszysiu"
	  Klinikowski)

	MSN:
	* Add support for receiving handwritten (ink) messages on MSN.  (Chris
	  Stafford, Gal Topper, and Elliott Sales de Andrade)
	* Add support for receiving audio clips on MSN.  (Chris Stafford, Gal
	  Topper, and Elliott Sales de Andrade)
	* Show the invite message for buddies that requested authorization
	  from you on MSN.
	* Support sending an invite message to buddies when requesting
	  authorization from them on MSN.
	* Timeout switchboard connections after 60 seconds (msn-pecan devs).

	XMPP:
	* Voice & Video support with Jingle (XEP-0166, 0167, 0176, & 0177),
	  voice support with GTalk and voice and video support with the GMail
	  web client. (Mike "Maiku" Ruprecht)
	* Added a Service Discovery Browser plugin for Pidgin.
	  (Andrei Mozzhuhin)
	* Support for in-band bytestreams for file transfers (XEP-0047). (Marcus
	  Lundblad)
	* Support for sending and receiving attentions (equivalent to "buzz"
	  and "nudge") using the command /buzz. (XEP-0224)
	* Support for connecting using BOSH. (Tobias Markmann)
	* A buddy's local time is displayed in the Get Info dialog if the remote
	  client supports it.
	* The set_chat_topic function can unset the chat topic.
	* The Ad-Hoc commands associated with our server are now always shown at
	  login.
	* Support showing and reporting idle times in the buddy list. (XEP-0256)
	* Support most recent version of User Avatar. (XEP-0084 v1.1)
	* Updated Entity Capabilities support. (Tobias Markmann)
	* Better support for receiving remote users' nicknames.
	* /affiliate and /role will now list the room members with the specified
	  affiliation/role if possible. (Andrei Mozzhuhin)
	* Put section breaks between resources in "Get Info" to improve
	  readability.
	* Silently remove invalid XML 1.0 entities (e.g. ASCII control
	  characters) from sent messages.
	* XHTML markup is only included in outgoing messages when the message
	  contains formatting.
	* Show when the user was last logged in when doing "Get Info" on an
	  offline buddy, provided the server supports it.
	* Support custom smileys in MUCs (only when all participants support the
	  "Bits of Binary" extension, and a maximum of 10 participants are in
	  the chat to avoid getting too many fetch requests).
	* Fix an issue with Jabber (pre-XMPP) servers and the user's preference
	  to require SSL not being respected.
	* Fix an issue where Cyrus SASL DIGEST MD5 authentication might fail if
	  the username, password, or realm (the JID domain) contain non-ASCII
	  characters.
	* Show emblem for mobile, handheld, and web clients and bots (if the
	  other client supports it).
	* Google Talk mail notifications should now work for people for whom
	  they inexplicably did not.  (Thanks to yukam for determining the
	  reason)
	* New XMPP and Google Talk accounts require SSL by default.
	* Display kicks (and the reasons given) in chat rooms when an occupant
	  is kicked.
	* Fix issues with case-sensitivity of XMPP roster and case-insensitive
	  Purple groups.
	* For contacts who advertise Entity Capabilities, only send rich text
	  markup if they support it.
	* Removed support for obsoleted XEP-0022 (Message Events) and XEP-0091
	  (Legacy Entity Time).
	* When the GNU IDN library (libidn) is available, it is used for
	  normalization of Jabber IDs.  When unavailable, internal routines are
	  used (as in previous versions).
	* Topics that contain '<' followed by a non-whitespace character can now
	  be set properly.

	Yahoo!/Yahoo! JAPAN:
	* P2P file transfers.  (Sulabh Mahajan)
	* Sending text messages (address to +<countrycode><phone number>).
	  (Sulabh Mahajan)
	* Addition of MSN buddies to Yahoo accounts by adding them as
	  'msn/buddy@somedomain.com' is now supported.  (Sulabh Mahajan)
	* Further fixes for buddy pictures, aliases, etc.
	* Yahoo! and Yahoo! JAPAN are now two separate protocol plugins that share
	  common protocol code.  You can now have the same account on both
	  networks.  Accounts should be seamlessly migrated to the new
	  arrangement.
	* Ability to set personal details for an account and for buddies in the
	  buddylist.

	Pidgin:
	* Added -f command line option to tell Pidgin to ignore NetworkManager
	  and assume it has a valid network connection.
	* Allow plugins to specify custom link types to the GtkIMHtml widget.
	* The status message input box at the bottom of the buddy list expands
	  correctly when starting a new line of text.
	* Pressing the Enter key in the message entry box of the New Status
	  dialog and various other dialogs now causes the cursor to move to
	  the next line.
	* Created a unified Buddy Pounce notification window for all pounces
	  where "Pop up a notification" is selected, which avoids having a
	  new dialog box every time a pounce is triggered. (Jorge Villaseñor)
	* The New Account dialog is now broken into three tabs.  Proxy
	  configuration has been moved from the Advanced tab to the new tab.
	* Dragging a buddy onto a chat pops up a chat-invitation dialog.
	  (Carlos Bederian)
	* The nicks of the persons who leave the chatroom are italicized in the
	  chat's conversation history. The nicks are un-italicized when they
	  rejoin.
	* Always set unseen-count and unseen-state on conversations.
	  (Joshua Stein)
	* Fix a bug in 'Conversation Colors' plugin for RTL messages.
	* Pressing the Left and Right arrow keys in the buddy list will expand and
	  collapse buddy groups or contacts. (Peter Ruibal)
	* Support saving animated custom smileys as animated images or animated
	  custom smileys. (Andrea Piccinelli)
	* Support for keyboard navigation on the status icon. (Li Yuan)
	* IMG tags without 'id' attributes are turned into links to the image URL.
	  (Dmitry Petroff)
	* Draw the user's buddy icon at the bottom of the Buddy List with rounded
	  corners for visual consistency with the actual icons in the Buddy List.
	  (Kosta Arvanitis)
	* When file transfers are complete, the received file name written to the
	  conversation window is now linked to the file.
	* Fix a crash when closing a conversation tab that has unread messages
	  when the Message Notification plugin is loaded.
	* Fix a crash when closing the New Mail dialog if an account with new
	  mail was previously disconnected while the dialog was open.
	* Fix incorrect unread message counts for the new mail notifications.
	* Do not lose unread messages with a hidden conversation window when
	  new IM conversations are hidden and "Close IMs immediately when the tab
	  is closed" is unset.

	Finch:
	* The hardware cursor is updated correctly. This will be useful
	  especially for users of braille terminals, screen readers etc.
	* Added a TinyURL plugin, which aids copying longer URLs.
	* Fixed UTF-8 compatibility problems which could cause exits or other
	  unrequested behaviour.

	Pidgin GTK+ Theme Control Plugin:
	* Removed mouse cursor color preferences.
	* Added "Typing Notification Color" preference.
	* Added "Disable Typing Notification Text" preference.
	* Preferences have been reorganized into three tabs for Colors, Fonts, and
	  Miscellaneous categories.

version 2.5.9 (08/18/2009):
	* Fix a crash via a specially crafted MSN message (CVE-2009-2694,
	  thanks to Core Security Technologies for discovering this and
	  notifying us privately before announcing it).
	* Fix a crash in Bonjour, MSN, and XMPP when trying to transfer files with
	  NULL names.

version 2.5.8 (06/27/2009):
	ICQ:
	* Fix misparsing a web message as an SMS message. (Yuriy Kaminskiy)

	MSN:
	* Increase NS command history size to prevent crashes on buddy lists that
	  have a lot of buddies on other networks like Yahoo!.

	MySpace:
	* Accounts with empty buddy lists are now properly marked as connected.
	* Fix receiving messages from users of MySpace's web IM client.

	Yahoo:
	* Fixed phantom online buddies.  They should now properly disappear when
	  signing out.
	* Fixed the crashes some users were seeing with cn.scs.msg.yahoo.com in
	  2.5.7.
	* Fixed compiling on systems with glib 2.4.x or older.
	* Fixed an issue with file transfers.  This may not resolve all issues,
	  but it should resolve at least some of the most common ones.
	* The pager server will automatically update to scsa.msg.yahoo.com if the
	  user empties the field or if it is scs.msg.yahoo.com.  This should ease
	  the pain of transition to the new login method.

	XMPP:
	* Fix an incompatibility betweeen Prosody and libpurple clients.

version 2.5.7 (06/20/2009):
	* Yahoo Protocol 16 support, including new HTTPS login method; this should
	  fix a number of login problems that have recently cropped up.  (Sulabh
	  Mahajan, Mike "Maiku" Ruprecht)
	* Only display the AIM "Unable to Retrieve Buddy List" message once per
	  connection.  (Rob Taft)
	* Blocking MSN users not on your buddy list no longer disconnects you.
	* When performing operations on MSN, assume users are on the MSN/Passport
	  network if we don't get network ID's for them.

version 2.5.6 (05/19/2009):
	libpurple:
	* Improve sleep behavior by aggregation of longer timeouts on second
	  boundaries to allow better power saving.  (Arunan Balasubramaniam)
	* Fix various crashes on exit.
	* Make XML parsing more resilient to interactions with other libraries.
	  This, along with the fix for libxml2 bug 564217, fixes the crashes
	  on connect in XMPP with recent gst-plugins-bad (see #8830 for details).
	* Many security related fixes.

	IRC:
	* Correctly handle WHOIS for users who are joined to a large number of
	  channels.
	* Notify the user if a /nick command fails, rather than trying
	  fallback nicks.

	MSN:
	* Fix a race condition causing occasional Pidgin crashes.
	* Fix some errors about the friendly name changing too fast caused
	  by MSN/Yahoo integration buddies.

	XMPP:
	* Less likely to pop up a new conversation window in disregard of
	  the "Hide new IM conversations" preference.

	Yahoo:
	* Fix a crash when sending very long messages.
	* Fix a bug where UTF-8 status messages get garbled when going idle.

version 2.5.5 (03/01/2009):
	libpurple:
	* Fix a crash when removing an account with an unknown protocol id.
	* Beta support for SSL connections for AIM and ICQ accounts.  To
	  enable, check the "Use SSL" option from the Advanced tab when
	  editing your AIM or ICQ account. (Paul Aurich)
	* Fix a memory leak in SILC. (Luke Petre)
	* Fix some string handling in the SIMPLE prpl, which fixes some buddy name
	  handling and other issues. (Paul Aurich, Marcus Sundberg)
	* Implement support for resolving DNS via the SOCKS4 proxy (SOCKS4a).

	ICQ:
	* Fix retrieval of status messages from users of ICQ 6.x, Miranda, and
	  other libpurple clients. (Daniel Ljungborg)
	* Change client ID to match ICQ Basic 14.34.3096.  This fixes publishing
	  of buddy icons and available messages.
	* Properly publish status messages for statuses other than Available.
	  ICQ 6.x users can now see these status messages. (Daniel Ljungborg)
	* Fix receipt of messages from the mobile client Slick. (David Jedelsky)

	MSN:
	* Fix transfer of buddy icons, custom smileys, and files from the
	  latest Windows Live Messenger 9 official client. (Thomas
	  Gibson-Robinson)
	* Large (multi-part) messages are now correctly re-combined.
	* Federated/Yahoo! buddies should now stop creating sync issues at
	  every signin.  You may need to remove duplicates in the Address
	  Book.  See the FAQ for more information.  Thanks to Jason Lingohr
	  for lots of debugging and testing.
	* Messages from Yahoo! buddies are no longer silently dropped.
	* We now save and use the CacheKey for ABCH SOAP requests.
	* Don't try to parse Personal Status Messages or Current Media if they
	  don't exist.
	* Convert from ISO-8859-1 encoding to UTF-8 when no charset is specified
	  on incoming messages.  This should fix some issues with messages from
	  older clients.
	* Force sending the font "Segoe UI" if outgoing formatting doesn't specify
	  a font already.
	* Queue callbacks when token updates are in progress to prevent two token
	  update attempts from trampling each other.
	* Fixed a crash on Windows when removing a buddy's alias.
	* Update the Address Book when buddies' friendly names change.  This
	  prevents seeing an outdated alias or not seeing an alias at all for
	  buddies who are offline when you sign in.
	* Update tokens for FindMembership and ABFindAll SOAP requests.
	* We no longer try to send empty messages.  This could happen when a
	  message contained only formatting and that formatting was not supported
	  on MSN.
	* Buddies on both the Allow and Block list are now automatically
	  removed from the Allow list.  Users with this problem will now no
	  longer receive an ADL 241 error.  The problematic buddy should now
	  appear on the buddy list and can be removed or unblocked as desired.

	XMPP:
	* Resources using __HOSTNAME__ substitution will now grab only the short
	  hostname instead of the FQDN on systems which put the FQDN in the
	  hostname. (Matěj Cepl)
	* No longer send a 'to' attribute on an outgoing stanza when we haven't
	  received one.  This fixes a registration bug as described in ticket
	  #6635.

	Pidgin:
	* Tooltip windows now appear below the mouse cursor. (Kosta Arvanitis)
	* Tooltip windows now disappear on keypress events. (Kosta Arvanitis)
	* Tooltip windows no longer linger when scrolling the buddy list. (Kosta
	  Arvanitis)

	Finch:
	* Allow rebinding keys to change the focused widget (details in the
	  man-page, look for GntBox::binding)

version 2.5.4 (01/12/2009):
	libpurple:
	* Fix a connection timeout with empty Gadu-Gady buddy lists. (Martin
	  Rosinski)
	* Don't ignore namespace information when parsing XMPP data. (Michal
	  Witkowski)
	* Fix a crash that occurred when retrieving certain Offline Messages
	  on MSN.
	* Extended purple-url-handler to handle "gtalk" URI's. (Paul Aurich)
	* Fix the hang on exit in Network Location Awareness for Windows XP
	  and Windows Vista. (Paul Aurich)

	MSN:
	* Change Contact Server to temporarily fix connection problems.
	  (Thanks to Youness Alaoui)

	XMPP:
	* Support for XEP-0191 blocking.  (Vijay Raghunathan)
	* Don't put SASL PLAIN or IQ Auth passwords in debug logs. (Paul Aurich)
	* Fix removal of avatars (both PEP and vCard), we weren't removing
	  them correctly before. (Paul Aurich)

	Pidgin:
	* Fix a crash in the Add Account dialog when changing protocols under
	  certain circumstances.

	Finch:
	* Redirect stderr outputs to the debug window.
	* Fix rebinding actions with the arrow-keys and tab.

version 2.5.3 (12/20/2008):
	libpurple:
	* The Buddy State Notification plugin no longer prints duplicate
	  notifications when the same buddy is in multiple groups. (Florian
	  Quèze)
	* The Buddy State Notification plugin no longer turns JID's, MSN
	  Passport ID's, etc. into links. (Florian Quèze)
	* purple-remote now has a "getstatusmessage" command to retrieve
	  the text of the current status message.
	* Various fixes to the nullprpl. (Paul Aurich)
	* Fix a crash when accessing the roomlist for an account that's not
	  connected. (Paul Aurich)
	* Fix a crash in purple_accounts_delete that happens when this
	  function is called before the buddy list is initialized.
	  (Florian Quèze)
	* Fix use of av_len in perl bindings to fix some off-by-one bugs
	  (Paul Aurich)
	* On ICQ, advertise the ICQ 6 typing capability.  This should fix
	  the reports of typing notifications not working with third-party
	  clients. (Jaromír Karmazín)
	* Many QQ fixes and improvements, including the ability to connect
	  using QQ2008 protocol and sending/receiving of long messages.
	  The recommended version to use is still QQ2005.
	* Fix a crash with DNS SRV lookups. (Florian Quèze)
	* Fix a crash caused by authorization requests. (Florian Quèze)

	Gadu-Gadu:
	* Add support for IM images. (Tomasz Sałaciński, Adam Strzelecki)
	* Gadu-Gadu now checks that UID's are valid. (Adam Strzelecki)
	* Gadu-Gadu now does proper charset translations where needed. (Adam
	  Strzelecki)

	MSN:
	* Fix an error with offline messages by shipping the *new*
	  "Microsoft Secure Server Authority" and the "Microsoft Internet
	  Authority" certificates. These are now always installed even when
	  using --with-system-ssl-certs because most systems don't ship
	  those intermediate certificates.
	* The Games and Office media can now be set and displayed (in
	  addition to the previous Music media). The Media status text now
	  shows the album, if possible.
	* Messages sent from a mobile device while you were offline are now
	  correctly received.
	* Server transfers after you've been connected for a long time
	  should now be handled correctly.
	* Many improvements to handling of "federated" buddies, such as those
	  on the Yahoo network.
	* Several known crashes have been resolved.
	* Many other fixes and code cleanup.

	MySpace:
	* Respect your privacy settings set using the official MySpace client.
	* Add support for blocking buddies.
	* Fix a bug where buddies didn't appear in their correct groups the
	  first time you sign into your account.
	* Properly disconnect and sign out of the service when logging off.
	* Support for foreground and background font colors in outgoing IMs.
	* Support for background font colors in incoming IMs.
	* Many other fixes and code cleanup.

	Sametime:
	* Fix insanely long idle times for Sametime 7.5 buddies by assuming
	  0 idle time if the idle timestamp is in the future. (Laurent
	  Montaron)
	* Fix a crash that can occur on login. (Raiko Nitzsche)

	SIMPLE:
	* Fix a crash when a malformed message is received.
	* Don't allow connecting accounts if no server name has been
	  specified. (Florian Quèze)

	XMPP:
	* Fix the namespace URL we look for in PEP reply stanzas to match
	  the URL used in the 'get' requests (Paul Aurich)
	* Resources can be set to the local machine's hostname by using
	  __HOSTNAME__ as the resource string. (Jonathan Sailor)
	* Resources can now be left blank, causing the server to generate a
	  resource for us where supported. (Jonathan Sailor)
	* Resources now default to no value, but "Home" is used if the
	  server refuses to provide a resource.
	* Quit trying to get user info for MUC's. (Paul Aurich)
	* Send "client-accepts-full-bind-result" attribute during SASL
	  login. This will fix Google Talk login failures if the user
	  configures the wrong domain for his/her account.
	* Support new <metadata/> element to indicate no XEP-0084 User
	  Avatar. (Paul Aurich)
	* Fix SHA1 avatar checksum errors that occur when one of the bytes
	  in a checksum begins with 0. (Paul Aurich)
	* Fix a problem with duplicate buddies. (Paul Aurich)

	Yahoo:
	* Corrected maximum message lengths for Yahoo!
	* Fix file transfers with older Yahoo protocol versions.

	Zephyr:
	* Enable auto-reply, to emulate 'zaway.' (Toby Schaffer)
	* Fix a crash when an account is configured to use tzc but tzc is
	  not installed or the configured tzc command is invalid. (Michael
	  Terry)
	* Fix a 10 second delay waiting on tzc if it is not installed or the
	  configured command is invalid. (Michael Terry)

	Pidgin:
	* On GTK+ 2.14 and higher, we're using the gtk-tooltip-delay setting
	  instead of our own (hidden) tooltip_delay pref.  If you had
	  previously changed that pref, add a line like this to
	  ~/.purple/gtkrc-2.0 (where 500 is the timeout (in ms) you want):
	      gtk-tooltip-timeout = 500
	  To completely disable tooltips (e.g. if you had an old
	  tooltip_delay of zero), add this to ~/.purple/gtkrc-2.0:
	      gtk-enable-tooltips = 0
	* Moved the release notification dialog to a mini-dialog in the
	  buddylist. (Casey Ho)
	* Fix a crash when closing an authorization minidialog with the X
	  then immediately going offline. (Paul Aurich)
	* Fix a crash cleaning up custom smileys when Pidgin is closed.
	* Fix adding a custom smiley using the context menu in a conversation
	  if no custom smilies have previously been added using the smiley
	  manager.
	* Improved support for some message formatting in conversations.
	* Allow focusing the conversation history or userlist with F6.
	* Fixed the Send Button plugin to avoid duplicate buttons in a single
	  conversation.
	* Double-clicking a saved status will now activate it and close the
	  saved status manager, rather than edit the status.

	Finch:
	* Allow binding meta+arrow keys for actions.
	* Added default meta+erase binding for delete previous word.
	* Added "Show When Offline" to buddy menus, so a plugin is no longer
	  needed.

version 2.5.2 (10/19/2008):
	libpurple:
	* Fixed a crash on removing a custom buddy icon on a buddy.
	* Fixed a crash caused by certain self-signed SSL certificates.
	* Enable a number of strong ciphers which were previously disabled
	  when using NSS.  (Thanks to Marcus Trautwig.)

	Pidgin:
	* The status selector now saves your message when changing status.
	* Fix a case where a conversation window could close unexpectedly.
	* A mute sounds option has been added to the preferences window to
	  help with discoverability.  CTRL+S is no longer bound to mute.
	* Added ability to change the color of visited links (using the theme
	  control plugin, or setting the color in ~/.gtkrc-2.0)
	* Fix a crash occuring when a custom smiley is deleted and re-added and
	  used in an open conversation after being re-added.

	Finch:
	* A new 'Nested Grouping' option in the 'Grouping' plugin. Group
	  hierarchies are defined by the '/' character in the group names.
	* A bug was fixed where some key-bindings wouldn't work with some TERMs
	  (e.g. xterm-color, screen-linux etc.)

	MSN:
	* Operations (such as moving to a new group) on contacts that were added
	  in the same session should now complete correctly, and not cause
	  synchronization errors at next login.
	* Minor fixes to login process during a server transfer.
	* Restored the "Has You" feature to the MSN protocol tooltips.
	* ADL 205/214/etc errors should no longer prevent login.

	XMPP:
	* Sending and receiving custom smileys using the specification in
	  XEP-0231 (bits of binary) and XHTML-IM

	Yahoo:
	* Only send a Ping once every hour.  This prevents the account from
	  being disconnected from the server periodically.

version 2.5.1 (08/30/2008):
	libpurple:
	* In the Join/Part plugin, add the ability to apply the rules to
	  buddies.  By default, joins and parts for buddies are still shown.
	* Support SOCKS proxies specified in GNOME or Windows proxy settings.
	* Fix some possible crashes in MSNP15.
	* Enable a default SSL trust relationship for MSN servers.
	* Avoid disconnecting from XMPP servers on parse errors that are
	  non-fatal.
	* Include some perl files that were mistakenly omitted in 2.5.0.

	Pidgin:
	* Prevent use of custom smilies without "shortcuts."
	* Fix a crash that could appear with AIM buddy tooltips.

	Artwork:
	* General refresh of many icons in the interface.
	* Many cleanups to artwork source are now included in the distribution.
	* A new "throbber" animation has been added to indicate when accounts
	  are connecting.

version 2.5.0 (08/18/2008):
	libpurple:
	* Ability to create custom smileys (currently only the MSN protocol
	  utilizes the feature). (Thanks to Mauro Sérgio Ferreira Brasil,
	  Marcus Lundblad, Jorge Villaseñor and other contributors)
	* Add a configure option, --with-system-ssl-certs to allow packagers
	  to specify a system-wide SSL CA certificates directory.  When set,
	  we don't install our SSL CA certs, so it's important that the
	  libpurple package depend on the CA certificates.
	* Add SSL Certificates support to the NSS SSL plugin. (Thanks to Lou
	  Cipher)

	XMPP:
	* Fix a bug that caused the UI to not refresh and caused the client
	  to use 99% CPU when an XMPP account lost its connection to the
	  server.
	* Possibly fix a bug where some clients could get into a state
	  where they moved a buddy back and forth between two groups in
	  an endless loop.

	IRC:
	* /ctcp command (Vladislav Guberinić)
	* Allow for auto-detection of incoming UTF-8 formatted text on
	  accounts which are configured to use some other encoding.

	MSN:
	* Update MSN support to protocol 15 (Elliott Sales de Andrade, Jorge
	  Villaseñor, Mike Ruprecht, Carlos Silva, Ma Yuan, Daniel Ljungborg
	  and others)
	* Personal messages are now supported. They are treated as status
	  messages.
	* Offline IM is now supported.
	* Aliasing is now supported server-side.
	* Buddies are now emblemed. Bots and web clients should now be
	  distinguished.
	* Update smiley set for non-faces.
	* Failing to update a buddy icon when the buddy has gone offline no
	  longer crashes.
	* Custom smileys received in a chat no longer go to a new window.
	* Processing is no longer completely frozen after the servers block a
	  message because it contains (what they consider) inappropriate text.

	Pidgin:
	* Custom buddy icons can now be added to and removed from buddy list
	  entries via the buddy list entry right-click menu.
	* Resize large incoming custom smileys to a maximum of 96px on either
	  side.
	* Offer to add new buddies into the same contact as existing buddies
	  in the same group if the alias given is the same.
	* Minor smiley style update.

	General:
	* Group and Chat buddy list entries can now be given custom buddy
	  icons.

	Finch:
	* Added "Invite..." menu to chats.
	* Added "View All Logs" menu in the buddylist to display a list of all IM
	  logs.
	* Added '/msgcolor' command to change colors of different classes of
	  messages in a conversation. See '/help msgcolor' for details.
	* Added tab-completion for commands in conversation windows.

version 2.4.3 (07/01/2008):
	libpurple:
	* Yahoo! Japan now uses UTF-8, matching the behavior of official clients
	  and restoring compatibility with the web messenger (Yusuke Odate)
	* Setting your buddy icon once again works for Yahoo! accounts.
	* Fixes in the Yahoo! protocol to prevent a double free, crashes on
	  aliases, and alias functionality
	* Fix crashes in the bonjour protocol
	* Always use UTF-8 for Yahoo! (#5973)
	* Fix a crash when the given jabber id is invalid.
	* Make the IRC "unknown message" debugging messages UTF-8 safe.
	* Fix connecting to ICQ
	* Fix a memleak when handling jabber xforms.

	Pidgin:
	* Include the send button plugin in the win32 build
	* Various memory leak fixes

version 2.4.2 (05/17/2008):
	https://developer.pidgin.im/query?status=closed&milestone=2.4.2
	libpurple:
	* In MySpaceIM, messages from spambots are discarded (Justin Williams)
	* Strip mIRC formatting codes from quit and part messages.
	* IRC now displays ban lists in-channel for joined channels.
	* Fixed a bug where the list of loaded plugins would get removed when
	  switching between different operating systems.
	* Fix reception of IRC PART without a part message on Undernet
	  (fixes a problem with litter in the channel user list).
	* IRC no longer crashes on /list on servers which erroneously omit
	  RPL_LISTSTART.
	* Update the NetworkManager support to use D-Bus directly, instead of
	  libnm-glib.  Hopefully it's stable now.  It will now compile by
	  default if you have D-Bus support and NetworkManager.h. (Elliott
	  Sales de Andrade)
	* MSN buddy list synchronization is now more forgiving, only asking
	  about buddies who have disappeared completely from the server list
	  and not those that have simply moved groups.
	* IRC will now try to append 1-9 to your nick if it is in use, instead
	  of substituting the last character with 1-9 where possible.
	* Bonjour buddies will be saved persistently if they're moved out of
	  the "Bonjour" group. (Eion Robb)

	Pidgin:
	* The typing notification in the conversation history can be disabled or
	  customized (font, color etc.) in .gtkrc-2.0.
	* Added a plugin (not installed by default) which adds a Send button
	  back to the conversation window. People without physical keyboards
	  have a hard time with the lack of the button.
	* Clicking on the buddyicon in the conversation window toggles the
	  size of the icon between small and large.
	* The settings of a chat (e.g. Handle in an XMPP chat, or Exchange in
	  an AIM chat) can be edited from its context menu in the buddy list.
	* Add a "Present conversation window" preference to the Message
	  Notification plugin; the "Raise conversation window" option does not
	  unminimize windows or draw attention to them when they are on other
	  workspaces--the "Present" option should.
	* Add a preference to set Escape as the keyboard shortcut for closing
	  the conversation window.
	* Add an option in the context menu to disable smileys in the selected
	  text in the conversation history/log viewer. This should help people
	  who regularly paste code in conversations.
	* Add a preference to choose the minimum size of the text input area in
	  lines.
	* Moved the "Local alias" field in the Modify Account dialog to be below
	  the "User Options" heading on the "Basic" tab.
	* Number of room occupants is now shown in chat tooltips where possible

	General:
	* The configure script now dies on more absent dependencies.  The
	  --disable-xxx arguments to configure can be used to bypass unneeded
	  dependencies.  This will also cause the configure script to die if an
	  --enable-xxx option is used and the dependencies it requires are
	  missing.
	* The Evolution integration plugin must now be explicitly enabled.  Use
	  the --enable-gevolution argument to configure to enable it.
	* The Contact Availability Prediction plugin must now be explicitly
	  enabled.  Use the --enable-cap argument to configure to enable it.

	Finch:
	* New default binding ctrl+x to open context menus.
	* Menu triggers and other bindings will no longer conflict.
	* Middle click pastes the internal clipboard (when mouse support is
	  enabled).

version 2.4.1 (03/31/2008):
	https://developer.pidgin.im/query?status=closed&milestone=2.4.1

	libpurple:
	* Treat AIM Unicode messages as UTF-16 rather than UCS-2; this
	  should have no functional effect, other than continued support
	  on systems which have dropped UCS-2 conversions.
	* Add support for setting buddy icons on Gadu-Gadu (Tomasz Salacinski)
	* Fix a crash when clearing the buddy icon for an account on XMPP
	* Fix a crash during login for some ICQ accounts
	* Prefer more available resources on XMPP when priorities are equal
	* Fix incorrectly marking some Yahoo! contacts as blocked
	* Improved handling of UTF-8 group names on ICQ (beret)
	* Fix a crash when starting if you have a Zephyr account
	* Increase XMPP ping timeout to 120 seconds, to prevent poor network
	  connections from timing out unnecessarily.
	* Don't crash on XMPP forms with empty default values.
	* Fix issues with CHAP authentication for SOCKS5 proxies.

	Pidgin:
	* Remove a workaround for older versions gstreamer that was causing
	  crashes on some non-Linux systems such as HPUX
	* Fix some cases of the conversation input entry area being 1 pixel high
	* Fix for displaying channel & buddy names in conversation window when
	  they have '&' in them
	* Some memory leak fixes, especially in the Text Replacement plugin
	* Rectangular but non-square buddy icons have rounded corners in the buddy
	  list

	Finch:
	* Fix compiling with Glib older than 2.6
	* Ensure existing conversations selected from the 'Send IM' dialog are
	  given focus
	* Move the tooltip on the left of the buddylist if there's not enough room
	  on the right to show it.

version 2.4.0 (02/29/2008):
	https://developer.pidgin.im/query?status=closed&milestone=2.4.0

	libpurple:
	* Added support for offline messages for AIM accounts (thanks to
	  Matthew Goldstein)
	* Fixed various problems with loss of status messages when going
	  or returning from idle on MySpaceIM.
	* Eliminated unmaintained Howl backend implementation for the
	  Bonjour protocol.  Avahi (or Apple's Bonjour runtime on win32) is
	  now required to use Bonjour.
	* Partial support for viewing ICQ status notes (Collin from
	  ComBOTS GmbH).
	* Support for /notice on IRC.
	* Support for Yahoo! Messenger 7.0+ file transfer method (Thanumalayan S.)
	* Support for retrieving full names and addresses from the address book
	  on Yahoo! Japan (Yusuke Odate)
	* The AIM/ICQ server-side preference for "allow others to see me
	  as idle" is no longer unconditionally set to "yes" even when
	  your libpurple preference is "no."
	* Fix SSL certificate checks for renewed certificates
	* Fix the ability to set vCard buddy icons on Google Talk/XMPP
	* D-Bus fixes on 64bit
	* Fixed retrieval of buddy icons and setting of server-side aliases on
	  Yahoo! and Yahoo! Japan when using an HTTP proxy server (Gideon N.
	  Guillen)
	* Fixed an MSN bug that would leave you appearing offline when transferred
	  to different server

	Pidgin:
	* Added the ability to theme conversation name colors (red and blue)
	  through your GTK+ theme, and exposed those theme settings to the
	  Pidgin GTK+ Theme Control plugin (Dustin Howett)
	* Fixed having multiple alias edit areas in the infopane (Elliott Sales
	  de Andrade)
	* Save the conversation "Enable Logging" option per-contact (Moos
	  Heintzen)
	* Typing notifications are now shown in the conversation area

	Finch:
	* Color is used in the buddylist to indicate status, and the conversation
	  window to indicate various message attributes. Look at the sample gntrc
	  file in the man page for details.
	* The default keybinding for dump-screen is now M-D and uses a file
	  request dialog. M-d will properly delete-forward-word, and M-f has been
	  fixed to imitate readline's behavior.
	* New bindings alt+tab and alt+shift+tab to help navigating between the
	  higlighted windows (details on the man page).
	* Recently signed on (or off) buddies blink in the buddy list.
	* New action 'Room List' in the action list can be used to get the list of
	  available chat rooms for an online account.
	* The 'Grouping' plugin can be used for alternate grouping in the
	  buddylist. The current options are 'Group Online/Offline' and 'No
	  Group'.
	* Added a log viewer
	* Added the ability to block/unblock buddies - see the buddy context menu
	  and the menu for the buddy list.
	* Fixed a bug preventing finch working on x86_64

version 2.3.1 (12/7/2007):
	https://developer.pidgin.im/query?status=closed&milestone=2.3.1
		NOTE: Due to the way this release was made, it is possible that
		      bugs marked as fixed in 2.3.1 will not be fixed until the
		      next release.

	* Fixed a number of MSN bugs introduced in 2.3.0, resolving problems
	  connecting to MSN and random local display name changes
	* Going idle on MySpaceIM will no longer clear your status and message.
	* Idle MySpaceIM buddies should now appear online at login.
	* Fixed crashes in XMPP when discovering a client's capabilities
	* Don't set the current tune title if it's NULL (XMPP/Google Talk)
	* Don't allow buddies to be manually added to Bonjour
	* Don't advertise IPv6 on Bonjour because we don't support it
	* Compile fixes for FreeBSD and Solaris
	* Update QQ client version so some accounts can connect again
	* Do not allow ISON requests to stack in IRC, preventing flooding IRC
	  servers when temporary network outages are restored
	* Plug several leaks in the perl plugin loader
	* Prevent autoaccept plugin overwriting existing files

version 2.3.0 (11/24/2007):
	https://developer.pidgin.im/query?status=closed&milestone=2.3.0
		NOTE: Some bugs marked fixed in 2.2.1, 2.2.2 or 2.2.3 may not
		      have been fixed until this release (2.3.0).

	libpurple:
	* Real usernames are now shown in the system log.
	* We now honor a PURPLE_DISABLE_DEPRECATED define to allow plugins to
	  catch deprecated functions earlier rather than later.
	* Thanks to a patch from Intel, the Bonjour prpl now supports file
	  transfers using XEP-0096 and XEP-0065.  This should enable file
	  transfers between libpurple clients and Gajim clients, but will not
	  work with iChat or Adium as they use a different file transfer
	  implementation.
	* XMPP password changes that return errors no longer cause the saved
	  password to be changed.
	* XMPP file transfer support has been enhanced to support sending
	  files through a proxy when the server supports discovering a
	  a bytestream proxy.  This should make file transfers much more
	  reliable.  The next release will add support for manually specifying
	  a proxy when the server doesn't advertise one.

	Pidgin:
	* If a plugin says it can't be unloaded, we now display an error and
	  remove the plugin from the list of saved plugins so it won't load
	  at the next startup.  Previously, we were ignoring this case, which
	  could lead to crashes.
	* Mark dialog windows as transient for appropriate parent windows to
	  help window managers do the right thing  (Gabriel Schulhof)
	* Connection errors are now reported in mini-dialogs inside the buddy
	  list, rather than as buttons in the buddy list and with dialog
	  boxes.  If several accounts are disabled when you sign on elsewhere,
	  you can now re-enable them all with a single click.
	* Added tooltips to the Room List window to show full topics
	* Added buttons in preferences to access GNOME network and browser
	  preferences configuration dialogs when running under GNOME
	* If you alias a buddy to an alias that is already present within
	  a particular group, we now offer to merge the buddies into the
	  same contact.
	* A music emblem is now displayed in the buddy list for a buddy if we
	  know she is listening to some soothing music.
	* Added a 'Move to' menu in buddy list context menu for moving buddies
	  to other groups as an alternative to dragging.
	* Group headings are now marked via an underline instead of a
	  different color background.
	* It is now possible to mark a chat on your buddy list as "Persistent"
	  so you do not leave the chat when the window or tab is closed.
	* The auto-join option for chats is now listed in the "Add Chat"
	  dialog along with the new persistence option.
	* Closing an IM no longer immediately closes your conversation.  It
	  will now remain active for a short time so that if the conversation
	  resumes, the history will be retained.  A preference has been added
	  to toggle this behavior.
	* The "Smiley" menu has been moved to the top-level of the toolbar.
	* Pidgin's display is now saved with the command line for session
	  restoration.  (David Mohr)
	* ICQ Birthday notifications are shown as buddy list emblems.
	* Plugin actions are now available from the docklet context menu
	  in addition to the Tool menu of the buddy list.
	* The manual page has been heavily rewritten to bring it in line
	  with current functionality.

	Finch:
	* If a plugin says it can't be unloaded, we now display an error and
	  remove the plugin from the list of saved plugins so it won't load
	  at the next startup.  Previously, we were ignoring this case, which
	  could lead to crashes.
	* It's possible to bind key-strokes to specific menuitems in the windows.
	  Read the 'Menus' section in the man-page for details.
	* 'transpose-chars' operation for the entry boxes. The default key-binding
	  is ctrl+t.
	* 'yank' operation for the entry boxes. The default binding is ctrl+y.

version 2.2.2 (10/23/2007):
	https://developer.pidgin.im/query?status=closed&milestone=2.2.2
		NOTE: Due to the way this release was made, it is possible that
			  bugs marked as fixed in 2.2.1 or 2.2.2 will not be fixed
			  until the next release.

	* Various bug and memory leak fixes
	* Look for a default prefs.xml in the CSIDL_COMMON_APPDATA directory
	  (e.g. c:\Documents and Settings\All Users\
	        Application Data\purple\prefs.xml) on Windows, similarly to
	  how this is done on other platforms.

version 2.2.1 (09/29/2007):
	https://developer.pidgin.im/query?status=closed&milestone=2.2.1
		NOTE: Due to the backporting that happened for the actual
		      release, it is possible bugs marked as fixed in 2.2.1
		      will not be fixed until 2.2.2.

	libpurple:
	* A few build issues on Solaris were fixed.
	* Cancelling the password prompt for an account will no longer leave
	  it in an ambiguous state.  (It will be disabled.)
	* Fixed an erroneous size display for MSN file transfers. (galt)
	* Fixed multiple memory leaks, particularly in XMPP and MySpace
	  protocols
	* Fixed remembering proxy preferences and status scores
	* Gmail notifications are better tracked

	Pidgin:
	* Fixed keyboard tab reordering to move tabs one step instead of two.
	* You should no longer lose proxy settings when Pidgin is restarted.
	* Fixed detection of X11 when compiling

	Finch:
	* Pressing 'Insert' in the buddylist will bring up the 'Add Buddy'
	  dialog.

version 2.2.0 (09/13/2007):
	https://developer.pidgin.im/query?status=closed&milestone=2.2.0

	libpurple:
	* New protocol plugin: MySpaceIM (Jeff Connelly, Google Summer of
	  Code)
	* XMPP enhancements. See
	  http://www.adiumx.com/blog/2007/07/soc-xmpp-update.php (Andreas
	  Monitzer, Google Summer of Code for Adium)
	* Certificate management. libpurple will validate certificates on
	  SSL-encrypted protocols (William Ehlhardt, Google Summer of Code)
	* Some adjustments were made to fix sending messages when using
	  the MSN HTTP method. (Laszlo Pandy)
	* Yahoo! Chat is fixed.
	* Some AIM file transfer issues between Pidgin and other clients
	  have been fixed. (Kyryll A Mirnenko)
	* Properly restore idle status and time for AIM and ICQ accounts
	  when they reconnect after being disconnected.

	Pidgin:
	* Insert Horizontal Rules and Strikethrough text from toolbar.
	* Option to show protocol icons in the buddy list, from the
	  Buddies > Show menu. (Justin Heiner)
	* Ability to build with native, non-X11 GTK+ on OSX. (Anders
	  Hasselqvist)
	* Remember the 'Enable Sounds' setting for a conversation.
	* Right-clicking the empty space in the formatting toolbar
	  allows you to toggle back to the old "ungrouped" version.
	* Protocols supporting account registration via Pidgin now show
	  a descriptive checkbox instead of a vague "Register" button.
	* Fixed a bug where a tab would be shown on single conversations
	  when tabs were disabled.

	Finch:
	* Per-conversation mute and logging options (accessible from the menu).

version 2.1.1 (08/20/2007):
	Yahoo:
	* Added an account action to open your inbox in the yahoo prpl.
	* Added support for Unicode status messages in Yahoo.
	* Server-stored aliases for Yahoo. (John Moody)
	* Fixed support for Yahoo! doodling.
	* Limited support for MSN Messenger contacts
	
	Bonjour:
	* Bonjour plugin uses native Avahi instead of Howl
	* Bonjour plugin supports Buddy Icons

	XMPP:
	* Only report conversation close when 'send typing notifications'
	  preference is turned on (Bob Rossi)

	Pidgin:
	* Show current outgoing conversation formatting on the font label on
	  the toolbar
	* Slim new redesign of conversation tabs to maximize number of
	  conversations that can fit in a window
	* Tab bar is not visible when only one conversation is open. You can
	  drag and drop conversations from the infopane.
	* Moved "Reset Formatting" toolbar button to Font menu.
	* Double click on the infopane to alias buddies and set topics
	  on chats
	* New smiley style

	Finch:
	* Sound support (Eric Polino)

version 2.1.0 (07/28/2007):
	libpurple:
	* Core changes to allow UIs to use second-granularity for scheduling.
	  Pidgin and Finch, which use the glib event loop, were changed to use
	  g_timeout_add_seconds() on glib >= 2.14 when possible.  This allows
	  glib to better group our longer timers to increase power efficiency.
	  (Arjan van de Ven with Intel Corporation)
	* No longer linkifies screennames containing @ signs in join/part
	  notifications in chats
	* With the HTML logger, images in conversations are now saved.
	  NOTE: Saved images are not yet displayed when loading logs.
	* Added support for QIP logs to the Log Reader plugin (Michael Shkutkov)

	Pidgin:
	* Ensure only one copy of Pidgin is running with a given configuration
	  directory.  The net effect of this is that trying to start Pidgin a
	  second time will raise the buddy list.  (Gabriel Schulhof)
	* Undo capability in the conversation window
	* The formatting toolbar has been reorganized to be more concise.
	* A new status area has been added to the top of conversations to
	  provide additional detail about the buddy, including buddy icon,
	  protocol and status message.
	* Show idle times in the buddy list as days, hours, seconds

	Finch:
	* There's support for workspaces now (details in the manpage)
	* There's a new custom window manager, Irssi
	* Some improvements for tab-completion, tooltip and the password entries
	* Some bugs regarding search results fixed
	* A new DBus-script to create a docklet for finch
	* Support for showing empty groups in the buddy list (Eric Polino)

version 2.0.2 (06/14/2007):
	Pidgin:
	* Added a custom conversation font option to preferences
	* Fixed smiley ordering in the insert smiley popup to be more intuitive
	* Conversation->More menu items work for Chats as well as Buddies,
	  including those not on your buddy list
	* newline plugin should work better with conversation colors plugin now
	* Get Info on users now provides immediate feedback that something is
	  happening
	* Aliasing a buddy will not be interrupted by other buddy list activity
	* Using the -l option to log in to a specific account works better

	libpurple:
	* Moving an ICQ buddy from one group to another no longer
	  re-requests authorization from that person (Rene Hausleitner)
	* Added nullprpl, an example protocol plugin (Ryan Barrett)
	* Fixed SOCKS5 bug which caused Jabber file receiving to fail
	* Remove MSN's random "Authorization Failed" dialogs
	* Fix MSN to correctly detect incorrect passwords and disable the account
	* Get User Info on MSN is now more reliable & accurate
	* Updated SILC protocol to support SILC Toolkit 1.1 (Pekka Riikonen)
	* Fix for some QQ authentication problems
	* Fix for building on FreeBSD
	* Prevent "Logged in:" times for AIM buddies being ridiculously high
	* Updates and fixes to Bonjour support
	* Improve ICQ encoding support for some non-latin languages

	Finch:
	* Auto account reconnecting

version 2.0.1 (05/24/2007):
	* Buddy list update speedups when buddy icons are not being
	  displayed.  (Scott Wolchok)
	* Fix icons on docklet change status menu to match the status selector
	* Custom smileys on MSN can be saved by right-clicking on them
	* Fix a crash deleting a buddy that is in the Buddy List more than once
	* Compile fixes for Solaris
	* Fix GTalk formatting when there's a space before/after a */_
	* Fix Log viewer crash when the filename is not in the expected format
	* Get User Info now provides immediate feedback, and is updated when the
	  user information is available
	* Make the choose buddy icon dialog correctly list the current directory
	* Fix for buddy icons disappearing
	* Timestamps are always on in debug output (-d) and Debug Window now
	* Don't escape html entities in Yahoo! system messages
	* Fix for the choose buddy icon dialog resizing strangely as files are selected
	* Receives notifications when XMPP buddies send "leaving chat"
	  messages
	* Fix the typing animation so it doesn't stop animating once a conversation
	  has gone from typing -> not typing -> typing
	* Fix error messages when joing XMPP chats
	* Identify the account when warning about plaintext auth over an
	  unencrypted channel
	* Fix XMPP SASL authentication error when using Cyrus and a connect server
	* Fix changing tab locations to update properly
	* Turning off "Show formatting on incoming messages" now ignores
	  formatting in <span> tags too
	* File transfer progress for transfers on MSN is now correctly displayed
	* You can set/change alias of buddies/chats by double-clicking on the
	  conversation tabs (Ma Xuan)
	* Fix IRC connection bug with dircproxy (xjoe)
	* Ctrl+[shift]+tab focuses the next most active tab (William Thompson)
	* Fix Open Hotmail Inbox for MSN to work more reliably
	* Add a Google Talk item to the protocol list, to help users who think
	  we don't support Google Talk.  The item acts just like "XMPP".
	* Remember if the X server supports XScreenSaver, to avoid waking it
	  every 5 seconds.  (Arjan van de Ven with Intel Corporation)
	* Change our idle checking to poll only as necessary and raise the
	  unidle timeout from 5 seconds to 60 when using XScreenSaver.  This
	  and the XScreenSaver change will reduce Pidgin's effect on power
	  consumption when running with NO_HZ.  (Arjan van de Ven with Intel
	  Corporation)
	* Conversation -> Save As will now use aliases.
	* ALSA added as a possible sound method
	* Google Talk accounts will not import buddies from your Gmail address
	  book

	Finch:
	* Userlist in chat windows, which can be turned on or off using
	  "/users" command
	* Menus in the conversation windows
	* Improved tab completion support
	* Ctrl+c prompts with a dialog before exiting
	* Filter string in the debug window
	* Notify when you leave a chat
	* Work around an ncurses bug which appears when half of a multi-cell
	  character is covered by an upper-level window
	* New plugins are shown in bold text in the plugin dialog
	* Nicer HTML screendumps

version 2.0.0 (5/3/2007):
	* The project has new names - libpurple for the core, Pidgin for the
	  GTK+ UI and Finch for the ncurses based console UI (AOL LLC)

	Build Changes:
	* With the Core/UI split complete, it is now possible to build
	  libpurple without any UIs, creating a library upon which other
	  UIs may be constructed
	* A new ncurses-based console UI called Finch is now available
	  (Sadrul Habib Chowdhury, Google Summer of Code)
	* Reorganized the source tree to split apart the code for the UI
	  changes and libpurple targets
	* libxml2 is now required.  We switched from gmarkup to libxml2 for
	  more correct XML parsing.

	Status System:
	* The code dealing with buddy and account status, away messages,
	  away states, online/offline, etc has been completely rewritten.
	  Huge thanks to Christian Hammond, Dave West, Daniel Atallah and
	  Sadrul Habib Chowdhury.
	* Your status can now be set from inside the buddy list using the
	  selector at the bottom of the window.
	* To see messages when a buddy signs on or off, goes away, or
	  becomes idle, load the "Buddy State Notification" plugin

	Buddy List:
	* Performance when manipulating and displaying the buddy list has
	  been significantly improved (Aaron Sheldon, Google Summer of Code)
	* Buddy icons are now shown in tooltips (Felipe Contreras)
	* Tooltips now contain additional information about a "Person" that
	  contains multiple online buddies
	* Added a "Last Seen" field to buddy tooltips
	* Contacts will auto-expand when buddies are dragged around
	* If Pidgin is exited with the buddy list hidden in the docklet, it
	  will remain hidden when Pidgin is started again (Scott Shedden)
	* Improved buddy list searching with CTRL+F
	* Ability to set a buddy icon for all of your accounts at once via
	  the buddy list (You can still set per-account icons via the
	  account editor)
	* The space wasted by the group expanders has been eliminated and
	  the expander setting in .gtkrc-2.0 is no longer needed
	* Authorization requests don't popup new dialogs anymore. They are
	  displayed at the bottom of the buddy list instead.
	* New mail notifications don't popup new dialogs anymore. They are
	  displayed at the top of the buddy list instead.

	Conversations and Chats:
	* Timestamps honor the locale.  To use the traditional style,
	  enable the "Message Timestamp Formats" plugin.  The plugin
	  also provides options to show dates in timestamps.
	* Messages from buddies in the same "Person" will automatically
	  use the same conversation window.
	* The "Send As" menu has been replaced with a more appropriate
	  "Send To" menu based on "Persons" on your buddy list
	* Message formatting persists between messages (Igor Belyi)
	* Full message background colors are now supported
	* Smooth scrolling when receiving a new message
	* Screenname colors in chats now chosen intelligently
	* Conversation buffer scrollback limited to avoid large memory
	  usage in active conversations
	* Control-Shift-Tab will reverse cycle through the conversation tabs
	  (James Vega)
	* Many problems related to having an IM conversation and a chat open
	  with the same name are fixed (Andrew Hart)
	* Warning dialog when closing a window with unread IM messages
	* In chats right-click on names in the conversation window to
	  IM/Send File/Get info/ignore the user
	* Added tab management options to the tab right-click menu (Sadrul
	  Habib Chowdhury)
	* Brand new message queueing system.  Sounds are played when a
	  message is queued rather than when the message is dequeued
	  (Casey Harkins)
	* Ability to find the last message from a user in a chat (Levi Bard
	  and Sadrul Habib Chowdhury)
	* Formatting is preserved across messages
	  (There are known issues with pasting formatted text.  Either use
	   "Paste as Plain Text", hit Ctrl-R after pasting, or use the Clear
	   Formatting button on the toolbar.)
	* Performance while joining large chat rooms has been significantly
	  improved (Aaron Sheldon, Google Summer of Code)
	* Bi-Directional text support improvements for GtkIMHtml (Shlomi Loubaton)

	Sounds:
	* Beautiful new default sounds (Brad Turcotte)
	* Use GStreamer for playing sounds, instead of libao
	* A volume control in the preferences (Casey Harkins)

	Log Viewer:
	* Log viewer aggregates logs from the same "Person"
	* When opening the log viewer, show the most recent log by default
	  (Peter McCurdy)
	* Logs are now saved with the current timezone, which is displayed
	  in the log viewer
	* Text logs are linkified, so URLs are clickable
	* The old logger now caches file offsets, so opening the log viewer
	  for buddies with old logs should be much faster now if you have large
	  log files (except the first time for a log, when the cache is built)

	Plugins:
	* Plugins are now accessed through a separate dialog from the Tools
	  menu of the Buddy List
	* Newly installed plugins can now be activated without restarting
	  Pidgin (Sadrul Habib Chowdhury)
	* Overhauled the system tray/docklet plugin (Casey Harkins)
	* Text Replacement Plugin rewritten, works in real time and far more
	  intuitively (Benjamin Kahn)
	* Entries in the text replacement plugin are now sorted
	  alphabetically
	* The text replacement plugin allows non-whole-word replacement rules
	  (Levi Bard)
	* The text replacement plugin offers both case sensitive matching and
	  automatic case handling
	* I'dle Ma'ker plugin now has an easier method to unidle accounts, a
	  way to idle all accounts at once, and a way to unidle all accounts
	  idled via the plugin (John Bailey, Sadrul Habib Chowdhury)
	* The Evolution Integration plugin now supports Groupwise contacts
	* Mono plugin loader (Eoin Coffey)
	* Perl plugin loader has been rewritten (John Kelm, Google Summer
	  of Code)
	* New music messaging plugin (Christian Muise, Google Summer of Code)
	* gaim-remote has been superceded by new DBUS bindings within libpurple
	  (Piotr Zielinski, Google Summer of Code)
	* The purple-url-handler program has been added to provide a way to
	  automatically launch IM links via Pidgin or Finch.
	* The functionality of the auto-reconnect plugin has been
	  moved into the core, and the plugin itself has been removed.
	* 'Highlight when nick said' option added to Message Notification
	  plugin.
	* The system tray icon is now properly transparent (Dan Winship)
	* New Log Reader plugin that can read and display logs from Adium,
	  MSN Messenger, and Trillian in the log viewer
	* New Contact Availability plugin that attempts to predict the
	  times when people in your buddylist will most likely respond
	  to you, based on times in the past when they have responded
	  (Geoffrey Foster, Google Summer of Code)
	* A few new plugins: Autoaccept, Autoreply, Buddy Notes, New Line,
	  Offline Message Emulation, Conversation Colors and Markerline

	MSN Features:
	* Custom smiley receiving support (Irving Cordova & Francesco Fracassi)
	* Added support for sending (with the /nudge command) and receiving
	  "nudges" (Julien Cegarra, Martin Bayard)
	* Added an account action to open your Hotmail inbox from MSN
	* Bi-directional text is correctly handled now (Shlomi Loubaton)

	Yahoo Features:
	* Stealth Settings have been implemented
	* Doodle is now supported (Andrew Dieffenbach, Google Summer of Code)
	* Buddies' requests to add you to their lists now prompt for
	  authorization
	* Account option to ignore chat and conference invitations (Peter
	  Lawler)
	* Added a /list command to bring up the room list (Peter Lawler)

	AIM/ICQ Features:
	* ICQ file transfer support with newer ICQ clients (Jonathan Clark,
	  Google Summer of Code)
	* Many overall improvements to AIM and ICQ file transfers (Jonathan
	  Clark, Google Summer of Code)
	* Support for pausing and resuming AIM and ICQ file transfers
	  (Graham Booker)
	* Ability to set ICQ "require authorization" and "web aware"
	  setting (Ettore Simone)
	* ICQ encoding fix for offline buddies (Ilya Konstantinov)

	IRC Features:
	* SSL support for IRC connections (Daniel Atallah)
	* Show an error message when temporarily unable to join an IRC
	  channel or change your nick
	* Added /nickserv, /memoserv, /chanserv and /operserv
	  commands (Joao Luís Marques Pinto)
	* Added CTCP VERSION via /version (Andrej Krivulčík)
	* Added /whowas command (achris)

	Jabber Features:
	* Support for SRV lookups
	* Support for buddy icons
	* Jabber User Directory searching

	SILC Features:
	* Whiteboard support (Pekka Riikonen)
	* Sending/receiving images in IMs (Pekka Riikonen)
	* Cipher and HMAC selection support (Pekka Riikonen)
	* Buddy Icon support (Pekka Riikonen)

	Other Protocol Changes:
	* Bonjour (Rendezvous) protocol support (Juanjo Molinero Horno, Google
	  Summer of Code)
	* Updated Gadu-Gadu protocol support (Bartosz Oler, Google Summer of
	  Code).  This requires the libgadu library.  See
	  https://pidgin.im/faq.php#libgadu for more information.
	* SIP/SIMPLE support (Thomas Butter, Google Summer of Code)
	* Sametime protocol support
	  Requires the meanwhile library: http://meanwhile.sourceforge.net
	* QQ protocol support (Mark Huetsch, Google Summer of Code, and the
	  developers of the OpenQ project)
	* Removed the Napster and TOC protocols plugins

	Other Noteworthy Changes:
	* NAT traversal support via UPnP (Adam J. Warrington, Google Summer of
	  Code)
	* NAT traversal support via NAT-PMP (Evan Schoenberg and R. Tyler Ballance)
	* The modify account dialog now contains two tabs, which should display
	  better at lower resolutions (Sadrul Habib Chowdhury)
	* New "find buddy" results dialog (Alex Converse)
	* People using input methods can now use Enter again
	* Mouse-over hyperlink coloring is now themeable
	* Buddy Pounces now have a proper management window. (Kevin Stange)
	* Buddy icons maintain aspect ratio when resized
	* The last used directory is remembered for opening or saving files and
	  buddy icons
	* Add an SVG version of our desktop icon, pidgin.svg (John Oyler)
	* If a given protocol doesn't support privacy, we now handle blocking
	  in the core. (Jean-Yves Lefort)
	* Smiley themes can now include spaces in the smiley definitions.
	  The spaces (and now backslashes) must be backslash-escaped.
	  (Sadrul Habib Chowdhury)
	* New e-mail notices are now grouped into one dialog.
	  (Sadrul Habib Chowdhury, Chris Stafford)
	* "Open" in the File Transfer window integrates with GNOME, KDE, and
	  Windows and falls back to the browser in other environments.
	* On Mac OS X, the keyboard/mouse idle time pref now uses system idle
	  time instead of X11 idle time (Michael Culbertson)
	* Autocomplete in the buddy pounce dialog (Sadrul Habib Chowdhury)
	* Non-blocking socket I/O is used in most protocol plugins
	* All-new icons all over the place (Hylke Bons)

	Preference Changes:
	* Preferences have been substantially reorganized and cleaned up
	* Smiley theme descriptions are now shown correctly for the highlighted
	  smiley theme (Levi Bard)
	* All Buddy List preferences have been moved to the Buddies menu of
	  the buddy list window.
	* Proxy settings will be taken from Gnome if it is running.  These may
	  still be overridden on a per-account basis.
	* Removed "Dim idle buddies;" behavior is now always enabled
	* Removed keyboard shortcut preferences for ctrl-B/I/U; enabled by
	  default, but won't interfere with bindings set by the GTK theme
	* Removed keyboard shortcuts preferences for ctrl-# to insert a smiley;
	  behavior removed from Pidgin
	* Removed "Enter" vs. "Ctrl-Enter" to send; "Enter" sends by default,
	  but it is now possible to change this binding in your GTK theme
	* Removed "Show multi-colored screennames in chats;" behavior is now
	  always enabled and screenname colors automatically adjust themselves
	  to compensate for background color.
	* Removed "Raise Buddy List Window on Events" and the related behavior
	* Removed "Display remote nicknames if no alias is set"
	* Removed "Show idle times" and "Show warning levels" on the buddy
	  list; behavior is now always enabled
	* Removed "Auto-expand contacts;" contacts expand only when dragging
	  buddies around the buddy list
	* Removed conversation and buddy list buttons and related preferences
	* Removed "Raise conversation window" preferences; moved feature to
	  the notify plugin
	* Removed "Show alias in tabs/titles;" behavior is now always enabled
	* Removed "Show formatting toolbars;" the setting in conversations'
	  "Options" menu now affects the global preference
	* Removed "Show timestamps;" behavior is now enabled, but is overridden
	  by the timestamp plugin
	* Removed all protocol options pages
	* Removed "Escape closes windows;" default key binding is now Ctrl-W
	* Removed "Log when buddies sign on/sign off/become idle/become
	  un-idle/go away/come back" and "Log your own actions;" all of these
	  will be logged when the system log is enabled
	* Removed the separate ignore formatting preferences; behavior has been
	  consolidated into a single preference

version 1.5.0 (8/11/2005):
	* Ability to set IRC quit message (Lalo Martins)
	* OSCAR file transfers now work for 2 users behind the same NAT
	  (Jonathan Clark)
	* Yahoo! buddy requests to add you to their buddy list now prompt for
	  authorization
	* Added a /clear command for conversations/chats
	* Fixed ICQ encoding for messages with offline ICQ users
	  (Ilya Konstantinov, SF Bug #1179452)
	* Default Yahoo! chat roomlist locale to 'us'

version 1.4.0 (7/7/2005):
	* Fix system log start times for some protocols
	* SILC compiles with newer SILC toolkit versions (Pekka Riikonen)
	* Fixed a bug where buddy icon cache files were left in the icon
	  cache directory after they were no longer in use.
	* Attempt to detect the file type of a buddy icon when saving.
	* Additional Yahoo! boot protection (Peter Lawler)
	* A few Yahoo! memory leaks plugged (Peter Lawler)
	* Fixed handling of the new Yahoo! profile page. (Joshua Honeycutt,
	  Peter Lawler)
	* Fixed localized Yahoo! room lists.  Please refer to the Yahoo!
	  section of the Gaim FAQ for details. (Peter Lawler)
	* Enabled sending files to ICQ users using ICQ 5.02 and newer
	  (Jonathan Clark)

version 1.3.1 (6/9/2005):
	* The file transfer details section now also displays the full path to
	  the local file sent/received.
	* Yahoo! has the following new "/" commands:  /join, /buzz
	* Fix Yahoo! privacy bug
	* Fix Jabber Get Info crash on busted servers
	* Updated our gaim.desktop file, thanks to all our terrific translators
	  for sending in translations of the changes
	* Improvements to how Gaim handles new message notification
	* Fix Jabber registration on XMPP servers (including jabber.org)

version 1.3.0 (5/10/2005):
	* Removed parts of the font selection dialog that were not respected
	* Fix being invited to a multi user chat on MSN
	* Multiple SILC accounts should work now (Pekka Riikonen)
	* Fix times on jabber chat backlogs
	* Fix gevolution plugin to compile with e-d-s 1.0 or 1.2
	* Fix gevolution plugin to remember buddy name when someone added you
	  and you then add them
	* Formatting in jabber chats works
	* Fix to prevent MSN disconnecting if you change status while connecting
	* Fixes for two remotely exploitable crash bugs.  See
	  http://gaim.sourceforge.net/security/ for more information.
	* Change to correctly handle adding jabber buddies on ejabberd servers

version 1.2.1 (4/3/2005):
	* URL escaping now works with UTF-8 text. This may break some old log
	 files.
	* Revert to XOR auth for ICQ as the md5 is not fully functional
	* Fix bug with going away while in a jabber chat
	* MSN bug fixes (Felipe Contreras)
	* Escape things properly in IRC
	* Docklet fixes: fix the "1 pixel-wide icon" bug, fix problems with Gaim
	  crashing when the tray manager dies, and work correctly with multi-headed
	  displays where the tray isn't on the primary screen (Robert McQueen)

version 1.2.0 (3/17/2005):
	* Yahoo file receiving and buddy icon receiving work again.
	* Limit animated buddy icon frame rates to 10 frames per second
	  (Nathan Conrad)
	* Fix a bug where portions of your account configuration would
	  fail to be read correctly if you set a proxy user name or
	  password containing invalid XML characters such as < and >
	  (Bastien Durel)
	* Yahoo! privacy improvements (Bleeter)
	* Fix receiving Jabber formatting (broken in 1.1.3)

version 1.1.4 (2/24/2005):
	* Fixed a bug where Yahoo! would lose messages (and any other packet
	  really)
	* Correctly show the time when incoming Gadu-Gadu messages were sent
	  (Carl-Daniel Hailfinger)
	* Fixed crashes with glib 2.6
	* Fixed MSN crash when conversations time out after the conversation
	  window was closed
	* Fixed an html parsing bug, CAN-2005-0208

version 1.1.3 (2/17/2005):
	* CHAP authentication support for SOCKS5 proxies (Malcolm Smith)
	* ICQ offline messages are sent using your specified character
	  set instead of Unicode (Magnus Hult)
	* MSN HTTP method works with proxies using authentication (Bastien Durel)
	* Really fix the bug where buddies show as logged in for 49 thousand days
	* Buddy pounces containing '&' are saved correctly
	* Improved MSN error handling when the servers are unavailable
	* More MSN bug fixes
	* Fix some leaks
	* Fix "Find" in the log viewer so that it finds in all logs
	* Smileys not appearing at the end of lines has been fixed
	* Closing conversation windows no longer cancels active file transfers on
	  MSN (Felipe Contreras)

version 1.1.2 (1/20/2005):
	* MSN 'HTTP Method' fixed (Felipe Contreras)
	* Better handling of MSN's Individuals group and buddy status updates
	  (Felipe Contreras)
	* Fix a crash inviting MSN user to a chat when they're already there
	* AIM SecurID login support
	* Fix configuration of Jabber chat rooms on some servers
	* More MSN bug fixes (Felipe Contreras)
	* Fix queue messages to Docklet when not globally away (Robert McQueen)
	* Fix some leaks
	* The Autopackage now builds both the mozilla-nss and the gnutls
	  ssl plugins, and requires at least one of those libraries.

version 1.1.1 (12/28/2004):
	* Allow SILC authentication via public key if your key is password
	  protected (Michele Baldessari)
	* More MSN bug fixes (Felipe Contreras)
	* Drag-and-drop to conversation window file transfers work again
	* Disable the delete button on pounces that aren't saved yet anyway
	  (Kevin Stange)

version 1.1.0 (12/02/2004):
	New Features:
	* Binary relocable. Gaim will find its files even if it's installed
	  in a location other than the --prefix it was ./configured with.
	  Pass --disable-binreloc to ./configure to disable.
	* IRC now has fallback encodings, and tries harder to display
	  something useful during an encoding error.
	* New MSN protocol icon (Felipe Contreras)

	Bug Fixes:
	* Fix some leaks (Miah Gregory, Felipe Contreras)
	* Fix crashes when removing buddies in certain situations (Andrew Hart)
	* Eliminate MSN switchboard errors (Felipe Contreras)
	* Fix MSN buddy icon synchronization (Felipe Contreras)
	* Correctly display file transfer dialogs for filenames containing &, < or >
	* Correctly display MSN authorization dialogs for friendly names containing
	  &, < or >
	* Properly align the right-click docklet menu with the docklet icon in
	  *nix.
	* Fix a crash if the MSN buddy list is not available
	* Fix a bug in the request api (Gary Kramlich)

version 1.0.3 (11/11/2004):
	Bug Fixes:
	* Jabber authentication fixes (Michael Plump)
	* Yahoo buddy idle reporting is more accurate (Evan Schoenberg)
	* "Allow All" privacy setting works on Yahoo (Peter Lawler)
	* Fix a crash when dragging a buddy to the conversation entry area
	* Fix a crash removing chats from the buddy list
	* Correctly display buddy pounces for aliases with &, < or > in them
	* Correctly follow the per-conversation logging option

version 1.0.2 (10/19/2004):
	Bug Fixes:
	* MSN file transfers work on big endian machines (Jean-Francois Roy and
	  Evan Schoenberg)
	* Fixed the MSN signon crash with Miranda users in the buddy list
	* Fixed sending messages to MSN Web Messenger users (Damien Ayers)
	* Fixed some memory leaks in the MSN plugin (Evan Schoenberg)
	* Fixed a crash viewing certain MSN user profiles (Evan Schoenberg)
	* Fixed a crash sending a file on MSN when the file is unreadable
	* Fixed a crash deleting accounts (Andrew Hart)
	* Fixed a crash inviting to chats (Andrew Hart)
	* Fixed a bug in Yahoo privacy handling (Peter Lawler)
	* Fixed a crash trying to join a chat from the docklet when not signed in
	  to a chat-capable account (Daniel Atallah)

version 1.0.1 (10/07/2004):
	New Features:
	* Use the GNOME default browser when opening links if you're running GNOME
	  (Alex Duggan)
	* Added support for multiple addressbooks in the gevolution plugin
	  (Henry Jen).

	Bug Fixes:
	* Send-As menu duplicates less work (Dave West)
	* Can now see your own MSN buddy icon (Felipe Contreras)
	* Jabber roomlist fetches work again
	* Close buttons on tabs in existing conversations correctly reflect the
	  "show close buttons on tabs" preference (Nathan Fredrickson)
	* Fix to make the get_signon(buddy) perl plugin function work (Gregory C.
	  Harfst)
	* Fixed crashes when reloading the gevolution plugin (Henry Jen)
	* Fixed some memory leaks in the gevolution plugin.
	* Wrap at character boundaries if there is not enough space for a full word
	* 64 bit compile warning fixes

version 1.0.0 (09/17/2004):
	New Features:
	* Drag-and-drop buddy support for the Invite dialog (Stu Tomlinson)
	* Drag-and-drop buddy support for the Pounce dialog (Stu Tomlinson)
	* View Chat log available from the interface (Daniel Atallah)
	* Ability to receive offline messages in character encodings
	  other than ASCII (thanks to Nick Sukharev)
	* File transfer status messages printed to conversation
	  windows (Dave West)
	* Display file transfer messages when someone sends you a file
	  over AIM (Dave West)
	* Handle MSN buddy lists more sanely (Felipe Contreras)
	* Zephyr can use tzc to run from behind a firewall (Arun A Tharuvai)

	Bug Fixes:
	* Work around window manager stupidity with new dialog windows (Dave West)
	* Compile with gtk 2.5.x (Gary Kramlich)
	* Escape invalid characters in log names (Daniel Atallah)
	* Fix for clicking add in an msn chat with 2 or more people in your buddy
	  list (Daniel Atallah)

version 0.82.1 (08/27/2004):
	Bug Fixes:
	* Fix a crash when changing the preference for how to display buttons
	  on conversation windows
	* Remove a stray printf() when beginning new conversations and logging
	  is enabled

version 0.82 (08/26/2004):
	New Features:
	* Ability to set available messages for AIM
	  (Tools->Account Actions->Set Available Message...)
	* Ability to specify a custom character set for messages sent to ICQ
	  users and messages received from ICQ users
	* Ability to edit your current away message (Rhett Robinson)
	* Topics in the conversation window (not the topic field at the
	  top) with URLs will now appear as links (Stu Tomlinson)
	* File transfers appear in the file transfer window when they
	  are initiated rather than when they begin transferring (Dave West)
	* Instead of toggling slash commands on/off, you can now toggle
	  passing through unknown slash commands on/off.

	Bug Fixes:
	* Joining a Jabber chat no longer causes a crash (Stu Tomlinson)
	* Selecting a buddy icon for a brand new account no longer
	  causes a crash
	* Better file transfer error messages (Dave West)
	* Remotely canceled file transfers in MSN are now noticed, so that we
	  don't accidentally cancel the file transfer and crash Gaim
	  (Felipe Contreras)
	* Protocols that don't support joining chat rooms by name no longer
	  allow chat rooms to be added to the buddy list (Felipe Contreras)
	* Delayed messages and system messages no longer cause
	  sound events to be triggered (Nathan Fredrickson)
	* The chat invite button has a correct label (Stu Tomlinson)
	* The system log should leak fewer file descriptors (Ka-Hing Cheung)
	* Buddy list tooltips display in more appropriate positions when
	  using multiple monitors (Dave West)
	* Better parsing of URLs containing special characters
	* All users are shown when joining a Yahoo! conference (Bleeter Yaluser)
	* You now leave all Yahoo! conferences when you log out of Yahoo!
	* Buddy Icon updating bug fixed (Felipe Contreras)

version 0.81 (08/05/2004):
	New Features:
	* The autorecon plugin will somewhat remember state information(Yosef
	  Radchenko)
	* Visual display of ops/voice/halfops/so on in Chats (Stu Tomlinson)
	* Tab completion of slash commands in Chats (Stu Tomlinson)
	* gaim-remote can now manipulate status (István Váradi)
	* The text messages of Yahoo Audibles are now displayed, although
	  the audio and graphics are not.
	* Yahoo! away messages can be 255 characters long now

	Bug Fixes:
	* Gadu-Gadu should connect again (Andrew Wellington)
	* Novell fixes (Mike Stoddard of Novell):
		* Fixed reconnect crash
		* Fixed duplicate root folder bug
		* Fixed bug with folder ordering (on a first time login
		  folders were being added in reverse order).
	* Use ISO date format for the system log (Eduardo Pérez)
	* Long buddy lists with irc should cause flooding disconnects less
	  (Stu Tomlinson)
	* Better smiley substitution
	* Fix a crash related to auto-expanding contacts at the bottom of
	  buddy lists
	* Fix a crash on Solaris when changing or viewing information for
	  your AIM account (Format Screen Name, Change Email Address, etc.)
	* HTML in OSCAR buddy comments is now escaped (and not rendered)
	* Fix a crash when dragging a screen name to a conversation window
	  for that screen name
	* User-requested new conversation windows are now always given focus
	* Pasting HTML into Gaim from certain sources no longer results in
	  the spaces between some words being removed
	* The alias of a contact is now displayed in more places when the
	  alias of a buddy is not set
	* .gaimrc is no longer imported
	* Prevent a crash if you sign off and try to dequeue messages from
	  the away dialog (Kevin Stange)
	* Prevent a possible crash if gaim_gtkconv_write_conv is called
	  with who as NULL (Kevin Stange)
	* Prevent (null) or an empty string from being logged as the sender's
	  name if the sender no longer has an alias because the account is
	  signed off (Kevin Stange)
	* The auto-reconnect plugin will no longer attempt to reconnect an
	  MSN account if you were disconnected because you signed on from
	  another location (Stu Tomlinson)
	* On Solaris, chatting in IRC using the UTF-8 charset no longer gives
	  a "conversion failed" error for every message (Arvind Samptur)
	* ICQ offline messages should have the correct timestamp (Dave West)

version 0.80 (07/15/2004):
	New Features:
	* Ability to send files from the conversation window (Daniel Atallah)
	* Drag a file into the buddy list or a conversation to send it to that
	  buddy
	* Yet more new commands and features for SILC (Stu Tomlinson)
	* Gaim uses the new file chooser when compiled for GTK+ 2.4
	  (Fernando Herrera)
	* Support for the Epiphany web browser (Leonardo Serra)
	* Status messages in Gadu-Gadu (Andrew (proton) Wellington)
	* Parentheses are now displayed around the title and tabs of
	  conversations from offline accounts or parted chats.
	* Zephyr typing notification (Arun A Tharuvai)
	* Account dialog's columns are resizable (Eduardo Pérez)

	Bug Fixes:
	* The firefox browser option now works with firefox 0.9
	* Buddy icons in conversations no longer depend on the
	  buddy list
	* Fix for the bug where some buddies seemed logged in 4
	  thousand some odd days (Alan Ford)

version 0.79 (06/24/2004):
	New Features:
	* Display name changes are now shown in the conversation windows.
	  (Robert Mibus)
	* Get Info on Yahoo! now works for nonenglish profiles.
	  (Ambrose Li)
	* General "Get Info" improvements on Yahoo! and MSN (Ambrose Li)
	* Yahoo! Japan support. Click More Options and check Yahoo Japan
	  in the account editor, to use your Yahoo! Japan account
	* Gtk themes can now theme the Gaim buddy list independently of
	  other things (Stu Tomlinson)
	* Show timestamps now has a per-conversation option in addition
	  to the global one, bringing it in line with the other conver-
	  sation options (Stu Tomlinson)
	* Added MSN buddy icons (Felipe Contreras)
	* Added MSN file transfer (Felipe Contreras)
	* MSN's idle state now actually sets a buddy idle
	* Buddy pounce defaults are now more sane, and apply to the state the
	  buddy is currently in. For example, if the buddy is idle, set
	  "Return from idle" by default. The last action(s) used are the
	  defaults for the next pounce
	* Yahoo buddy icon support
	* Selected buddy icons will automatically convert to the appropriate
	  format for the protocol. (GTK 2.2 and higher only)
	* Dragging an image file into the Modify Account dialog will set that
	  as a buddy icon.
	* Development headers for compiling third-party plugins are now
	  installed. (Stu Tomlinson)
	* Headers for gaim-remote now reside in gaim/ instead of
	  gaim-include/.
	* Basic YCHT support, which allows joining Yahoo! Chats when
	  logged in using the web messenger method

	Bug Fixes:
	* Fixed Yahoo! authentication problems.  (Cerulean Studios)
	* Non-looping animated icons no longer cause Gaim to freeze
	* Flashing windows should work again for unix in window managers that
	  support the URGENT hint (Etan Reisner)
	* Better handling of character sets in RTF for Novell (Mike Stoddard of
	  Novell)
	* Contact list sync problems in Novell fixed (Mike Stoddard of Novell)
	* Fixed a crash in SILC that sometimes happened when resolving
	  the buddy list (Pekka Riikonen)
	* Parallel compiles of the perl plugin should work better
	  (Stu Tomlinson)
	* The disconnected UI op was called twice on connection errors. Now
	  it is only called once. (Evan Schoenberg)
	* Dragging into conversation windows works better
	* Protocol-specific settings for accounts were being removed whenever
	  the account was modified. Now they're only removed when the protocol
	  type changes, as it should be.
	* Zephyr bug fixes and memory leak plugs (Arun A Tharuvai)
	* Rewrite of MSN buddylist support, which fixed a known syncronization
	  bug and some others (Felipe Contreras)

version 0.78 (05/30/2004):
	New Features:
	* Support for the SILC protocol (http://www.silcnet.org/)
	  (Pekka Riikonen)
	* Option to suppress disconnect notification when using
	  the autoreconnect plugin (Christopher (siege) O'Brien)
	* Added support for dragging buddies from the buddy list into the
	  Add Buddy Pounce dialog
	* Pounce notification now includes time (Mike Lundy)
	* The history plugin now shows history for chats in addition to IMs
	* Menu item to view conversation logs (Tom Samstag)
	* Conversation and chat sizes automatically saved (Stu Tomlinson)
	* Added support for Novell privacy settings (Mike Stoddard of Novell)
	* Added ability to initiate multi-user conferences (chats) in Novell
	  (Mike Stoddard of Novell)
	* Find and Save buttons on the debug window (Stu Tomlinson)
	* Plugin Actions menu (Christopher (siege) O'Brien)
	* Plugins can now add entries to the right-click menu of a group or chat
	  (Stu Tomlinson and Christopher (siege) O'Brien)
	* Hyperlink colors are now themeable via your ~/.gtkrc-2.0 file

	Bug Fixes:
	* Compiles again with gcc 2.96 (Ignacio J. Elia)
	* Gtk2.0 compatibility fixes (Tim Ringenbach)
	* Many documentation updates (Jonathan Champ, Gary Kramlich,
	  Stu Tomlinson, and Kevin Stange)
	* Yahoo works on 64 bit machines (Gary Kramlich)
	* Zephyr works on 64 bit machines (Arun A Tharuvai)
	* Novell 64bit fixes, better error messages, and buddy list sync fixes
	  (Mike Stoddard of Novell)
	* Novell protocol works on big endian machines (Novell)
	* Massive rewrite of MSN support, which should fix a number of issues
	  and make errors easier to interpret (Felipe Contreras)
	* Fixed a privacy-related bug in MSN that affected blocking/permitting,
	  which was due to case-sensitive string comparisons (Gudmundur
	  Olafsson)
	* Fixed an MSN HTTP method bug where MSN would queue data indefinitely.
	  (Andrew Wellington)
	* All known MSN formatting bugs were fixed.
	* Overly long messages and paging cell phones in MSN no longer cause
	  disconnects (Felipe Contreras)
	* Several bug fixes for MSN's MSNSLP and MSNObject support (Finlay
	  Dobbie)
	* ALT-F works correctly in the System Log Viewer (Stu Tomlinson)
	* New tabs should scroll correctly again (Tim Ringenbach)
	* Dialogs opened from a conversation window are now closed when
	  the conversation window is closed, preventing a crash (Kevin Stange)
	* Copy/paste encoding fixes (Joe Marcus Clarke)
	* IRC disconnect crash fix (Luciano Miguel Ferreira Rocha)
	* Ampersands in links should work correctly (Tim Ringenbach)
	* DirectIM and IM Image support for AIM are greatly improved
	  (Tim Ringenbach)
	* Gadu-Gadu updates (Andrew Wellington)
	* Print Gadu-Gadu messages to the debug window instead of the console
	* Updated and standardized blist signals (Gary Kramlich)
	* Made the recieve-*-msg signals match the sending ones (Stu Tomlinson)
	* The idle time for the buddy-idle and buddy-unidle signals should
	  be correct again.

	Preference Changes:
	* Added "Conversation placement - By conversation count"
	* Added a "none" smiley theme to replace the "Show graphical
	  smileys" option
	* Replace default formatting preferences with a dialog to set a
	  default formatting in a WYSIWYG manner.
	* Removed "Show logins in window," default to yes
	* Removed "Send URLs as links," default to yes (in protocols that
	  support HTML)
	* Removed "Show URLs as links," default to yes
	* Removed New window height & width and Entry field height for Chats &
	  IMs, sizes are now saved automatically
	* Removed "Tab-complete nicks" default to yes
	* Removed "Old-style tab completion", no longer supported
	* Removed "Sending message removes away status", default to no
	* Removed "Show numbers in groups", default to yes
	* Removed "Icons on tabs", default to yes
	* Removed "Sounds when you log in", default to no
	* Removed "Seconds before resending autoresponse", default to 600
	  seconds
	* Removed "Send autoresponse in active conversations", default to no
	* Removed "Show people joining in window", default to yes
	* Removed "Show people leaving in window", default to yes

version 0.77 (04/22/2004):
	New Features:
	* The System Log returns (Ka-Hing Cheung)
	* Added a conversation-drag-ended signal (Etan Reisner)
	* Reorganized and cleaned up the MSN protocol plugin (Felipe Contreras)
	* Added the -c option to specify location of the .gaim directory,
	  removed the outdated -f option that no longer had any effect (Daniel
	  Atallah)
	* Novell GroupWise protocol support added (Novell)
	* WYSIWYG improvements (Tim Ringenbach)
	* WYSIWYG editing for user info (Jon Oberheide)
	* Rich-text copy and paste
	* Plugins can now add menu items to the buddy context menu
	  (Christopher O'Brien)
	* Plugins can now add preferences (Gary Kramlich)
	* The TOC protocol is no longer built by default. The plugin is not
	  being properly tested and is no longer officially supported.
	* Bumped up the plugin API version number, and added version numbers
	  for loader plugins and protocol plugins. Authors will want to
	  update their plugins, and possibly use GAIM_PLUGIN_API_VERSION,
	  GAIM_PRPL_API_VERSION, and GAIM_LOADER_API_VERSION constants.
	* Zephyr error reporting works (Arun A. Tharuvai)
	* Zephyr deals with non-utf8 characters (Arun A. Tharuvai)

	Bug Fixes:
	* Formatting in the Log viewer is fixed (Kevin Stange)
	* Save Conversation works again (Kevin Stange)
	* The Clear button in privacy works (Robert Mibus)
	* MSN error reporting works again (Stu Tomlinson)
	* MSN e-mail notifications should no longer cause Gaim to crash
	  (Felipe Contreras)
	* Fixed an infinite loop bug that would sometimes cause MSN to lock
	  up (Nickolai Zeldovich)
	* All away messages should now show up in tooltips
	* Removing zephyr buddies no longer crashes (Arun A. Tharuvai)

version 0.76 (04/01/2004):
	New Features:
	* WYSIWYG text input (with much help from Gary Kramlich and Kevin
	  Stange)
	* Ability to be invisible on AIM
	* Chatroom list support (Tim Ringenbach)
	* Added auto-completion for screen names to the New Instant Message and
	  Get User Info dialogs.
	* Non-ascii character support in AIM chats (Uli Luckas and Marco Ziech)
	* Vastly improved browser opening, with tab support! (Nathan
	  Fredrickson)
	* Added support for connecting to MSN using the port 80 method.
	* Support for Mozilla Firefox (Chris Friesen and Nathan Fredrickson)
	* Added protocol-specific preferences (Gary Kramlich)
	* Local IP address information can be changed in Preferences
	  (Tim Ringenbach)
	* Improved local IP address detection (Tim Ringenbach)
	* Offline accounts in account drop-down lists are now greyed (Etan
	  Reisner)
	* Improved accessibility support for screen readers and other
	  accessibility tools (Marc Mulcahy)
	* Improved accessibility in conversation windows (Nathan Fredrickson)
	* Keyboard access to context menus via Shift+F10 (Marc Mulcahy)
	* Core/UI split event loop code. (Scott Lamb)
	* Added improvements to the multi-field request code, including
	  required fields and account fields.
	* Moved more dialogs to the request API for interface consistency
	  (Send Message, Get User Info, and Insert Link dialogs)
	* Jabber file transfer
	* IRC file transfer (Tim Ringenbach)
	* Added a hidden preference for disabling buddy list tooltips or
	  changing the pop-up delay in prefs.xml.
	* Moved translation news to po/ChangeLog

	Bug Fixes:
	* Changes in AIM/ICQ server-side buddy lists take
	  precedence over the local buddy list
	* Significant work on the Zephyr plugin (Arun A. Tharuvai)
	* You can now use :/ as a smiley safely (Nathan Owens)
	* Various buffer overflow fixes (Stefan Esser)
	* Tabs now stay green when they are supposed to (Etan Reisner)
	* Fixed a bug where only the first user in a chat room list was removed
	  sometimes when trying to remove a group of users (Tim Ringenbach)
	* Clearing an AIM buddy icon actually removes it from the server,
	  icons changes in the account editor do not take effect if the
	  cancel button is used (Stu Tomlinson)
	* Improved chat parting logic (Tim Ringenbach)
	* Yet Another IRC channel user duplication bugfix (Tim Ringenbach)
	* Deleting an account while modifying it will no longer crash gaim.
	* Only one account preference window will now appear per account when
	  clicking Modify.
	* Aliases are now shown alongside the screen name in the message
	  queue window. (Kevin Stange).
	* TCL Plugin API changed
	* The mobile icon on MSN users is now removed when the person disables
	  mobile paging (Stu Tomlinson)
	* Removing invalid buddies in MSN with a space in their name no longer
	  causes a disconnect (Stu Tomlinson)
	* Multiple MSN chats should now work (Robert Mibus)
	* Added new MSN error codes and fixed an incorrect one (Stu Tomlinson)
	* Incoming colors are now processed correctly in MSN.
	* Conversation placement by account now works correctly with both
	  chats and IMs, and takes the Combine Chats and IMs option into
	  consideration.
	* Minor tweaks to the list box in the multi-field request dialogs
	  so they work without a label and scrollbar (Pekka Riikonen)
	* Hitting enter in a multi-field request dialog when a textfield has
	  the focus no longer ignores the changed text in the textfield
	  (Gary Kramlich)
	* The Disconnect dialog no longer raises and gains focus each time
	  a disconnected account is added (Ka-Hing Cheung)
	* Gadu-Gadu might actually connect again (Ignacy Gawedzki)
	* Buddy pounces for an account are removed when the account is
	  deleted (Gary Kramlich)
	* Various bug and memory leak fixes (Gary Kramlich)
	* Assorted SSL crashfixes
	* --enable-debug no longer breaks compilation when using gtk 2.4,
	  which also broke garnome.
	* Tooltips shouldn't crash now (Daniel Atallah)

version 0.75 (01/09/2004):
	* New Yahoo! auth method
	* Yahoo! file transfer (Tim Ringenbach)
	* Yahoo! chat joining fixes (Tim Ringenbach)
	* Persons can auto-expand when hovering your mouse over it
	* Improved i18n support for MSN email notification (Felipe Contreras)
	* Jabber SASL PLAIN support
	* Improved Jabber MUC (Chat) support
	* Fixed an MSN login bug some people likely experienced (Felipe
	  Contreras)
	* Touch-up various dialogs to follow the Gnome Human Interface
	  Guidelines more closely (Steven Garrity, Nathan Fredrickson, and
	  Ka-Hing Cheung)
	* Works better with all-black gtk themes (Etan Reisner)
	* Mozilla Firebird support (Chris (darth_sebulba04))

version 0.74 (11/25/2003):
	* Sort-by-size log sorting fix
	* Log directory umask fix for users of gaim-remote
	* Fix Jabber room creation on MUC servers.

version 0.73 (11/21/2003):
	* New Logging format and code:
		* fixes i18n issues with logs
		* compatible with old logs
		* hopefully fixes segfault in viewing logs
	* New disconnected account dialog (Thanks, Daniel Atallah)
	* Fixes several Jabber bugs
	* Fixes the bug where some dialogs would crash when spell checking was
	  enabled. Closes #827930.
	* Fixed unblocking of users in MSN (Robert Mibus)
	* Fixes outgoing mobile pages on MSN.
	* The border on the close buttons on inactive tabs are no longer shown,
	  thanks to a fix used by Galeon.
	* Compatible with autoconf 2.58.
	* Cleaned up gtkspell-related code (Robert McQueen)
	* Changed the parameters for the received-chat-msg signal.
	* Added a Release Notification plugin

version 0.72 (10/31/2003):
	* Added a search feature to conversations.
	* Added an option to remove the formatting toolbar, both globally and
	  on a per-window basis (Nathan Fredrickson)
	* Added a drop shadow to the buddy list tooltip
	* Smileys are copyable
	* Fixed the ICQ login crash
	* Fixed a crash in the Add Chat dialog when selecting an
	  account that doesn't support chats. Closes bug #821606.
	* Fixed a bug where new MSN accounts without buddies added wouldn't
	  connect.
	* Fixed a crash when deleting an account that has IMs or chats open.
	  Closes bug #821630.
	* Smileys have background colors
	* If SSL is not enabled, MSN will load, but error on connect.
	* Disable Jabber SASL auth until the standard stabilizes

version 0.71 (10/09/2003):
	* The right-click menu for e-mail links now presents a "Copy E-Mail
	  Address" item
	* Fix sort by idle to behave as it did pre-contact support (David
	  Smock)
	* Display AIM away messages in the tooltip for buddies when
	  they are away
	* Support for Buddy Comments for AIM and ICQ buddies
	* Window icons are now set as buddy icons or status icons
	* Get User Info in MSN and Yahoo now return an error indicating that
	  the information doesn't exist if the profile is empty (parts by
	  Nathan Poznick)
	* Added startup notification support for window managers that support it
	* The protocol icon for an account in the accounts window will now
	  "pulse" when signing the account on.
	* Zephyr formatting fixes (Arun A. Tharuvai)
	* Zephyr can connect to chats (Karsten Huneycutt)
	* SSL support can now be provided by third party plugins.
	* Multiple copies of gaim installed at different locations no
	  longer attempt to load the same, possibly incompatible plugins
	  (Robert McQueen)
	* Implemented another new Yahoo! authentication method
	* Fixed a bug displaying Chinese MSN messages (Ambrose C. LI).
	* Additional fixes and checks for the perl build process (Sean Burke).
	* Massive core/UI splitting.
	* Re-write of Jabber protocol plugin
	* Conversation API changes.
	* Some plugins must be updated due to code variable changes,
	  function name changes, and change of behavior for certain
	  functions.

version 0.70 (09/28/2003):
	* Implemented Yahoo's new authentication method (Cerulean Studios)
	* Protocol plugins that have plugin dependencies now load correctly.
	* Perl installs where it's told to a bit more correctly.
	* Robert "Robot101" McQueen cleaned and core/UI split IM
	  image support.

version 0.69 (09/24/2003):
	* Added Contact (aka Person, aka Meta-Contact, aka Buddy Merging, etc)
	  support
	* Added MSN 6 smileys.
	* Added animated smiley support (Ka-Hing Cheung)
	* Added SSL support, compatible with GNUTLS and Mozilla NSS.
	* Added plugin IPC.
	* Added support for gettext 0.12.x.
	* Updated MSN support to the MSN Protocol version 9.
	* Jabber now supports SSL
	* Yahoo now shows people using the java chat client (Tim Ringenbach)
	* Yahoo chat and conference (Tim Ringenbach)
	* Yahoo ignore support (Jesse Farmer (farmerje))
	* Yahoo idle times displayed, long buddy lists work, sms users,
	  and other improvements (Tim Ringenbach)
	* The accounts window now shows offline accounts as greyed out, and
	  online accounts as colored.
	* Fixed the text replacement plugin.
	* Fixed all known signal problems in perl.
	* The right-click menu for conversation tabs now shows the tab icon
	  and status, if tab icons are enabled. (Jesse Farmer)

version 0.68 (09/01/2003):
	* Removed the old event system and replaced it with a much better
	  signal system.
	* Added plugin dependency support.
	* Rewrote the Perl plugin. All old scripts will break, but it offers
	  a much better API for new scripts.
	* Yahoo color support (Tim Ringenbach (marv_sf))
	* Yahoo and MSN get info support (Nathan Poznick)
	* Fixed Jabber registrations.
	* Fixed a problem where pouncing two users with the same name
	  appeared in the same conversation window, and other related
	  problems. (Robot101)
	* Corrected problems with proxy preferences.
	* Mailchk.c and simple.c compile again (Paul A (darkrain))

version 0.67 (08/14/2003):
	* Brought back the message notification plugin (Brian Tarricone)
	  You'll need to reconfigure your settings for this plugin
	* IRC protocol plugin rewritten (Ethan Blanton)
	* New IRC protocol icon (Nuno Donato)
	* Protocol and status icons now optionally appear on tabs.
	  (Etan Reisner)
	* Various dialog rewrites (Jabber vCard, Add Group, Alias Chat,
	  Rename Group, Privacy)
	* Shows "hiptop" icon for AIM buddies using hiptop
	  devices (Robey Pointer)
	* Privacy core/UI split.
	* Conversation placement by group now applies to chats in the buddy
	  list as well.
	* Events in a conversation (user logged in, logged out, window closed,
	  etc.) now grey the tab.
	* Various bug fixes (larne from irc, Tim Ringenbach, Bjoern
	  Voigt, Paul A (darkrain))

version 0.66 (07/18/2003):
	* Freebsd compile fix (Matthew Luckie)
	* .spec file improvements (Ethan Blanton)
	* Added a gaim-remote man page (Robert McQueen)
	* The Remote Control plugin no longer adds duplicate groups to your
	  buddy list.
	* Servers and ports are now imported correctly in MSN.
	* Core/UI split the core initialization and shutdown.
	* MSN messages with newlines are now sent correctly to MSN clients.
	* Fix some sound initialization stuff
	* Fix saving and import of default away message

version 0.65 (07/16/2003):
	* Massive internal core/ui splitting
	* New account dialog
	* Preferences moved to ~/.gaim/prefs.xml
	* Account information moved to ~/.gaim/accounts.xml
	* Pounces moved to ~/.gaim/pounces.xml
	* Added protocol icons to various drop-down boxes
	* New Send IM buddy icon merged from Ximian Desktop 2
	* Fixed "Sort by Status" crash
	* Fixed the MSN signon crash
	* Fixed the MSN add buddy crash
	* Fixed the MSN empty buddy list bug
	* Fixed all known MSN chat bugs
	* Fixed HTTP redirect handling in smiley retrieval. This fixes the
	  problems with some smiley themes.
	* Chats in MSN can now be initiated by right-clicking a buddy and
	  choosing Initiate Chat.
	* MSN Alerts and incoming MSN pages no longer pop up several error
	  dialogs
	* Ability to view iChat "Available" messages for AIM
	* Stores your buddy icon on the server for AIM
	* Support for non-ascii characters with Yahoo! Messenger
	* Focus returns to the input box when you click elsewhere, like it used
	  to
	* New typing notification icons from Ximian

version 0.64 (05/29/2003):
	* Buddy list sorting in buddy list preferences.
	* Improved debug window with timestamps and pause buttons.
	* New core/ui split notification and request APIs.
	* New mail notification dialog.
	* Several bug fixes in MSN.
	* Conversation window buddy icon bugs were fixed.

version 0.63 (05/16/2003):
	* A rewrite of the plugin API. Plugin authors will need to change their
	  code based off the changes found in other plugins.
	* Perl script support is now provided in the perl plugin.
	* Debugging is core/ui split, and has a new API with support for
	  debug levels and categories.
	* Support for adding chats to your buddy list.
	* MSN protocol plugin was rewritten, has experimental buddy icon
	  support, and MSN Mobile support.
	* Buddy list speed enhancements (Thanks Ethan Blanton).
	* Napster protocol updates (Thanks Auke Kok).

version 0.62 (04/23/2003):
	* Keyboard shortcuts in the buddy list work again (Thanks Joe
	  Clarke).
	* Support for Jabber XHTML messages
	* Ability to re-request authorization from ICQ and Jabber users by right
	  clicking on them in your buddy list.
	* Improved Zephyr internationalization.
	* Bug causing 'Hide on Send' windows to be lost forever fixed.
	* Iconified windows are now raised properly.
	* Dates printed for old/offline messages.
	* Some assorted crash bugs fixed.

version 0.61 (04/07/2003):
	* Split the buddy pounce core and UI, and rewrote the UI for it.
	* Removed folder icons and excess space from the buddy list (Thanks
	  Dave Camp)
	* Fixed a bug involving dragging buddies and groups
	* Re-implemented the logout icons.
	* New icons for "away" and "aol" (Thanks, Moses Lei)

version 0.60 (04/04/2003):
	Core:
	* Auto-loading protocol plugins.
	* Plugins dialog and perl script menu merged into preferences.
	* Don't auto-login if an existing Gaim session is already
	  running.
	* Moved "privacy preferences" to Tools menu.
	* -n, --loginwin option to disable autologins.
	* Added support for gettext 0.11.x.
	* Added support for automake 1.6.
	* aim:// URI's supported with gaim-remote command.
	* Quit Gaim remotely with gaim-remote. (Thanks, John Silvestri)
	* Added rudimentary support for X11R6 session management. (Thanks,
	  Robert McQueen)
	* Conversation backend and UI are now separated. (Thanks,
	  Christian Hammond)
	* Asynchronous, non-blocking, DNS function (Thanks, Nicolas
	  Lichtmaier)
	* As a side effect of the above: IPv6 support. Tested only with IRC
	  (you can receive ipv6 chat requests from irssi!).

	Plugins:
	* Tray icon plugin--replaces the old GNOME applet. You'll need
	  the panel Notification Area applet (aka system-tray-applet)
	  for GNOME 2, or the Kicker for KDE 3.1. (Thanks, Robert
	  McQueen, Nicolás Lichtmaier, Kristian Rietveld, Ari Pollak &
	  Patrick Aussems)
	* Added GAIM::remove_event_handler and made set_info short
	  circuitable in perl. (Thanks, Ryan McCabe)
	* event_del_conversation for plugins. (Thanks, Bill Tompkins)
	* Notify.c plugin rewritten; check its configure dialog. (Thanks,
	  Etan Reisner)
	* Buddy Ticker made a plugin.
	* Idle Maker added to source.
	* Fortune profile added to source.

	AIM/ICQ:
	* TOC no longer compiles statically by default--use OSCAR.
	* ICQ plugin no longer gets built--use OSCAR.
	* Server-stored buddy lists for ICQ with full support for
	  authorization (Thanks, Mark Doliner)
	* File send/receive support for Aim over Oscar (Thanks, William T.
	  Mahan and Mark Doliner)
	* Non-direct connect typing notification for AIM over OSCAR.
	  (Thanks, Mark Doliner)
	* Allow only people in buddy list privacy option added for AIM.
	* Full ICQ info reading support. (Thanks, Vincas Ciziunas)
	* Support for synchronizing group renames on server.  Group
	  rename server synchronization for AIM.  Server-side
	  synchronization for moving individual AIM buddy to new
	  group improved. (Thanks, Mark Doliner)
	* Ability to add screenname@mac.com people to AIM buddy lists.
	  (Thanks, Graham Booker)
	* Ability to change ICQ password. (Thanks, Mark Doliner)
	* Option to have AIM notify you if you have
	  unread mail. (Thanks, Mark Doliner)
	* Parse URL messages, Contact Sending and Pager Messages
	  in ICQ. (Thanks, Mark Doliner)
	* use snprintf instead of sprintf. (Thanks, William T. Mahan)
	* Fixed crashbug on empty rvous requests. (Thanks Brandon Scott
	  (Xeon) for pointing this out, and Matt Pandina for the patch)
	* Nice Oscar changes--mostly internal. (Thanks, Mark Doliner)

	IRC:
	* Added more IRC slash commands -- /W, /VERSION, /MODE, /CTCP stuff,
	  -- and other cool IRC enhancments. (Thanks, Jonas Birmé)
	* IRC's /topic with no argument displays the current topic (Thanks,
	  Mark Doliner)
	* DCC File Receive support for IRC.
	* Optional password on IRC accounts. (Thanks, Christian Hammond)
	* Added half-op support.

	Jabber:
	* Jabber invisibility and permanently cancel sending on-
	  line status to Jabber buddies.
	* Jabber roster updated on group renames.
	* Fixed a possible segfault when signing off Jabber. (Thanks,
	  Craig Boston)
	* Improved typing notification support for Jabber and
	  Yahoo! (Thanks, Nathan Walp)
	* File receive support for Jabber. (Thanks, Nathan Walp)

	MSN:
	* MSN users are notified when the other party closes the conversation
	  window. (Thanks, Christian Hammond)
	* File receive support for MSN. (Thanks, Christian Hammond)

	Internationalization:
	* Now using libiconv for better i18n support (Thanks, Junichi
	  Uekawa)
	* Lots of i18n fixes (Thanks Matt Wilson, Ethan Blanton, A Lee)
	* Correct i18n handling for many parts of AIM/ICQ, including
	  instant messages, away messages, and profiles (Thanks,
	  Ethan Blanton)
	* Improved MSN internationalization (Thanks, A Lee)

	Other:
	* Optionally uniquely colorize nicks in chats
	* Add / Remove buddy menu item added to the chat users list
	  (Thanks, Jonas Birmé)
	* View log button in conversation toolbar (Thanks, Etan Reisner)
	* Option to log IMs and Chats seperately. (Thanks, Etan
	  Reisner)
	* Removed Ctrl-C binding for color
	* Fix first message in tab not displaying bug (Thanks, Etan Reisner)
	* Changed some default options
	* Updated desktop and window icons (Thanks, Robert McQueen)
	* Switch the .desktop file to the new KDE/GNOME common vfolder
	  format (Thanks, Robert McQueen)
	* Removed all deprecated GTK calls.  Now 100% GTK 2. (Thanks Nathan
	  Walp, Christian Hammond, Ari Pollak, Ethan Blanton, Robert McQueen)
	* Read proxy environment variables. (Thanks, Christian Hammond)
	* Fixed security vulnerability with manual browser option (Thanks,
	  Robert McQueen)
	* Can get info for ICQ and Jabber users from the "Edit
	  Buddies" tab (Thanks, Brian Bernas)
	* Code cleanups and fixes (Thanks, Federico Mena Quintero and
	  Ka-Hing Cheung)
	* Word-wrapping on mail notification text (Thanks, Andrew Molloy)
	* Generic File Transfer PRPL interface (Thanks, Christian Hammond)
	* Better supression of auto-responses (Thanks, Joshua Blanton)
	* Drag-and-drop tabs in conversations, and multiple windows with tabs
	  in each (Thanks, Christian Hammond)

version 0.59.9 (03/01/2003):
	* Updated zh_TW.po file (Thanks breeze833)
	* Fix an oscar bug that caused some messages from
	  AOL 8.0 to be dropped (Thanks Mark Doliner)
	* Changed "openprojects" to "freenode" in irc.c
	* Fixed charset conversion on systems which use a BOM for UCS-4
	  (Thanks, Alfredo Pen~a, Ethan Blanton)
	* Fixed a typo in the man page (Thanks Eric S. Raymond)

version 0.59.8 (01/06/2003):
	* Ripped out all gtk2 support (Thanks Nathan Walp).
	* Fixed smiley related segfault (Thanks Robert McQueen)
	* Yahoo! can connect again

version 0.59.7 (12/21/2002):
	* Yahoo i18n fix (Thanks Ethan Blanton).
	* Fixed a bug in escaping saved passwords (Thanks
	  Eric Timme)
	* Fixed an overflow bug in perl script autoloading
	  (Thanks David Kaelbling)
	* Some build fixes for those using stricter compilers,
	  notably MIPSpro (Thanks David Kaelbling)
	* Fixed a bad argument to accept() calls (Thanks David
	  Kaelbling)
	* Fixed crashbug on empty rvous requests (Thanks Brandon Scott (Xeon))
	  for being the first to point this out.

version 0.59.6 (11/07/2002):
	* Fixed a segfault introduced in 0.59.5 when gtk
	  fails to read the ~/.gtkrc or reads it but fails
	  to create a style from it.
	* Jabber conference timestamps are no longer gigantic

version 0.59.5 (10/14/2002):
	* Fixed a Yahoo! segfault (Thanks, Craig Metz)

version 0.59.4 (10/06/2002):
	* Removed color keybinnding altogether.
	* Added a horizontal scrollbar to Edit page of
	   buddy list. (Thanks, David Fallon)
	* Various bug fixes ((Thanks to (in no particular order)
	  Ethan Blanton, Mark Doliner, Luke Schierer)
	* i18n fixes (thanks, A Lee)

version 0.59.3 (09/14/2002):
	* Reversed patch that accidentally caused Yahoo
	  not to connect--for implementation reasons
	* Changed "color" binding to Ctrl-K.
	* Unaliaising a person in the "Online" tab will show up
	  in the "Edit" tab as well (Thanks, Jason Willis)
	* Internationalization fixes, esp. with UTF-8 locales
	  (Thanks Matt Wilson and Ethan Blanton)

version 0.59.2 (09/09/2002):
	* Japanese translation updated (Thanks, Junichi Uekawa)
	* Won't crash when you set your MSN Friendly name to an
	  empty string.
	* Default manual browser command changed to reflect the
	  fix in 0.59.1
	* Fixed the non-manual browser settings which were broke in
	  0.59.1 (Thanks, Chris Blizzard)
	* Improved MSN internationalization (Thanks A Lee)
	* Smiley lookup will search for longest match for smilies
	  like :-(( (Thanks Eric Melski)
	* When an IM image is clicked, don't open the browser (Thanks
	  Ari Pollak)
	* Prevent a possible crash in unhide_buddy_list() (Thanks Ari
	  Pollak)
	* Fixed a compilation problem on systems without iconv.
	* GtkIMHtml can be set to render font sizes as point size
	  or AIMish relative sizes -- no more huge Yahoo fonts. (Thanks
	  Ka-Hing Cheung)
	* Fixed a bug with regard to Jabber resources (Thanks Nathan
	  Walp)
	* Fixed a possible segfault when signing off Jabber (Thanks
	  Craig Boston)
	* Word-wrapping on mail notification text (Thanks, Andrew Molloy)
	* Strip trailing and leading spaces from MSN/Yahoo names (Thanks,
	  Arun Tharuvai)

version 0.59.1 (08/25/2002):
	* Created a gtk1-stable branch for GTK+ 1.2 bugfix releases.
	  Development will continue in our main branch in GTK+ 2 only.
	* Fixed a security bug in the manual browser setting (Thanks
	  Robert McQueen)
	* Now using libiconv for better i18n support (Thanks Junichi
	  Uekawa)
	* Will work with Perl 5.8 (thanks, Timothy Lee and Dan
	  Colascione)
	* Fix for HTTP proxies (thanks, Ethan Blanton)
	* Read proxy environment variables. (thanks, Christian Hammond)
	* Use the pretty gaim.png for our menu entry.
	* Added support for gettext 0.11.x.

version 0.59 (06/24/2002):
	* Squashed a bug in buddy right-click menu handling
	  that crashed Gaim.  In the process: found and
	  eliminated some memory leaks.
	* Fixed a significant applet leak
	* Can now change Jabber password on server (Thanks,
	  Nathan Walp)
	* Certain types of Jabber presence errors no longer
	  falsely show a buddy on-line.  Instead now a "broken
	  light-bulb" icon is shown and the error status is
	  available via "Get Away Msg"  (Thanks and a tip o'
	  the hat to Christian Hammond for the graphic)
	* Conversation struct has pointer to toolbar (thanks Brent
	  Priddy and Paul Miller)
	* Zephyr fixes (thanks, Arun A. Tharuvai)
	* Aliases in buddy ticker
	* Perl scripts can play Gaim sounds (thanks Andrew Rodland)
	* Internal sounds can be played by commands (thanks Lex Spoon)
	* Auto-login item in applet menu (thanks Chris Boyle)
	* Fixed MSN "Unkown Error Code", "Already there", and
	  "Already in opposite list" errors
	* Changed "Play sound" button to "Mute" button
	* You can now have "reserved" chars in IM and proxy passwords
	* Jabber now has typing notification  (Thanks, Nathan Walp)
	* Improved support for Jabber resources  (Thanks, Nathan Walp)
	* Fixed problem with Gaim crashing on non-ASCII Jabber buddy
	  aliases (Jabber "name" attribute) chars  (Thanks, Ho-seok Lee)
	* Plugged memory leaks in Jabber plug-in
	* Fixed problem with Jabber away status not being propagated to
	  conference rooms for jabberd (server) v1.4.2 and above
	* Chat room buddy lists are now sorted independent of case
	* Added capability for protocol-specific edit buddy menu entries
	* Can now remove a Jabber buddy roster item from the server
	  entirely
	* Gaim can now handle messages from Mac ICQ and Miranda ICQ
	  (Thanks, Mark Doliner)
	* Added Mozilla to browser options and changed KFM to
	  Konqueror.
	* Can now set the server and port for MSN and Napster
	* MSN Internationalization (Thanks Felipe Contreras and
	  countless, countless others)
	* E-mail addresses are no longer truncated when there is a '.' at
	  the end.

version 0.58 (05/13/2002):
	* Better applet transparency
	* Option to raise buddy list on signons/signoffs
	* Formatting of incoming MSN messages
	* Get Info from menu multiple-account-aware (thanks
	  Brian Bernas)
	* Hide and unhide functions for the filectl plugin.
	  (Thanks, Ari Pollak)
	* Added helpful stuff to the Help menu.
	* Self-aliasing from the account editor.
	* Better selection in GtkIMHtml (Thanks Ben Miller)
	* A warning when your OSCAR buddy list is too long
	  (Thanks, Mark Doliner)
	* ICQ status messages in OSCAR (Thanks, Mark Doliner)
	* Play sound when your name is said in a chat
	* Approval dialog for Jabber when somebody wants to
	  subscribe to user's presence. Also gives user the
	  opportunity to add that buddy if not already on the
	  user's buddy list.
	* Jabber "Change buddy group" roster synchronization now
	  works again.  (This was unknowingly broken when the
	  "out-sourced" Jabber libs were upgraded in 0.56)
	* Invalid Jabber I.D.'s no longer crash Gaim.  User now
	  notified with pop-up's.
	* Jabber Buddy sign-on time support, added in 0.57,
	  removed until and unless and inconsistency can be
	  resolved. (Thanks, Nathan Walp)
	* Bug-fix for potential buffer overflow in Jabber
	  plugin. (Thanks, rwscott)
	* Tempfiles used for secure MSN/HotMail login (added in
	  0.57) are now themselves created securely.
	* Secure MSN logins (added in 0.57) no longer blow up
	  on Solaris.
	* Timezone support improved.

version 0.57 (04/25/2002):
	* New authorization method for Yahoo!
	* Jabber will tell you when your buddies signed on (Thanks
	  Nathan Walp)
	* Jabber improvements (Thanks, Nathan Walp)
	* More keyboard shortcuts
	* event_chat_recv takes char**'s, and event_im_recv takes
	  a *guint32 for flags
	* Secure hotmail login for MSN (thanks for the tips,
	  Scott Werndorfer)

version 0.56 (04/11/2002):
	* Shell-like send history binded to Ctrl-Up and Ctrl-Down
	* libjabber upgraded to most recent stable version
	* Buddylist looks a little better
	* Fixed MSN privacy settings
	* Group deletion fix (Thanks Mark Doliner)
	* Alias/Group syncronization for Jabber (Thanks JSeymour)
	* Fixed broken signal handling in gdm-started GNOME sessions
	  (Thanks Jim Seymour, Vann, Robert McQueen)
	* Oscar group syncronization (Thanks, Mark Doliner)
	* ICQ Authorization via Oscar (Thanks, Mark Doliner)

version 0.55 (03/29/2002):
	* Jabber improvements (Thanks Jim Seymour)
	* Various sound cleanups (Thanks Robert McQueen)
	* Login process shown in single window (Thanks Michael
	  Golden)
	* Can reorder your accounts in the account editor (Thanks
	  Luke Schierer)
	* Shows "mobile" icon for Oscar buddies using mobile
	  devices (Thanks Mark Doliner)
	* Fixed bug in MSN smilies that crashed PPC (and other?) platforms
	* HTTP Proxy settings now HTTP compliant (Thanks Robert McQueen)
	* Speling corections (Thanks Tero Kuusela)
	* Oscar list icon fixes (Thanks Mark Doliner)
	* Oscar idle times work again (Thanks Mark Doliner)
	* Protocol icons on Edit Buddies tab (Thanks Christian Hammond)

version 0.54 (03/14/2002):
	* Compiles without GdkPixbuf again
	* GtkIMHtml will refresh when you set a new GTK+ theme
	* Improved Yahoo! typing notification (thanks Brian Macke)
	* Prompt to authorize MSN buddies who added you while you
	  were offline (Thanks Jason Willis)
	* Option to globally disable Buddy Icon animation (Thanks
	  Luke Schierer)
	* Numerous bugfixes
	* Yahoo! will tell you when your buddies are playing Yahoo!
	  games and give you the ability to join them
	* Yahoo! can receive offline messages
	* IRC can do DCC chat.
	* IRC will convert HTML formatting to mIRC formatting.
	* Buddylist tab placement option (Thanks Jason Willis)
	* Protocol specific smiley faces
	* IM Image sending

version 0.53 (02/28/2002):
	* Minor bug fixes re: queued away messages
	* Better buddy icon transparency (for real this time ;-))
	* Ability to change formatting of Oscar screen name
	* Better selection in HTML widget (Thanks BMiller)
	* New icons for ICQ (Thanks Kevin Miller)
	* Editable buddy pounces (Thanks Jason Willis)
	* Server side buddy lists in Oscar (Thanks Mark Doliner :-))
	* Fix for the chatlist plugin
	* Typing Notification (AIM Direct Connect, Yahoo, MSN)
	* IM Images (Receive Only)
	* Prettier GtkImHtml selection
	* Better buddy icon transparency (for real this time ;-) )

version 0.52 (02/17/2002):
	* Better buddy icon transparency (thanks SeanEgan)
	* Fixed a little bug with connecting via proxy (thanks
	  for reminding me of this, Manish Singh)
	* Yahoo! Messenger works again
	* MSN Works again
	* Can register a new user with a Jabber Server (JSeymour)
	* Can now set Jabber vCards (JSeymour)
	* Jabber vCards are now shown in their entirety (JSeymour)
	* Various jabber bug fixes/enhancements (JSeymour)

version 0.51 (01/24/2002):
	* Arrow buttons in log viewer and some other dialogs
	  work (thanks Ben Miller)
	* Option to only send auto-response while idle (thanks
	  Sean Egan)
	* Control time between sending auto-responses (thanks
	  Mark Doliner)
	* Should be able to sign on to Oscar using Mac OS X
	  (thanks Fingolfin, Vincas Ciziunas, et al.)

version 0.50 (12/14/2001):
	* Able to import GnomeICU contact lists
	* Galeon as browser option (Thanks Rob McQueen)
	* IRC /list, /invite (Thanks Sean Egan)
	* Option to have IMs and Chats tabbed in same window
	* Finally put the lagmeter plugin out of its misery and
	  removed it. (/me dances on its grave.)

version 0.49 (11/29/2001):
	* Can compile against GTK+ 2.0 (version 1.3.10/1.3.11)
	* Confirm before removing buddies
	* Yahoo updates (thanks Brian Macke)
	* Jabber updates
	* Zephyr updates (thanks Arun A Tharuvai)
	* Gadu-Gadu updates (thanks Arkadiusz Miskiewicz)
	* Option to show aliases in conversation tabs
	* Option to hide windows after sending messages
	* licq2gaim.pl conversion script (thanks Arturo Cisneros, Jr.)

version 0.48 (11/18/2001):
	* Right-click on links to open/copy URL
	* Yahoo changes
	* Oscar can send/receive offline messages in ICQ. Since the "real"
	  ICQ protocol isn't working too well it's recommended that you
	  use Oscar for ICQ.

version 0.47 (11/01/2001):
	* Better font loading (pays attention to charset now)
	  (thanks Arkadiusz Miskiewicz)
	* Better recoding in Gadu-Gadu (thanks Arkadiusz Miskiewicz)
	* Open Mail button for when you get new mail (Yahoo and MSN)
	* New buddy pounce option: Popup Notification
	* When adding a buddy, the groups list now updates when you switch
	  accounts.
	* When creating a new buddy pounce, gaim now automagically
	  selects "on away" or "on idle", if the user is away
	  or idle.
	* Add Opera to the available browsers (thanks Brian Enigma)
	* Improved log viewer (thanks to Ben Miller)
	* When you are queueing away messages, double clicking on
	  a buddy's name will cause the messages for that name to be
	  dequeued.
	* You can choose which sound player you use at run-time
	  (thanks Ben Miller)
	* When someone adds you to their buddy list, it asks if you want
	  to add them as well (Yahoo, ICQ, and MSN) (thanks Nathan Walp)
	* Option to grey idle buddies (thanks Nathan Walp)
	* MSN Privacy Options
	* In MSN you can set a person's alias to their "friendly name" by
	  right-click on their name while they're online.
	* IRC can do /WHOIS
	* The usual bug fixes and memory leak plugs

version 0.46 (10/18/2001):
	* New applet icons (courtesy David Raeman)
	* ICQ works on big-endian platforms, e.g. sparc and ppc
	  (thanks to Nathan Walp and Ben Miller)
	* Better applet icon drawing (thanks to Ari Pollak)
	* An extraordinary number of bug fixes
	* Ability to stop animation on buddy icons, restart animation,
	  hide certain buddy icons, and save people's buddy icons, all
	  through a right-click menu
	* Event handlers in perl passed arguments as elements of
	  an array rather than all concatenated as a string, making
	  perl much easier to use (thanks Dennis Lambe Jr.)
	* Can pass an argument to timeout_handlers in perl
	  (thanks Artem Litvinovich)
	* Redesigned Modify Account window (thanks Sean Egan)
	* Add buddy dialog now lets you select which protocol
	  to add the buddy to
	* Pressing 'signon' on the first screen for accounts that
	  do not require passwords no longer incorrectly displays
	  an error message.

version 0.45 (10/04/2001):
	* New plugin event: event_chat_send_invite
	* Major updates to the perl system (reread PERL-HOWTO and
	  SIGNALS)
	* Major updates to event_chat_* events for plugins (reread
	  SIGNALS)
	* Some GtkIMHtml improvements
	* Various bugfixes
	* Nick Highlighting in chat
	* Tab-completion for nicks in chat (thanks to Sean Egan)
	* Large internal reworkings
	* New Protocol: Gadu-Gadu, written by Arkadiusz Miskiewicz
	* Can choose buddy icon to send (for Oscar)

version 0.44 (09/20/2001):
	* More sane scaling of buddy icons (intelligently scale to
	  either 48x48 or 50x50 depending on icon)
	* Have you ever had it happen where you cancel a login and
	  Gaim starts using all the available processing power? I
	  think I fixed that.
	* Temporarily removed Jabber user registration, which wasn't
	  working anyway.
	* Added a spiffy Help button
	* Wrote a plugin for all those people who miss having the
	  chat rooms in their buddy lists (chatlist.so)
	* Updated libfaim
	* Added drop down selection to chat invitation
	* Improved the look of the chat invitation dialog
	* Improved the look of the proxy preferences
	* event_im_recv and event_im_display_rcvd passed whether
	  the message received was auto-response (see SIGNALS)
	* IRC fixes (largly copied from X-Chat)
	* Internal change to how preferences are stored
	* Other bug fixes
	* Option to hide buddy icons

version 0.43 (09/06/2001):
	* Can change friendly name in MSN again
	* Bug fixes
	* Auto-reconnect plugin has exponential timeout (i.e. it
	  tries after 8 seconds, then 16, then 32, etc. up to 17
	  minutes)
	* Removed file transfer things from Napster. It didn't work
	  well anyway. It'll be back eventually. (Does anyone even
	  use napster anymore?)

version 0.11.0-pre15 (08/28/2001):
	* MSN works again
	* Fixed a little segfault when images are links
	* Redid the about box again.
	* Fixed a nice little bug with the manual browser command
	* Oscar Unicode fix (Thanks John Matthews)
	* Can select which protocols are compiled statically
	  (e.g.: ./configure --with-static-prpls=oscar,jabber)
	* New plugin events: event_im_displayed_sent and
	  event_im_displayed_rcvd. Use these to change messages after
	  they're displayed (e.g. encrypt sent messages, or send
	  auto-responses and have them display locally properly)
	* Can use Arts for sound (thanks Tom Dyas)

version 0.11.0-pre14 (06/17/2001):
	* Fixed a segfault with Oscar's account confirmation
	  (Thanks, Adam)
	* Some MSN changes
	* Some HTML widget changes
	* Can specify hosts/ports for Yahoo (thanks Jeremy Brooks)
	* Many many bugfixes

version 0.11.0-pre13 (06/06/2001):
	* Can view/set chat topic in Jabber (thanks faceprint)
	* The napster plugin no longer segfaults on invalid names
	  and/or passwords.
	* HTML is properly stripped from away messages in protocols that
	  do not use HTML.  (thanks, faceprint)
	* Can view/set chat topic in IRC
	* MSN properly escapes outgoing messages
	* Much needed updates to the gaim man page (thanks, Sean Egan)

version 0.11.0-pre12 (05/29/2001):
	* Fixed a funny bug with auto responses when queued messages
	  are enabled.
	* Redesigned the Font Options preference page
	* Improved Jabber chat support (it whispers now, too)
	* Zephyr can do Subscriptions now (thanks to nsanch)
	* Auto-recon plugin got reworked
	* Lots of clean-ups
	* Some new pixmaps (Thanks, DennisR).
	* Fixed a segfault in IRC (Thanks Sean Egan)
	* MSN can now change your 'friendly name' (Thanks for the
	  packet logs, aechols)
	* More IRC improvements [colors, etc] (Thanks Sean Egan)
	* Improved proxy options
	* Fixed a small issue with HTML not being stripped from
	  log files properly (Thanks, faceprint and David Stoddard)
	* Can turn on/off Yahoo! Mail announcements
	* Can force messages through the server for ICQ (use this if
	  you have problems sending)
	* Can receive buddy icons in Oscar (requires gdk_pixbuf,
	  which GNOME depends on. If you --disable-pixbuf, it will
	  disable this.)
	* Redesigned plugins dialog (thanks Mike Heffner)

version 0.11.0-pre11 (04/30/2001):
	* Zephyr updates and additions, thanks Neil Sanchala (nsanch)
	* Jabber can send/accept chat invites (due to mid)
	* MSN has the option to notify you of new hotmail
	  messages
	* Fixed a problem with ADD requests in MSN
	* Fixed a small memory leak with MSN
	* Moved MSN's spammy debug output into debug_printf's
	* Can rename groups/buddies in the Edit Buddies pane
	  (thanks Neil Sanchala)
	* Some perl updates (thanks to Sean Egan)
	* IRC got the following slash commands:
	  op, deop, voice, devoice, mode, raw, quote, and kick (thanks
	  to Sean Egan)
	* MSN Properly handles URL decoding of 'friendly' names
	* Redesigned Preferences pages (design by DennisR)
	* Can select where tabs are for tabbed IM/Chat windows
	* Option to queue away messages while away
	* Jabber got good updates (from faceprint)
	* Oh yes, and Oscar works, yet again. (gee... that's what, 4
	  releases that have "fixed" it now?)

version 0.11.0-pre10 (04/13/2001):
	* Many, many bug fixes
	* Can choose to not send away auto-response (thanks phzzzt)
	* Uh... Oscar works? For now?
	* IRC Plugin can do whois (right click and info)
	* IRC Plugin got away message support
	* Gaim blist to WinAIM blt perl script (courtesy Andy Harrison)
	* Sound on buddy pounce (Thanks Andrew Echols)
	* Can view all group chats in one tabbed window (same keybindings
	  as for tabbed normal conversations)
	* More Protocol plugins:
		Zephyr (plugins/zephyr) (DON'T USE THIS unless you know
			what it is and why you'd want to use it)

version 0.11.0-pre9 (03/26/2001):
	* Can register Jabber accounts (load the Jabber plugin and click
	  Register on the login window)
	* GtkIMHtml handles themes (no background pixmaps though) (thanks
	  decklin, mishan)
	* URLS Linkify properly in Buddy chats
	* Jabber compiles better on Solaris?
	* Gaim works with Oscar Again (Huge thanks to Adam Fritzler of
	  libfaim)

version 0.11.0-pre8 (03/23/2001):
	* Fixed a problem with MSN not detecting signoffs and buddy updates.
	* Implemented away options in MSN
	* Alt-[1-9] to go to [1-9]th pane in tabbed convo window
	* Jabber fixes, Oscar fixes (!), Yahoo fixes, TOC fixes
	* Can use Alt to access menu, and Ctl-char for certain actions
	  (thanks baldnik)
	* Oscar blocking works (?)
	* MSN can see status of other users

version 0.11.0-pre7 (03/16/2001):
	* Can build RPMs as non-root
	* New yahoo library (can use HTTP proxy)
	* Command-line arg to specify config file (thanks Jason Boerner)
	* Can view all conversations in one tabbed window (Control-[ and
	  Control-] move left and right respectively; Control-Tab moves
	  to the next unread, or the next tab if there are no unread tabs)
	* Tooltips on links work again
	* Can log system notices: signons/signoffs, awayness and idleness
	  (thanks Andrew Echols)
	* MSN fixes
	* Applet fixes

version 0.11.0-pre6 (03/06/2001):
	* Fixed bug with NAS support
	* Napster plugin is included again
	  (Thanks for pointing out that it was missing,
	  (Yan V. Bulgak)
	* Oscar can: search by email, request confirmation, change password
	* TOC fixes
	* ICQ fixes
	* Faster HTML parsing/rendering

version 0.11.0-pre5 (02/26/2001):
	* Minor GUI changes
	* ICQ Alias problem fixed
	* Negative times fixed
	* Cannot create blank away messages/messages with blank titles
	* Can right-click Edit Buddies list to alias/add pounce/etc.
	* Ability to independently set accounts as away
	* Can use all away states for ICQ, Yahoo (N/A, Be Right Back, etc.)
	* Fixed hanging trees
	* Can close windows by hitting 'Esc' (optional)
	* Better HTML Widget
	* Can toggle timestamps by hitting F2 (optional)
	* Rewritten file transfer for TOC
	* Jabber got chat
	* Log Viewer (courtesy BMiller)
	* Can save conversation history
	* Napster can kinda sorta download files sometimes :)
	* You can activate IDs in Yahoo
	* ICQ upgraded to use icqlib 1.1.5

version 0.11.0-pre4:
	* ICQ upgraded to use icqlib 1.1.0
	* An enormous amount of bug fixes
	* Even More Protocol Plugins:
		Jabber (plugins/jabber)
		Napster (plugins/napster.c)
	* Fixed a segfault with 'Ignore new conversations while away'

version 0.11.0-pre3 (12/15/2000):
	* Away messages arranged alphabetically (Thanks Justin)
	* More GUI adjustments
	* Can optionally run command to play sound files
	* Icons for ICQ plugin (blatently stolen from GnomeICU)
	* Icons for Yahoo plugin (not-so-blatently stolen from GTKYahoo)
	* Optionally display warning level next to name in buddy list
	* Optionally ignore fonts on incoming messages
	* Command-line option to automatically set yourself as
	  away upon signon (thanks bmiller)
	* Buddy list backups now stored in ~/.gaim/SN.protocol.blist (gaim will
	  move the old file for you). Needed for when you have the same name on
	  two different protocols. (Oscar and TOC share the same file.)
	* More Protocol plugins:
		MSN (plugins/msn)

version 0.11.0-pre2 (12/04/2000):
	* Fixed a segfault with a bad util.c

version 0.11.0-pre1 (12/03/2000):
	* Multiple connections
	* Protocol plugins:
		IRC (plugins/irc.c)
		Yahoo (plugins/yay)
		ICQ (plugins/icq)
	* Logs now stored to ~/.gaim/logs rather than ~/.gaim/SN/
	* User configurable sounds
	* Scroll bar now functions properly in chat room user lists
	* X-Idle support added (thanks bmiller and bryner)
	* small change in the way away messages are displayed
	  (Thanks Ryan C. Gordon)
	* Plugin system uses GModule now (improves portability, adds features)
	  (Requires recompile and probably modifications of most plugins)
	* Perl got updates (reread plugins/PERL-HOWTO)
	* Spell checker now uses gtkspell
	* Auto-Away (thanks, yet again, to bmiller ;)
	* More buddy pounce options
	* Various GUI improvements

version 0.10.3 (10/09/2000):
	* Segfault when viewing user info fixed
	* libdb problem fixed

version 0.10.2 (10/07/2000):
	* A few fixes to the URL parser.
	* Better placement of smiley dialog
	* Improved log file readibility
	* Code cleanups (thanks kylev)
	* Fixed problem when closing away message box (thanks bmiller)
	* sprintf() problem on some systems
	* Various small bug fixes

version 0.10.1 (09/15/2000):
	* Better chatroom logging
	* Oscar works again. Pay no attention to Slashdot.
	* gtkhtml handles background colours better.
	* A third conversation window display preference.
	* Better support for things like Sawfish

version 0.10.0 (09/11/2000):
	* New Smiley Faces and Pixmaps added.
	* Smiley faces now properly wrap in the conversation windows.
	* Smiley dialog
	* Fixed 0-byte file segfault.
	* Borderless buttons (for that cool pop-up look)
	* Fixed some resizing bugs
	* Added Ctrl+{B/I/U/S} hotkeys to conversation windows.
	* Added Ctrl+(number) hotkeys to insert smileys in conversation windows.
	* Support for %n, %d, and %t in away messages.  Thanks bmiller!
	* Background colors
	* Redesigned preferences dialog
	* Redesigned conversation dialog
	* Removed the Lag-O-Meter (Lag-O-Meter is now a plugin)
	* SOCKS 4/5 proxy works
	* Buddy Pounces are now saved in .gaimrc
	* Buddy Chats are now saved in .gaimrc
	* Ability to merge gaim, aim2, aim4 buddylists. Thanks again bmiller!
	* ICQ-style aliases. This lets you change the name you see your buddy
	  as. For example, if your buddy's SN is 'CouldntGetMyName', you can
	  alias him as 'Loser'.
	* Compile with GNOME bits if available
	* Added GNOME Url Handler as an available web-browser
	* Added the S html tag.
	* Optionally Ignore TiK's Automated Messages
	* Option to beep instead of play sound
	* New icons for panel (depends on some GNOME pixmaps)
	* Perl scripting. See plugins/PERL-HOWTO for how to write perl scripts.
	  All .pl files in ~/.gaim are autoloaded when gaim starts.
	* HTML widget is faster, more stable

version 0.9.20 (07/14/2000):
	* More plugin events, more plugin features
	* Run-time OSCAR support
	* Added buddy list ticker (See prefs/Appearance). Clicking on a
	  name will cause a new or previous IM window to display for
	  that screenname
	* "You are sending messages too quickly" error is now fixed
	   when you have a large buddylist.
	* Fixed the LC_ALL compile problem on Solaris boxes
	* Fixed PPC and ARM compile problem with oscar.c
	* Smileys work better, and don't cause font attributes to drop
	* Dialog windows are now prettier
	* /me in IM window; font/color dialogs and smileys in chat window

version 0.9.19 (06/09/2000):
	* Graphical Smiley Faces
	* Applet got a bit of a makeover (inside & out)
	* Compile-time options affect Preferences dialog
	* Whispering in chat works (does anyone even use this?)
	* HTML-tag buttons in chat
	* Chat got all kinds of new features (like IRC-sytle /me)
	* Chat in oscar works much better
	* Locale support
	* Fixed the segfault when your server-side config is null
	* Many many bugfixes

version 0.9.18 (06/02/2000):
	* Logging in works better for oscar
	* Double error bug when sending message to an offline user is
	  fixed.
	* Pressing enter once again sends a message in buddy chatrooms (oops)
	* More fixes for the change on the AOL sign-on process.
	* Fixed bug where Gaim sometimes doesn't find a font to use.
	* Per-conversation font and color dialogs (thanks fflewddur)
	* Chat in oscar works (somewhat)
	* Even more fixes for the sign-on process, and now you don't flash when
	  setting permit/deny lists.

version 0.9.17 (05/31/2000):
	* Automagic feature to check for new versions has been removed
	* Infinite loop bug fixed

version 0.9.16 (05/31/2000):
	* Paned buddy chat window (Thanks Syd)
	* Buddy lists (and changes) are cached to ~/.gaim/<sn>.blist
	  where <sn> is your screen name. If for some reason, you log
	  into the AOL server and the buddy list comes back empty, we
	  check for a cache file, and, if we find one, read it in. This
	  essentially implements recovery from a server crash at AOL
	  (AOL does not back up machines that contain TOC-based buddy
	  lists, unfortunately).  (Thanks Syd)
	* Font selection dialog
	* Small changes to the Oscar/libfaim stuff (see libfaim/README.gaim)
	* SOCKS 4 proxy support
	* Better proxy support overall (you can get people's info now! :) )
	* Two-way file transfer (you can get and send files, but you still
	  can't initiate either)
	* Fixed font problem with Misconfigured X-Servers.  Thanks Decklin!
	* Fixed the No Configuration problem that came about today (5/31)

version 0.9.15 (05/06/2000):
	* Plugin support enabled by default (oops)
	* Some plugins built/installed by default
	* Option to automagically check for new releases
	* Ability to receive files (one-way file transfer)
	* In-line spell checker (thanks to Torrey Searle of the
	  Everybuddy Devel team for this one)

version 0.9.14 (04/24/2000):
	* Numerous Fixes by G. Sumner Hayes (buffer over flow patches,
	  etc)
	* Paned Conversation Windows (Thanks Syd)
	* Raise Window On Message Received, Fixed (Thanks Syd)
	* When multiple screen names, Gaim now correctly remembers the name
	  that was used last.
	* FONT sizes now work correctly.
	* PLUGIN SUPPORT!! (Lots of cool goodies here)
	* Fixed another leak or two
	* Added ability to change your screenname password
	* Devil pixmaps

version 0.9.13 (03/27/2000):
	* Dialog Box Segfault Fixed (When You Click A Toggle Then Cancel)
	* Double Log-Out Message Fixed
	* GNOME compile error fixed
	* Away Message Problem Fixed
	* Fixed URL Right Click Menus
	* Conversation Loggin now shows Full Date and Time
	* Internal Change to Buddy List

version 0.9.12 (03/25/2000):
	* Segfault fix for PPC/Alpha/etc machines with log(0)
	  Thanks to Todd Cohen for this one.
	* Small internal change to the way prefs work
	* GNOME Applet support works better
	  (thanks to Eric Warmenhoven for the patch)
	* Support for displaying true type fonts
	* Lag-O-Meter does not send lag-test if not selected
	* Fixed problem with saving away messages which contain spaces
	  and numbers.
	* Various GNOME Applet Enhancements (thanks AGAIN to
	  Eric.  Someone needs to stop this boy :-) )
	* A lot of random, obscure bugs fixed
	* All of the major and I believe all of the minor memory leaks are
	  now fixed
	  (Thanks to Peter Teichman, Larry Ewing, Jeramey Crawford, and me)

version 0.9.11 (03/22/2000):
	* <STRIKE>Strike Tag Support</STRIKE> :-)
	* Another memory leak fix
	* New .gaimrc format
	* Better support for multiple screen names
	* Font Properties
	* Saving of buddylist window position
	* Fixed a problem with Gaim and the Netscape-branded version
	  of Mozilla
	* New Sound Properties
	* More General Properties
	* Bigger Text-Entry field (Thanks to CrazyDavy for this one)
	* Various Random Bug fixes

version 0.9.10 (11/03/1999):
	* Fixed a nasty memory leak.  No more 40M Gaim processes. LOL
	* IDLE Times are displayed in a neater fashion.

version 0.9.9  (10/31/1999):
	* A little selection bug has been squished
	* Small memory leak fixed
	* Small network fix (problem with HTTP Proxy fixed?)
	* Proxy stuff should work now :)
	* Widget table support, dir info looks nicer
	* Info box looks nicer (thanks to Decklin Foster)
	* Client now 'corrects' time values from the server for accurate
	  login times.
	* Lag-O-Meter (ala Drunken Jim)
	* IDLE Preferences

version 0.9.8  (10/04/1999):
	* HTTP Proxy Support (No SOCKS yet)
	* HTML Widget more robust
	* Graphical Debug Window
	* Buddylist bug fixed
	* Some logging fixes and improvements
	* configurable host/port selection
	* Clickable Links in buddy chat
	* New Gaim Logo
	* Display Signon/Signoff messages in conversation windows
	* Option to strip HTML from logged messages
	* GNOME cleanups (It might work now haha)
	* When viewing user info, URLS are converted to clickable links
	* Tooltips on URLS

version 0.9.7  (08/08/1999):
	* Preliminary Oscar Support
	* Fixed bad network bug
	* Fixed some bad text rendering bugs in the HTML widget
	* log all conversation names are now normalized.
	* Fixed another bad network bug :)
	* Multiple browser support, some Netscape buggies fixed.
	* Permit/Deny preferences moved to 'Permit' pane on buddylist.
	* Fixed problem with _, ', and \ in passwords

version 0.9.6  (08/01/1999):
	* Fixed 'log all conversation' segfault
	* Added NAS support
	* Removed Xmu dependancies.
	* Restructured network code
	* ESD detection more robust.
	* Sound fallbacks are MUCH more robust!

version 0.9.5  (07/25/1999):
	* Fixed About Box SegFault
	* Autologin Works with Applet
	* Option to Show Buddy List after Signon with Applet
	* 2048 character messages
	* Away-Detection (shows a different icon on the buddy list)
	* Fixed Segfault with messages > allowed size
	* Added option to log all conversations
	* Changed g_new to g_new0
	* Buddy List: Right Click Menus
	* Find Buddy By Email
	* Find Buddy By Info
	* New HTML widget (Underline/Links/HRs)
	* Updated Toolbar with 'Underline' Icon
	* More Buddy Pounce Options
	* Option to auto-change urls into clickable links (Under Prefs)
	* Better Buddy Chat functionality
	* Away Prefs
	* Registration Information (Let Us Know Who You Are)
	* Buddy Chat Prefs (Update Chatroom Lists)
	* Set User Info
	* FAQ added to the distribution
	* Sound problem with some systems fixed
	* Set Dir Info
	* Autostart of Netscape on URL Click
	* DnD Rearranging of Groups
	* Better Netscape Functionality
	* Right Click `URL' Menus
	* DnD Rearranging of Buddies
	* Script to convert win95 buddylist to gaim buddylist
	* Added `Link/URL' button to conversation window
	* ESD is now autodetected
	* Not too important but we GNU-ified the source tree :)

version 0.8.0  (04/31/1999):
	* Code clean-up
	* Updated Prefs
	* Buddy Pouncing
	* Pixmaps for buttons
	* Buddylist import/export
	* Autoconf/Automake
	* Conversation Logging
	* Coloured Text Selection
	* Updated Preferences
	* ESD Support
	* Minor Bug Fixes
	* `Warning' support
	* `Blocking' on conversation window
	* Add/Remove buddy from conversation window
	* Scroll-Wheel Mice work in Conversation Window
	* Fixed WindowMaker Appicon
	* version Number in About Box
	* Gaim Slogan in about box :)
	* Created Changelog File :)<|MERGE_RESOLUTION|>--- conflicted
+++ resolved
@@ -14,7 +14,6 @@
 	* Fixed building on Mac OSX (Patrick Cloke) (#16883)
 
 	MXit
-<<<<<<< HEAD
 	* Fixed a buffer overflow.  Discovered by Yves Younan of Cisco Talos.
 	  (TALOS-CAN-0120)
 	* Fixed a remote out-of-bounds read.  Discovered by Yves Younan of Cisco
@@ -38,10 +37,8 @@
 	  Cisco Talos.  (TALOS-CAN-0136)
 	* Fixed a remote NULL pointer dereference.  Discovered by Yves Younan of
 	  Cisco Talos (TALOS-CAN-0137)
-=======
 	* Fixed a remote code execution issue discovered by Yves Younan of Cisco
 	  Talos.  (TALOS-CAN-0142)
->>>>>>> 5446e9c6
 
 version 2.10.12 (12/31/15):
 	General:
