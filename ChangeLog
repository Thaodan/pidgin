--- conflicted
+++ resolved
@@ -14,7 +14,6 @@
 	* Fixed building on Mac OSX (Patrick Cloke) (#16883)
 
 	MXit
-<<<<<<< HEAD
 	* Fixed a buffer overflow.  Discovered by Yves Younan of Cisco Talos.
 	  (TALOS-CAN-0120)
 	* Fixed a remote out-of-bounds read.  Discovered by Yves Younan of Cisco
@@ -34,10 +33,8 @@
 	  (TALOS-CAN-0133)
 	* Fixed a remote denial of service that could result in an out-of-bounds
 	  read.  Discovered by Yves Younan of Cisco Talos (TALOS-CAN-0134)
-=======
 	* Fixed multiple remote buffer overflows.  Discovered by Yves Younan of
 	  Cisco Talos.  (TALOS-CAN-0136)
->>>>>>> 3bc190e0
 
 version 2.10.12 (12/31/15):
 	General:
