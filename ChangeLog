--- conflicted
+++ resolved
@@ -14,7 +14,6 @@
 	* Fixed building on Mac OSX (Patrick Cloke) (#16883)
 
 	MXit
-<<<<<<< HEAD
 	* Fixed a buffer overflow.  Discovered by Yves Younan of Cisco Talos.
 	  (TALOS-CAN-0120)
 	* Fixed a remote out-of-bounds read.  Discovered by Yves Younan of Cisco
@@ -27,10 +26,8 @@
 	  Younan of Cisco Talos.  (TALOS-CAN-0119)
 	* Fixed an out-of-bounds read discovered by Yves Younan of Cisco Talos.
 	  (TALOS-CAN-0123)
-=======
 	* Fixed a directory traversal issue.  Discovered by Yves Younan of Cisco
 	  Talos (TALOS-CAN-0128)
->>>>>>> 6e545770
 
 version 2.10.12 (12/31/15):
 	General:
