--- conflicted
+++ resolved
@@ -48,12 +48,9 @@
 	  was an offline message. (Flavius Anton) (#2497)
 
 version 2.10.5:
-<<<<<<< HEAD
-=======
 	libpurple:
 	* Add support for GNOME3 proxy settings. (Mihai Serban) (#15054)
 
->>>>>>> 27e59efa
 	Pidgin:
 	* Fix a crash that may occur when trying to ignore a user who is
 	  not in the current chat room. (#15139)
