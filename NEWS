--- conflicted
+++ resolved
@@ -21,7 +21,6 @@
 	your report will get the attention it deserves as we continue to
 	work on Pidgin, Finch, and libpurple.
 
-<<<<<<< HEAD
 	Nathan: A ton of fixes have gone into this release.  The feedback
 	we've gotten on 2.0.0 has been incredible.  Hopefully we've resolved
 	most of the critical issues with 2.0.1.  If we haven't, I'm sure
@@ -30,13 +29,12 @@
 	features in the next release!  So, I promise at least one cool new
 	feature in the next release...you just might have to adjust your
 	definition of 'cool' to get it.
-=======
+
 	Etan: Perl plugins now have access to almost all of the savedstatus
 	API functions. I also removed a couple of the preferences from the
 	Pidgin GTK+ Theme Control plugin which should help many of the people
 	for whom the configuration dialog size was a problem. The removed
 	preferences no longer had the effects they were added to have anyway.
->>>>>>> 589c345a
 
 2.0.0 (5/3/2007):
 	Sean: 2.0.0! It's real exciting to finally release Pidgin 2.0.0! I'm
