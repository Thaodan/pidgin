--- conflicted
+++ resolved
@@ -2,11 +2,6 @@
 
 Our development blog is available at: http://planet.pidgin.im
 
-<<<<<<< HEAD
-2.6.0 (08/??/2009):
-	Marcus: This is my first news!  It's been quite a few microreleases this
-	time, but now we're finally at 2.6.0.  I suppose the most anticipated
-=======
 2.6.0 (08/18/2009):
 	John:  Wow, four straight releases that I'm the first to NEWS on.  This
 	is getting kinda scary!  I'm beginning to wonder who else actually does
@@ -21,11 +16,10 @@
 
 	Marcus: This is my first news! It's been quite a few microreleases this
 	time, but now we're finally at 2.6.0. I suppose the most anticipated
->>>>>>> 595a6861
 	new feature in this release is the voice and video support, thanks to
-	Mike's heroic work.  I've managed to slip in a few features too, like
+	Mike's heroic work. I've managed to slip in a few features too, like
 	in-band bytestream file transfers as a fallback on XMPP and idle time
-	reporting on XMPP.  Enjoy!
+	reporting on XMPP. Enjoy!
 
 	Paul: This is my first news, too!  This release has definitely been a
 	long time coming; hopefully it won't disappoint since we've closed over
@@ -35,13 +29,12 @@
 	Browser.  Also, thanks to Bernmeister for poking (at least) several
 	hundred old tickets!
 
-	Mike: Ditto.  This is my first news as well.  I have a feeling this is
+	Mike: Ditto. This is my first news as well. I have a feeling this is
 	getting repetitive at this point, but voice and video support is
-	finally here!  Thanks to the rest of the Pidgin team, Farsight 2, and
+	finally here! Thanks to the rest of the Pidgin team, Farsight 2, and
 	GStreamer developers for making this possible! (I finally finished my
 	Summer of Code project :D)
 
-<<<<<<< HEAD
 	Elliott: Hey, this is my firs... Wait, no it isn't.  Now I feel left
 	out.  So have you heard about this voice and video thing?
 	Unfortunately, not quite ready for all protocols, but it's getting
@@ -49,11 +42,10 @@
 	finally we have Ink receiving capabilities too.  Thanks to the guys
 	who wrote the original patch.  And finally, MSN no longer has over a
 	100 tickets open!
-=======
+
 2.5.9 (08/18/2009):
 	John:  This release is just a crash fix release to address a security
 	issue reported to us by CORE and a couple crashes Elliott found.
->>>>>>> 595a6861
 
 2.5.8 (06/27/2009):
 	John:  This release is another somewhat rushed bugfix release to fix
@@ -68,12 +60,12 @@
 	people have been having.
 
 2.5.6 (05/19/2009):
-	Ka-Hing: Many much bugfixes.  Hooray.  (Paul told me to say that)
-	Oh, no one has met Paul yet?  He's awesome, he backported my fixes
+	Ka-Hing: Many much bugfixes. Hooray. (Paul told me to say that)
+	Oh, no one has met Paul yet? He's awesome, he backported my fixes
 	to the release branch so I didn't have to checkout a
 	workspace... except I just did to NEWS to tell you all about
-	that.  Oh and I actually did do something for this release, none of
-	which is user visible though.  This basically applies to the rest
+	that. Oh and I actually did do something for this release, none of
+	which is user visible though. This basically applies to the rest
 	of the release as well, nothing exciting, but you definitely want
 	it.
 
