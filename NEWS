--- conflicted
+++ resolved
@@ -16,23 +16,16 @@
 	this release, other than fixing a paste bug from Chrome (no weird
 	characters appended to the end of your URI).  Enjoy!
 
-<<<<<<< HEAD
-	Jorge: This is my first NEWS!  I'm not sure I added something nice to
-	this release.  I know it took a lot of time to bring this one out,
-	however I'm really excited by this release.  I hope everyone likes the
-	new features this release brings.
+	Jorge: This is my first NEWS!  I'm not sure I added something nice
+	to this release.  I know it took a lot of time to bring this one
+	out, however I'm really excited by this release.  I hope everyone
+	likes the new features this release brings.
 
 	Elliott: This release took so long, I had to go check the ChangeLog
 	just to see what happened.  I doubt many people will notice, but we
 	dropped support for many old things, like GTK+<2.10 and MSNP9.  In more
 	exciting news, we have file transfer previews on MSN, and support for
 	setting moods on ICQ and XMPP (which has been waiting forever.)
-=======
-	Jorge: This is my first NEWS!  I'm not sure I added something nice
-	to this release.  I know it took a lot of time to bring this one
-	out, however I'm really exited by this release.  I hope everyone
-	likes the new features this release brings on.
->>>>>>> 446646a6
 
 2.6.6 (02/18/2010):
 	Mark: This release includes some great little changes and fixes a few
