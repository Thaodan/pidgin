Pidgin and Finch: The Pimpin' Penguin IM Clients That're Good for the Soul

Our development blog is available at: http://planet.pidgin.im

<<<<<<< HEAD
2.5.6 (05/19/2009):
    Ka-Hing: Many much bugfixes. Hooray. (Paul told me to say that)
    Oh, no one has met Paul yet? He's awesome, he backported my fixes
    to the release branch so I didn't have to checkout a
    workspace... except I just did to NEWS to tell you all about
    that. Oh and I actually did do something for this release, none of
    which is user visible though. This basically applies to the rest
    of the release as well, nothing exciting, but you definitely want
    it.

    Daniel: This should fix a number of annoying issues that some users
    have encountered.  We also would like to thank Veracode
    (http://www.veracode.com) who performed a code analysis and found some
    bugs that were addressed in this release.

    Elliott: I feel like I'm repeating myself, but there are some more MSN
    fixes that should make things better behaved at login as well, and
    maybe you'll stop getting some of those annoying errors (though not all
    are fixed yet).  Some other bugfixes, plus the craziness that is the
    libxml "structured error handler" make up the rest of this release.
=======
2.5.7 (06/19/2009):
	John:  This release is really just a rushed fix for the broken Yahoo
	protocol plugin.  I spent way more time on this release than I care
	to admit, so I hope that time is well spent and this fixes the issues
	people have been having.

2.5.6 (05/19/2009):
	Ka-Hing: Many much bugfixes. Hooray. (Paul told me to say that)
	Oh, no one has met Paul yet? He's awesome, he backported my fixes
	to the release branch so I didn't have to checkout a
	workspace... except I just did to NEWS to tell you all about
	that. Oh and I actually did do something for this release, none of
	which is user visible though. This basically applies to the rest
	of the release as well, nothing exciting, but you definitely want
	it.

	Daniel: This should fix a number of annoying issues that some users
	have encountered.  We also would like to thank Veracode
	(http://www.veracode.com) who performed a code analysis and found some
	bugs that were addressed in this release.

	Elliott: I feel like I'm repeating myself, but there are some more MSN
	fixes that should make things better behaved at login as well, and
	maybe you'll stop getting some of those annoying errors (though not all
	are fixed yet).  Some other bugfixes, plus the craziness that is the
	libxml "structured error handler" make up the rest of this release.
>>>>>>> 19e6d2e3

2.5.5 (03/01/2009):
	John: Well, yet another release with bug fixing and patches.  Hopefully
	one of the fixed bugs is one that irritated you.  Also, thank Dimmuxx
	for spending far too much time working on ICQ this release.

	Elliott: Lots and lots of MSN bugfixes again (I hope they're fixed, at
	least).  I think we finally have OCS/Yahoo!/federated buddies working
	now.  And there should be some workarounds for some server things that
	may or may not have been our fault (like buddies on Allow+Block) which
	should make general usage a bit smoother.

2.5.4 (01/12/2009):
	John: Well, we fixed a few bugs for you this time around, I applied
	a few patches, and we've dealt with what feels like a TON of tickets
	about two very common issues.  Feels like time for a release to me.

	Etan: My first NEWS in quite a while and I don't have much to say. I
	haven't been too active lately and I'm hoping that won't be the case
	going forward. I managed to get in a few perl fixes and some UI
	language tweaks this release. My plan is to work on some of the
	issues pointed out by mpt (during his expert review of pidgin a little
	while back) in the near future.

2.5.3 (12/18/2008):
	Mark: It's been about two months and woo-boy have we been fixing
	bugs.  Enjoy!

	Kevin: I didn't do much of anything this release, but Mark and
	John must be commended for their tireless efforts to fix bugs
	and approve patches, especially in areas of Pidgin that have
	not usually received much attention.  Lots of changes have
	been made, so definitely check the ChangeLog to see what's new.

	John: It feels like it's been an age or two since we last released,
	and I think it's well worth the wait.  Mark has sunk more time into
	MSN and MySpace IM this release than any sane person should be
	allowed to, and I've sunk more time into patches than I care to
	admit.  By my count, our ChangeLog has 58 bullet points(!) and we've
	closed 85 tickets specifically for this release.  Enjoy!

	Ka-Hing: Bring your XMPP server to 2008 some time in 2009 would be
	nice, DreamHost!

	Elliott: Well, I can't blame the server for this release taking so long
	but that's just how it worked out.  A few interesting MSN changes this
	time.  Hopefully, federated & Yahoo! buddies will work for you, but I'm
	not yet certain it's ready.  Mark made so many fixes, I'm not even sure
	I recognize everything anymore, but hopefully that'll make things less
	crashy for you.

2.5.2 (10/19/2008):
	Ethan: After a bit of a struggle with our services, which put
	this release off for an unfortunate length of time, we're
	ready for another bugfix release for your bug-free(er?)
	messaging pleasure.

	Sadrul: Despite our best efforts, this release got delayed by a
	couple of weeks. But here it is! It is mostly a bug fix release, with
	a couple of important fixes, e.g. fix for the Yahoo! disconnect
	problem. Also, welcome our newest Crazy Patch Writer, Marcus Lundblad,
	who, among various other fixes, has implemented custom smileys for the
	XMPP protocol, included in this release. Enjoy!

	Stu: I guess this is the time of year for server migrations, and
	I've just about had enough of them. Fortunately Pidgin is still fun,
	and this release should be superb.

	John: Although our services were down for quite some time, we didn't
	lose any data, except perhaps some mail that would have failed to make
	it to us.  Overall, the only major effect it had was to delay this
	release far longer than we expected.  Hopefully the bugfixes make you
	happy!

	Elliott: This release took a while, but that was due to an unfortunate
	server snafu. I didn't have much to do with it, but hopefully the new
	servers will help us out a bit. Anyway, mostly bug-fixes this time.
	Nothing spectacular, unless you happen to suffer from one of those bugs.
	Oh, and don't forget, the "Has you" tooltip is back!

2.5.1 (08/30/2008):
	Kevin: This release is mainly a bug-fix release.  It solves a few
	known crashes and updates some of our artwork.  Google's Summer of
	code recently finished up.  Some of our students are still working
	on their branches and none have been merged into released code yet.
	Look for some of those results to show up in Pidgin releases over the
	coming months.

	Elliott: I'm just commenting so Kevin wouldn't be the only one in NEWS
	and no-one else seems to want to. Anyway, there's a couple MSN login
	fixes, so try it out. The contact list problems might still be around,
	but you can probably find a workaround in trac. And there's a tooltip
	fix for our AIM friends, not that I had anything to do with it (except
	closing many many duplicate tickets).

2.5.0 (08/17/2008):
	Daniel: Lots of good stuff in this release.  Lots of people have worked
	very hard on the updated MSN protocol, and it's finally time to bring
	it to the world!  There are myriad bugfixes, including some important
	ones so you should be sure to update.

	Hylke: Finally MSNP15 support. To celebrate this I refreshed a lot of
	the smilies used in the protocol and added the long awaited indispensable
	bunny icon. I think this is one of those releases that will make a lot
	of users happy, especially MSN users.

	Elliott: Oh look, my first NEWS! Well anyway, with that new MSNP15
	support, this release is set up to be a huge success and a total flop
	all at the same time. Here's hoping it's the "huge success" one for you.
	Those icon changes that Hylke made, while minor, really make things look
	a little cleaner, I think. Oh yea, did I mention that MSNP15 stuff?

	Mark: Speaking of MSNP15, we'd like to welcome Elliott Sales de Andrade
	as a full fledged developer!  He took the last few strides mushing the
	new MSN code into shape.  Then he decided that wasn't enough and started
	doing other great stuff.

	Ka-Hing: "Reject"ing a certificate after your account is signed off is
	not recommended. Deleting the file after you start sending it is also
	discouraged.

2.4.3 (07/01/2008):
	Richard: This release includes important bug fixes.  I'm just cutting
	the release.  Thank you to the real heroes who did the fixing!

2.4.2 (5/17/2008):
	Sadrul: We added some usability changes in this release, including the
	typing notification, buddyicon and input area size in the conversation
	windows, escape to close conversation windows etc. These changes should
	make pidgin more usable and more fun for Everyone! *wink*

	Stu: I fixed some memory leaks, but nothing like as many as Daniel did.
	MSN buddy list synchronization should be significantly less painful now,
	and opening MSN inboxes might work better too. SILC passphrase changes
	and support for passphrase-less keys has been improved also.

2.4.1 (3/31/2008):
	Stu: We fixed some bugs, this release should be 110% better than 2.4.0

	John: Well, I didn't really do much this release except muck about with
	the configure script.  Blame me if it worked in 2.4.0 but doesn't now.

	Will: We seem to be falling into a nice pattern of releasing on the last
	day of a month.  Hypothetical AIX users might be pleased to learn that
	Pidgin might actually run for them now!

2.4.0 (2/29/2008):
	John: While this release took what seems like forever to get out the
	door, I think it's well worth the wait, especially for Yahoo! users.
	This release serves up some fixes for long standing bugs and adds
	file transfer for transfers with newer Yahoo! clients (finally!). As
	is standard with code I committed, where it works great thank the
	patch writer, and where it's broken, feel free to yell at me. Enjoy!

	Sadrul: Finch is more colourful and blinky in this release! There's
	now a log viewer, which is very useful, and also the ability to
	block/unblock buddies. It's now also possible to find chat rooms on
	many services, e.g. XMPP, IRC, Yahoo! etc. Happy Leap Day!

	Ka-Hing: I think all I've done for this release is committing some
	patches written by other people.

	Stu: Finally, 2.4.0 lands. I didn't do all that much except complain
	about things I didn't like or just revert Sean's changes. I'm quite
	pleased with how well it's turned out in the end.
	Happy Birthday Fred, you must be nearly 10 now ;-)

2.3.1 (12/7/2007):
	Stu: I'm sorry for the MSN problems and the plugin crashes in 2.3.0.
	Hopefully this will redeem us. This fixes a number of bugs. I'm a
	bit late but I'd like to welcome John to the team. Enjoy!

	Luke: I've done absolutely nothing in the last 2 weeks, except watch
	others commit bug and, more, leak fixes.  People should be noticing
	remarkably fewer memory leaks now than 2 or more releases ago.

	Kevin: I'm not quite sure what happened to our MySpaceIM Summer of
	Code student, but I fixed a few MySpace bugs with idle and status.
	I will try to fix some of the other more significant bugs, after I
	figure out the protocol, especially including grouping issues.

2.3.0 (11/20/2007):
	Luke: While this does not have the new MSN code, rest assured that
	we are working on it and that it is nearing release.  This contains
	a significant number of fixes, including some that were marked as
	fixed for earlier releases.  Happy Thanksgiving!

	John: This is my first NEWS entry!  So, this time around we have an
	updated man page (the old one hadn't been really updated since
	before the GTK+ 2.0 migration!), lots of bug fixes, and some new
	features for you all.  Enjoy!

2.2.2 (10/23/2007):
	Luke: Because the main branch of pidgin development is still not
	ready for public consumption, I have taken some time to try to
	pull the many bug fixes that have happened since then into a
	separate branch.  This release is the result of that effort.

2.2.1 (9/28/2007):
	Richard: We have some new code in the pipeline, but it's not quite
	ready for a general release.  Instead, this is basically a bug fix
	release.

	Luke: Unfortunately the necessity of this bug fix release means
	some of the tickets that have been closed as part of the 2.2.1
	milestone are not actually fixed yet.  We have grabbed as many
	of the changes as we could while avoiding those that are as
	yet unstable though, and this should still be a marked
	improvement over 2.2.0.  We have spent a lot of time since the
	last release looking at the tickets that have been submitted
	and many of them have been closed.

	Stu: I haven't NEWS'd in a while. I haven't actually done much for
	too long also, maybe I'll find some time soon. This release is
	basically what 2.2.0 should have been - it actually compiles this
	time.

2.2.0 (9/13/2007):
	Sean: 2.2.0 contains the results of several major Google Summer
	of Code branches bringing some new, extraordinary features. We
	have a new protocol, MySpaceIM, a bunch of new features for an
	existing protocol, XMPP, and nifty new certificate management
	to make sure your IM server is who it says it is.

	Ka-Hing: A number of you noticed crashes when dragging windows
	around when certain options are enabled. Well, that was my fault,
	and Sadrul fixed it. So Props to him and poos to me. I haven't
	done much for this release, but the next one should contain
	something that I helped work on. Hint: students are cheap slave
	coders!

	Kevin: I haven't really been coding much in Pidgin, and this
	release is no exception, but I will be working on getting our
	wonderful web site to be a little more functional by next
	release.  I promise!

2.1.1 (8/20/2007):
	Sean: Continuing our schedule of frequent releases, Pidgin 2.1.1
	is out. In it, we've addressed a lot of UI issues from our
	experimental new changes introduced in 2.1.0, and gave a lot of 
	attention to Yahoo! and Bonjour. Thanks to everyone who 
	contributed.

	Luke: We have reworked some parts of the conversation windows in
	response to user comments.  We did not quite reach 100 tickets
	closed this release, so a fair few will role over again.  Still,
	we are slowly but surely working our way through the reported bugs.
	Many thanks to everyone who has helped with tracking down the
	various issues, testing fixes, and getting patches in.

	Tim: Sean finally got me to fix some of the buddy list bugs with
	Yahoo! when in version 15 mode. So now we have some Yahoo! to
	MSN support, which is kind of nice. Looks like some others have
	been contributing to Yahoo! while I've been AWOL, so many thanks
	to them.

2.1.0 (7/28/2007):
	Sean: This release took a bit longer than 3 weeks, but boy is it 
	worth it! We're beginning to experiment with new UI concepts and
	this release features a largely re-designed conversation window.
	We've closed 150 tickets for this release; much thanks go to all
	the developers, translators, and testers who made this possible.

	Ka-Hing: Sean said no one else NEWS'ed, so I figure I should.

2.0.2 (6/14/2007):
	Sean: Another big maintenance release. Again, about 100 tickets were
	resolved in this release, and they keep coming in. Lots of bug fixes,
	some minor icon adjustements, hopefully we addressed some ICQ
	internationalization issues, and support for Bonjour on Windows!
	Our next release will be 2.1.0, and will come with some great new
	features.

	Stu: I think we're gradually getting the hang of this 3 week thing
	again. This release includes yet more bug fixes. I'd also like to
	specifically thank Pekka Riikonen for the patch to enable using SILC
	Toolkit 1.1 with Pidgin/libpurple that is included in this release.

2.0.1 (5/24/2007):
	Sean: 2.0.1! Three weeks later, as scheduled! It is so nice to have
	regular, frequent, releases again! This is a bugfix release; We have
	fixed over 100 issues reported to us at http://developer.pidgin.im.
	Thanks to everyone for their great work, and look for the next release
	in another three weeks!

	Stu: Lots'o'fixes in this. I don't know how you users find so many
	things for us to fix. 24 hours in a day (sadly). 24 is divisible by the
	sum of its digits and by their product. It is the smallest composite
	number, the product of whose divisors is a cube.

	Luke: I requested that we have a bug fix release, and so we have!
	Many, though unfortunately not all, of the reports that have been
	submitted to us since 2.0.0 have been fixed now, and so you should
	all have a much more stable experience with this release.  I also
	want to thank the many users who have resubmitted their reports
	as we close out the old Source Forge bug tracker.  If all goes well,
	your report will get the attention it deserves as we continue to
	work on Pidgin, Finch, and libpurple.

	Nathan: A ton of fixes have gone into this release.  The feedback
	we've gotten on 2.0.0 has been incredible.  Hopefully we've resolved
	most of the critical issues with 2.0.1.  If we haven't, I'm sure
	our wonderful users will let us hear about it.  I seem to be
	forgetting something...oh, right, I haven't promised any cool new
	features in the next release!  So, I promise at least one cool new
	feature in the next release...you just might have to adjust your
	definition of 'cool' to get it.

	Etan: Perl plugins now have access to almost all of the savedstatus
	API functions. I also removed a couple of the preferences from the
	Pidgin GTK+ Theme Control plugin which should help many of the people
	for whom the configuration dialog size was a problem. The removed
	preferences no longer had the effects they were added to have anyway.

2.0.0 (5/3/2007):
	Sean: 2.0.0! It's real exciting to finally release Pidgin 2.0.0! I'm
	really proud of all the work we've all done. I'm pumped. And, while
	I could go on about all the amazing thing that have been added since
	1.5.0, what I'm really excited about is getting back to a regular,
	rapid, release cycle of active, open development, unhindered by legal
	quandries. Huge thanks to everyone involved.

	Luke: We have finally managed to get 2.0.0 out the door, after nearly
	but not quite 2 years of effort and fustration.  No one regrets more
	than I that we were unable to make any of betas 3-6 the actual release.
	But at long last, it is out, and life can return to a more normal
	state.  There were many tough calls to be made in the last 2 years.
	Not everyone has agreed with the resulting decisions, that is un-
	fortunate, but unavoidable.  Suffice it to say that despite what
	some users appear to think, a ton of thought, argument, discussion,
	and experimentation has gone into this release.  This release
	builds on many years of experience, both as developers writing the
	code, users using it, and in supporting other users.  I hope that
	those who download and install this will give it a fair shot, and
	attempt to avoid knee-jerk reactions.

	Evan: One small step for bird, one giant leap for birdkind... except
	this is hardly one small step. A lot more has changed from Gaim 1.5.0
	than just the name. Pidgin has a *very* attractive new look, a whole
	new member of the family (Finch, formerly gaim-console) has been born,
	and libpurple has come into its own as a solid, full-featured library
	powering the greatest IM clients around. Bugs were fixed and
	features were added by the hundreds (thousands?) since the last
	major release, all while improving performance and resisting feature
	creep. As Luke said, a ton of thought and effort has gone into
	Pidgin 2.0.0; I'm proud to have played a part.

	Stu: We did it! finally, we have 2.0.0. It's been a long time coming,
	but there's a great deal of goodness here. When I say a long time, I'm
	not kidding - it's been 972 days since we branched off "oldstatus"
	(aka 1.x). The early Greeks were uncertain as to whether 2 was a
	number at all (or if we'd ever make this release) - it has a beginning
	and an end but no middle (much like our unfortunately quiet development
	period). 2 is the first prime number and the only even prime. 2 is also
	the first deficient number (oh well). There are only 10 types of people
	in the world - those who like our new names and those who do not.
	Enjoy!

	Richard: I'm very glad that we've finally gotten 2.0.0 released and
	I look forward to returning to a more normal development schedule.
	Again, a big thanks to everyone who helped in any way to get things
	where they are today.  Congratulations everyone!

	Sadrul: My first NEWS, and on what an occasion! Pidgin 2.0.0 is finally
	released!! And it's *really* very good!!! Give your soul a break ...
	Use Pidgin!

	Daniel: There has been a fair amount of weeping and gnashing of teeth
	due to the delays in getting this beast out.  I'm really happy that it
	is done.  I'm also very happy with what we're releasing - I think it is
	far more stable, packed with useful features and, dare I say, prettier
	than any previous release.

2.0.0beta7 (4/29/2007):
	Sean: Beta 7. The final beta. A few major changes from beta6. For
	starters, we have some new names. That's pretty cool. We have a new
	logo, to go along with it. And a lot of great icons! As Nathan mentions
	below, we're totally back in the open now, having a signed agreement
	from AOL that puts us in the clear. We all really regret having to go
	completely dark for so long. Anyway, unlike betas1-6, which were of
	normal release quality, this one is actually beta quality. There are
	a few significant known issues, and a lot of changes that need a lot
	of real-world testing. So, if you'd like to help us out, give it a
	whirl, and let us know if you run into any major issues.

	Nathan:  So, the secret is out now.  We renamed to Pidgin.  I'd just
	like to apologize to everyone we've had to keep in the dark for the
	last however-many months.  I know it looked like development slowed
	to a crawl, but in reality we've been working pretty hard to get 
	2.0.0 out the door, without getting into any legal trouble.  I
	realize that if we were some big corporation, we'd be getting flamed
	about this secrecy for months.  Please try to remember that we're
	just a bunch of geeks who were scared of legal stuff (well, at least
	I was.  Scared, that is).  The bottom line is that we're out in the
	open again, and fully plan to stay that way.  We're also opening up
	the mail archives from the secretive past few months.  You can scan
	through them if you want, or I can summarize.  "Are the lawyers done
	yet?  No.  Now?  No.  How about now?  No."  All lawyer jokes aside,
	I'm grateful to our legal team for crossing all the 't's and dotting
	all the lowercase 'j's to get us the deal we got.  Anyways, thanks
	for your patience, and on to 2.0.1!

	Gary: Well my silence, and our silence has ended.  Finally the name
	change is over and done with and we can go back to a normal dev
	cycle.  Now if I can just get myself back onto a normal dev cycle,
	but that's another story all together.

	Ethan: Not to be too "me-too", but I have to say that I'm really
	excited about the project's new name and identity, and glad to be
	out of the legal mess.  We're pushing beta 7 with all of the
	branding and organizational changes that have been going on for
	the last few months, so there are likely to be some snags --
	please help us out by trying beta 7, searching for any bugs you
	find in the bug tracker at http://developer.pidgin.im/, and
	documenting them if they are unknown or you can provide new
	information.  Help us make 2.0.0 final a release to be remembered
	(in a good way)!  I'd like to give huge thanks to all of the
	developers, our steadfast supporters, the crazy patch writers, and
	everyone else who has made this transition to Pidgin possible, and
	the improvements that go along with it.  I'd like to extend a
	special thanks to Sean, for leading us through the legal issues
	and taking care of all of the paperwork and overhead that no one
	wants to deal with.

2.0.0beta6 (1/17/2007):
	Sean: Barring any seriously major new issues, we expect this to be
	the final beta release before 2.0.0. This has a bunch of cool UI
	changes, some Google Talk features, a bunch new plugins, and other
	goodness.

	Nathan: Beta6 rocks.  That is all.

	Gary: Long time no news.  My silence will end soon ;)

	Evan: My first news! I knocked out a nice collection of crashes,
	thanks in part to my ever-patient Adium beta testers. Gaim 2.0.0
	is going to be delicious. :)

2.0.0beta5 (11/9/2006):
	Sean: Another release in our endless stream in betas. This one's
	pretty awesome; and it fixes major bugs introduced in previous
	ones.

2.0.0beta4 (10/17/2006)
	Sean: Still beta. Maybe the next one should be a gamma.. :)

	Daniel: I'm super chuffed to announce that this will work with newer
	(i.e. >= 2.8.0) versions of GTK+ on Windows.

	Luke: Several significant changes in this one, including no longer
	using libao for sound!  There are no doubt bugs here, but hopefully
	nothing major.

	Nathan: I don't have much to say, but yay for another beta!

	Etan: I did a bunch of perl work for this beta again, there is now
	some support for perl scripts to call functions in the gtk ui, it
	still needs work.

2.0.0beta3 (03/25/2006):
	Mark: Yeah, I know, another beta.  Don't worry, we'll get this
	puppy out the door eventually.

2.0.0beta2 (01/24/2006):
	Mark: So this is the new year, and I don't feel any different, but
	Gaim is getting better.  We hope this will be our last beta before
	we release the final version of 2.0.0.  As before, please shower us
	in feedback!

	Richard: I'm proud to say a lot of bugs have been squashed in this
	version.  If you filed a bug against beta1, please test to see if
	it's fixed now and update your bug report accordingly (by either
	closing it or setting the version to 2.0.0beta2).  I'm also looking
	for someone who uses Gaim on MacOS X to test a patch for me before
	I can commit it.  See http://gaim.sf.net/contactinfo.php for my
	contact information.

	Etan: So I did a bunch of work on the perl plugin since beta1, so
	anyone who uses perl plugins would do well to expect some things to
	need updating (I'm not certain everything works yet, so please send me
	any reports of things that don't). Most of the work was correcting
	some namespace issues, but I also improved the support for perl
	plugins having plugin_pref frames, and plugin actions. Multiple perl
	plugins can now have plugin_pref frames at the same time, and every
	perl plugin can have multiple plugin actions now. Like Mark said
	above, let us know how this beta works out.

2.0.0beta1 (12/17/2005):
	Sean: I think Nathan sums everything up really well below. There's still
	a bunch we want to add (and remove) before the official release, but we
	really want to start getting feedback about what's good and what's not.
	So, please, be vocal about this beta!

	Nathan: 15 months since we branched oldstatus, and started working on
	the behemoth that is 2.0.0.  In that time, we've added a couple new
	protocols, we had a few crazy patch writers become developers, and
	had a few more people step up to be crazy patch writers.  Sean wrote
	a book, and we arbitrarily decided to make a version 1.0.0, and a
	new versioning scheme.  We got new artwork, and added almost 200 lines
	to the ChangeLog.  We've watched 2 major GTK+ releases, and added all
	kinds of features using them.  OK, I've wasted enough bits here.  This
	beta rocks, but it is a beta.  Treat it as such, and enjoy!

	Gary: Finally we have a beta.  There are a lot of new goodies, including
	quite a few summer of code projects that couldn't get added into the
	oldstatus branch because API changes.  We also have a new mono plugin
	loader for even more plugin fun.

	Richard: Thanks to all who wrote patches (big or small) for this beta.

	Tim: Well here it is, the first beta. There's a lot of cool things in
	here, but not all of them are finished or debugged. But then that's
	why it's called a beta. Conversations are now contact-aware, and
	there's a new status selector. There's smooth scrolling on incoming
	messages as well. Our Crazy Patch Writers have been doing a good
	job too, it seems like we're never lacking some patches in the
	tracker to review.

	Etan: I know I'm not going to be able to think of all the things I should
	talk about here so I'll just go with the stuff I remember. Adding buddies
	on ejabberd jabber servers should work more correctly now (it's possible
	adding buddies on other servers is a bit broken currently I'm still
	looking into it). There are still other jabber issues I'm looking into
	with handling of buddies.
	In other topics, I finally brought my Accounts menu into gaim, though the
	current example of it isn't exactly what I had in mind, anyone with any
	suggestions/comments/etc about it please speak up.
	Other than the stuff I'm sure I'm forgetting to mention this beta should
	be awesome as gaim 2.0.0 is going to be awesome. Have fun with it.

	Luke: pretty much everything important has been said, so this is going to
	be rather repetative.  This is a beta folks, so it will have bugs.  It
	will crash unexpectedly.  Perhaps even frequently.  Use it at your peril.
	But do use it (though you might want to back up ~/.gaim first), and let us
	know what needs to be fixed.

	Mark: Yay.

	Stu: Wow!

	Siege: Sametime accounts created with gaim-meanwhile should merge over
	for use in the beta just fine. Some of the familiar settings regarding
	the buddy list are gone, so I recommend backing up your Sametime blist
	before getting down and crazy. Have fun, and happy early Decemberween!

	Daniel: Enjoy! In the hopes that this prevents someone pain... do not use
	Glib/GTK+ 2.8.x with Wingaim - it will not work.  We're looking into the
	problem and hope to have it resolved before the final release.
	"Happy Holidays!"

1.5.0 (8/11/2005):
	Mark: No super crazy major changes here.  Just the usual bug
	fixes and some pretty important security updates.

	Stu: Buy Sean's book. He obviously needs the money. Other than that
	we fixed some bugs with this release (I don't think we did much else).
	SoC students are doing lots of cool stuff which we'll hopefully be
	able to bring you in a future release.

	Nathan: I've continued my streak of doing nothing useful lately.
	However, I've now got a brand-spanking-new DSL line, so I might
	actually get to contribute soon.  One way or another I'd like
	to get HEAD into a more useable state in the next month or two.
	Also, like Stu said, buy Sean's book.  I've been reading and
	fixing it for the last umpteen months, so you had better enjoy
	it.

1.4.0 (7/7/2005):
	Mark: The last month or four we've promoted a bunch of the Gaim
	Crazy Patch Writers to developers, so there is now an even larger
	team of brilliant and amazingly sexy committers working around
	the globe for your instant messaging pleasure.  Also, we have
	what I believe to be our first contribution from a Summer of Code
	student in this release: Jonathan Clark enabled the sending of
	files to certain ICQ users.  Support is still a bit rough, but
	he'll be working on it throughout the summer.

	Luke: Exciting times this summer as our Summer of Code interns
	start their projects.  This is mostly a bug fix release, with the
	ICQ file transfer that Mark mentioned and some buddy icon work
	being the only real new code.  Hence the extra week delay.  A
	big thanks to our translators who keep churning out updates even
	when we give them short notice as well.  Enjoy!

1.3.1 (6/9/2005):
	Sean: It's been a while since I've done one of these. Welcome to
	Gaim 1.3.1, "New Hyde Park." This is, again, another bugfix release
	but it comes with two keen announcements. First, I'd like to welcome
	Christopher O'Brien to the Gaim team. He has integrated his work on
	the Meanwhile project into Gaim, ensuring that Gaim 2.0.0 will include
	Sametime support. Also, we're participating in Google's Summer of
	Code, which you all should check out at 
	http://gaim.sourceforge.net/summerofcode/

1.3.0 (5/10/2005):
	Luke: This release fixes SILC for multiple accounts.  HOWEVER, you
	may lose your buddy list (for SILC only) upgrading.  This is
	rather unavoidable as the previous code did not keep track of
	which account each buddy belonged to.

	Stu: I'm glad we're finally getting this out, if fixes a number of bugs
	ranging from minor to not so minor. I'd also like to welcome Gary to
	the team - he's done a great job with Guifications, I'm sure he'll do
	good stuff here too.

	Gary: Well I got pretty much nothing done for this release.  Although I
	do have quite a few things in the works that will come to fruition when
	I find some more free time.

1.2.1 (4/3/2005):
	Luke:  Several important fixes this time around.  Big thanks to 
	Robert McQueen, Stu, Nathan, Ethan, and everyone else who has helped 
	with this effort.  Maybe next time we can get a decent chance to fix the 
	problems *before* they go public to have a normal release process.

	Nathan: Jabber got some updates this release (finally).  I've got
	more planned, but simply haven't had the time to anything about it.

1.2.0 (3/17/2005):
	Luke: Happy St. Patrick's Day all.  Sean scheduled a release for
	today, we'll see if we can pull it off. :-)  This release
	features somewhat more than just bug fixes, some improvements
	have been made to the conversation API which may affect plugin
	developers.  Yahoo users should also thank Tim and Bleeter for
	their efforts.
	
	Etan: I'm going to NEWS since I actually did something this time.
	Jabber will allow you to unsubscribe to someone's presence
	without logging out and in again, this does break seeing yourself
	on your buddy list, but hopefully we'll fix that again for the
	next release. 
	
	Stu: Happy St. Guinness^wPatrick's day.
	
1.1.4 (2/24/2005):
	Sean: Another bug fix release. A big thanks to Rob McQueen, Ari
	Pollak, Don Seiler, and Warren Togami: some packagers who helped
	debug a nasty glib 2.6 problem. Also thanks to our own Stu who
	found and destroyed an MSN crash and an HTML parsing error

	Luke: Early release to handle the MSN and HTML crashes, as well
	as the glib crash.  Maybe that makes up for having had a 4 week
	period before the last release.  This one should be the nice
	stable release we meant 1.1.3 to be. Enjoy!

	Stu: I cleaned up the whitespace in this NEWS, it was bugging me.

1.1.3 (2/17/2005):
	Luke: Yet another bug fix release, many thanks to everyone who has
	helped to make gaim more stable!

	Stu: I fixed too many Yahoo HTTP proxy bugs, I should just go and
	write some core HTTP support that works better. A good all round
	bug fix release otherwise.

1.1.2 (1/20/2005):
	Luke: Another Bug fix release. This one featuring a fix to the HTTP
	Method for MSN users and other MSN fixes. A big thanks to Stu and
	Felipe Contreras for those. Stu also spent a long time in valgrind
	and so this brings you a Gaim release with fewer memory leaks. This
	release is on time primarily because I want to see the MSN fixes
	make it into Debian and Fedora before freezes. Expect further bug
	fix only releases to come at longer intervals, at Mark's request.

	Daniel: This is my first NEWS! (YaY) I didn't really do too much for
	this release.  There are a few bugfixes, mostly wingaim stuff. Oh, and
	I like the new XP System Tray icons.

	Sean: I'm down here today. I haven't really been paying too much
	attention to these boring bugfix releases, but I'd like to thank
	David and welcome him to the team. I'd also like to thank Steven
	and Nathan from Silverorange who redid the webpage.

	Tim: Another bug fix release. I didn't really fix any bugs, so
	I didn't exactly do much for this one. The autopackage will now
	work with mozilla-nss, if anyone has that, and not gnutls11. (It
	works with either gnutls11 or mozilla-nss, but not gnutls10)
	I started working on Gaim-vv again though, and I merged someone's
	custom msn smiley patch into the 2.0.0 tree, so expect good things
	whenever that's released (no, don't try it now, you won't like it).
	Oh and welcome to the team Daniel. Of course, he was already on my
	Gaim-vv team.

	Stu: Welcome Daniel! you've done some good stuff already. Felipe did some
	good work on MSN yet again, so you can all use the HTTP method now. I
	didn't do all that much, other than let valgrind tell me what to fix, and
	a couple of easy bug fixes from the bug tracker. Hopefully Ethan will get
	well soon, so he can get back to merging patches and fixing things.

	Nathan: I think I made some Jabber fixes, at least one of which is
	ChangeLog'd.  I will continue to make empty promises about new features,
	especially for 2.0.0.  Until then, welcome Daniel!

1.1.1 (12/28/2004):
	Luke: This bug fix release features msn improvements, drag and drop
	improvements, and some translation stuff. Thanks for everone who has
	helped with it, and hopefully we can get 2.0.0 out soon. On a side
	note, i'm still looking for someone to look at the perl plugin loader.

1.1.0 (12/02/2004):
	Luke: Another in our series of bug fix releases, with a slight twist.
	Everyone thank Ethan for implementing a fall back encoding for IRC,
	it has been much requested and should make a number of users very
	happy. See the ChangeLog for details on other fixes.

	Stu: Much thanks to Miah Gregory and Felipe Contreras, a bunch of
	memory leaks have been fixed. Felipe also fixed a good number of
	other MSN bugs. I didn't do much except apply these guys fixes. It's
	good to see fixes from Gary coming in again too ;-). I like the
	docklet adjustments Christian made. Btw, we have a new MSN protocol
	icon, and I think you'll love it.

	Tim: I made Gaim binary relocatable this release, so Gaim can find
	itself if it gets lost, and I'm going to try to make autopackages
	for this release, if the autopackage guys release their new version
	soon like they're talking. I also "fixed" a scrolling bug, by
	realizing it was all Gentoo's fault. The IRC encoding thing Ethan
	did is pretty nice, no more encoding error messages!

	Ethan: Rumor has it that I did some work this release, but it's just
	that, a rumor.  I think Luke started it.  I did lay the hammer  down
	on  bogus  word  wrapping in the NEWS, so you can thank me for that.
	Keep your powder dry.

1.0.3 (11/11/2004):
	Luke: Not much to see here, some bug fixes that you all will enjoy as
	the semester draws to a close and everyone still in school gets bogged
	down with projects, papers, and exams. Enjoy! Oh, and if you are interested
	in the perl or gadu-gadu functionality, please step up to help write
	patches, as both of these code blocks are currently unmaintained.

	Tim: I fixed a couple bugs this time. In other news, Kim wants to get
	a pet cockatiel or two.

	Nathan: I was gonna put a new feature in this release, but decided
	not to because I found a bug in it today, and I'm tired.  Also, I haven't
	consulted the powers-that-be about putting new features into oldstatus.

	Stu: I'm writing this at 11:11:11pm on 11/11. Eleven. It's 3 really. Or B.
	It's the 5th smallest prime number. Himalia is the 11th moon of Jupiter.
	Hendecagon. There are 1011 players on a football team. XI. 16 hours. Eleven
	is the smallest positive integer requiring three syllables in English. This
	entry is my 11th lie for today.

1.0.2 (10/19/2004):
	Stu: I'm new around here. I tried to reduce the number of bugs in the bug
	tracker, but it turns out that the only way to achieve that is to actually
	_fix_ the bugs. So I fixed a couple, and then sneaked some patches out of
	the patch tracker to fix some others. Sadly the bug tracker was not
	significantly affected, maybe if I learn C I'll be able to make more of an
	impact.

	Luke: Don't let Stu fool you, he has done a marvelous job on this release,
	and deserves a lot of credit for it. And a number of those bug fixes are
	critical ones that he discovered and fixed himself. So go update. Now.

	Nathan: On the other hand, Nathan has done nothing for this release.  Why
	do we keep him around again?

	Tim: So, I'm married now, and in Huntsville. I don't remember if I did
	anything for this release or not, probably not. Bleeter has been more
	active lately though, perhaps we'll see lots of cool things from him
	soon.

	Sean: I'm down here with the "didn't do anything" guys.

1.0.1 (10/07/2004):
	Congratulations to Tim & Kim on their wedding!

	Sean: So, if you're playing along at home, you're aware that
	incrementing the micro version number means that the API has
	not changed at all.  Although that itself is insignificant to
	most everyone but plugin developers, but users won't find too
	many significant changes.  Consult ChangeLog.  We're currently
	branched for some major changes, so expect a really great 2.0.0
	sometime relatively soon.

	Luke: Nothing much to see here, some bug fixes. Most of the work
	is going towards the 2.0.0 release. We aren't quite sure when
	that will be, and will keep the bug fix releases coming untill
	all is ready.

	Christian: I would call this a ground-breaking release, but it isn't.
	It seems like a good one, though. I dunno. I've been too busy at VMware,
	unfortunately, but have some work that's just waiting to be finished up
	for Gaim. Gaim 2.0.0 is going to rock. Gaim 3.0.0 will rock more.
	Do you see a pattern? Thanks go out to Henry Jen for fixing up parts of
	the gevolution plugin to support multiple addressbooks, and to all our
	moms, for believing in us. Or something.

	Nathan: I got a new computer.  It's fast.  And has twice the bits!

1.0.0 (09/17/2004):
	Nathan: Hah!  Bet you weren't expecting this!  OK, if you were
	paying any attention to the flame^H^H^H^H^Hthread on gaim-devel,
	you might have been expecting this.  But here it is, 1.0.0.  Our
	new versioning scheme has slightly more meaning than the older
	one (expecially for plugin authors), but our 1.0(.0) release is
	just as meaningless as we could have hoped.  Enjoy!

	Luke: We've changed our pattern for version numbers with this
	release, we are no longer simply counting versions. This release
	then marks, not something traditionally "1.0" but the current
	version of the api.  When backwards compatability with that breaks
	you'll see 2.0, more details in the faq.  As a side note, if you
	are reading this and are good with proxy code or with perl's XS C
	bindings, please get in touch with me, my contact info is on the
	website.  Gaim could use your help.

	Mark: I love a circus.

0.82 (08/25/2004):
	Rob: Woah, where did I come from? 

	Mark: Lately I've been doing a lot more code maintenance/patch
	accepting/bug fixing type of work.  And I think that's a really
	good thing.  I feel like Gaim is becoming more stable.  It
	seems like we're lacking fewer features.  It makes me warm.
	Quick Robin!  To the traverse wall!

	Nathan: Well, it looks like we stuck to the schedule again.  Had
	we taken our dear sweet time, I might have had a chance to do
	something cool for this release, but instead I stuck to the minor
	stuff.  <insert empty promises for the cool stuff i'll code for
	next time here>

	Tim: Lately I've been doing a lot more patch accepting, and a
	lot less actual coding. Unfortunately it has more to do with my
	laziness than Gaim's progress. Like Nathan, I'm going to blame
	our on time release schedule. But that didn't stop our Crazy
	Patch Writers, or cpw's as grim now calls them, from writing
	some good patches. So, instead of promising to code something
	cool for next release, I'm going to promise that the cpw's will
	code cool things for next release, and I might apply some of them.

	Luke: I've been doing what I always do, committing patches, some
	better than others, and bugging other people to code stuff. Oh
	and closing some bugs. Thanks to Dave West for joining the cpws
	in helping to handle triage. This is mostly a bug fix release,
	so PLEASE upgrade to it before submitting new bugs.

	Kevin: Herman's been away, so Daniel Atallah and myself were given
	the task of preparing 0.82's Windows packages. After some feverish
	plotting, we decided to update GTK and Daniel prepped an update to
	libpng to address recent security advisories. Besides plotting and
	a little bit of testing, this NEWS is all I really did. Oh, I also
	rerefixed the transparency plugin... again! Our beloved Hermanator
	should be back next time around, for 0.83.

0.81 (08/05/2004):
	Sean: Three weeks again!  Sticking to schedules is awesome!  Just
	like Gaim v0.81.  This is what we in the industry call a "bugfix
	release."  We closed over TWO HUNDRED bugs since 0.80.  That's
	awesome.  Thanks to everyone who helped report, triage, fix, and
	test.

	Christian: Yay for three weeks working so well. Boo for me not
	doing much of anything this release, aside from a small memory
	leak fix. I'm starting a new job and leaving my current one, so
	when the dust settles and my schedule is a bit better, the very
	cool status rewrite will be finished up. Especially now that I have
	some help! I'd like to second Sean's thanks to all the people who
	helped with this bug fix release. Gaim should be a bit more stable
	for a lot of you. For those experiencing MSN problems still, we'll
	get that nailed for you soon, promise.

	Mark: I was going to point out that we closed an insane amount of
	bugs for this release, but Sean already did that.  I feel like 
	we've had some really talented new contributors contributing 
	recently.  I won't say names... but watch your backs.  Or something.

	Nathan: I did next to nothing for this release.   I am however
	settled in to my new job, and in a couple days, I should be settled
	into my new domicile.  If the DSL gods are in a good mood, I'll
	have a connection there shortly, and can start being useful again.

0.80 (07/15/2004):
	Sean: Three weeks!  Hooray for timeliness!  I didn't do much here
	but drag-and-droppable file transfers.  Drag something into a
	conversation window, and it will be sent.  Kinda neat.

	Mark: We have a small ant problem here.  I can't help but think
	I somehow brought this upon myself.

	Tim: I don't really have any news, but at least I don't have an
	ant problem either. You might think I've been hard at work on
	Gaim-vv, but I haven't, I've just been lazy. I plan on doing
	some cool things "soon" though, both with Gaim and Gaim-vv.
	Bleeter sent me some nice dumps I need to implement yet.

	Luke: We have a nice timely release, with a Changelog that seems
	small, but remember, this is summer, and people have lives. SILC
	and Zephyr are making good progress from our Crazy Patch Writters,
	and everyone begging to send files to people not on their buddy
	list will be happy. good stuff. No, the msn buddy icon scalling
	problem isn't fixed yet, maybe next release

0.79 (06/24/2004):
	Sean: We've moved to a three-week release cycle which we'll
	hopefully be able to keep up more realistically than a two-week
	cycle.  Yahoo! went and broke last night, but it's fixed now thanks
	to a quick fix sent in by Cerulean Studios this morning. Reports say
	they'll continue to try to break us, though, so don't be surprised
	if your Yahoo cuts out again.

	Luke: I was really distracted this cycle, I want to thank my co-
	developers and our crazy patch writers for keeping things going.
	We have a fairly long changelog for you this release, including some
	nice bug fixes and some much-requested new features, the ChangeLog
	has all the details there of course. Enjoy!

	Christian: Great release! MSN buddy icons and file transfer. A big round
	of applause to Felipe! Too bad about the Yahoo thing, but.. eep! I have
	to go! Movie with the girls and Farmer's Market.

	Tim: This release brings us /commands in the core, which hopefully
	works better, and Yahoo! buddy icons. Thanks to all the people I
	bugged for packet captures, like Simguy, Bleeter, and odl. Yahoo!
	broke again, so I did a little last minute work on the web
	messenger stuff, but then Cerulean Studios was cool and fixed the
	problem already, so all that code's disabled. I also finally added
	the Yahoo! Japan support, for those of you with Yahoo! Japan
	accounts.

	Mark: I fixed that icon animation thing that caused Gaim to lock-up.
	I also stepped on something at the beach and I think there might be
	a little rock or something in my foot now.

	Nathan: I've been really busy, what with having a new job and all.
	I didn't think I had done anything, but apparently I fixed some
	Jabber stuff, and some IPv6 stuff.  I must have been sleepcoding
	or something, because I haven't had time for such things.  Ah well,
	enjoy this release.  We'll see what I can get to in the next 3 weeks.

0.78 (05/30/2004):
	Luke: A very long time, once again, since the last release. I think
	its mostly worth it. A few of you will still have trouble with msn
	but we've worked out a number of bugs even there.  Thanks to heroic
	efforts on the part of Mark, we closed 400 some odd reports this
	month.  We are also welcoming Tim to the project, a very active
	crazy patch writer who has brought massive improvements to WYSIWYG
	and direct im this release. Again, it still won't work for every
	one, but it will work for more people than it used to. Most
	noticably, this release brings a LARGE simplicfication of the
	preferences available. Please don't complain if your favorite
	preference is no longer there. Take some time to think about
	how and if it could be useful to a majority of people who use
	Gaim in ways nothing like you. You'll find that the answer will
	usually be that the preference isn't all that important.

	Tim: I continued with the other crazy patch writers in fixing those
	WYSIWYG bugs. Then they went and made me a developer. Which is cool.
	They told me I could commit WYSIWYG and Yahoo! changes. So I went
	and fixed IM Image and Direct Connect in AIM for some reason. I also
	added some new Yahoo! smileys at least. Also you change your link
	color in your ~/.gtkrc-2.0 file now. I might work on some of those
	new Yahoo! features for next release, like buddy icons. But don't
	count on it. Thanks to everyone who congratulated me. And thanks
	to all our Crazy Patch Writers, who now expect me to apply all their
	Crazy Patches.

	Christian: First of all, congrats to Tim! He's our latest Gaim
	developer, and we're all glad to have him on board. He's been a
	valuable contributor for awhile now. Thanks again to Felipe Contreras
	for all his MSN work this release. He has some exciting stuff that
	we'll be seeing in 0.79. And last, but not least, thanks to all our
	crazy and not-so-crazy patch writers. There's been a lot done this
	release.  I've been taking a small break, first due to school and now
	work, but I'll be coming back strong in the next couple of releases. In
	the meantime, enjoy.

	Gary: Congrats to Tim, no more competing for most ChangeLog entries.
	This means you _should_ be winning every release.  Anyways, I didn't
	finish nearly as much as I wanted to for this release but all of that
	and then some should appear in 0.79.

	Sean: I'll write my entry down here tonight.  Removing preferences
	was my big crusade this week, and the team did a great job at it,
	but I still have a nagging feeling that our preferences are still
	overwhelming.  Everyone's been doing a real great job; it's entirely
	my fault we keep failing to meet our three-week schedule.  Send your
	complaints this way.

	Nathan: I really didn't do much thanks to exams, and graduation, and all
	of that fun stuff.  For next release, I'll have all new excuses, like my
	new job, or maybe something I haven't even thought of yet.  Oh yeah, and
	a big warm welcome to Tim!

0.77 (04/22/2004):
	Sean: We're back to a somewhat regular release cycle now.  Hooray!
	WYSIWYG is much improved in this release, and you can now copy and
	paste rich text to and from Gaim and other applications (see: Mozilla,
	Evolution OpenOffice).  Also, Novell has released their first release
	of their GroupWise plugin, included in this release.  Good stuff all
	around.

	Luke: Only a week "late" this time around, much nicer than the delay
	before the last release.  Anyway, this release sees a HUGE number of
	improvements to the WYSIWYG support, much thanks to all involved. If
	you weren't impressed before, you should be now!  This release also
	sees the end of our TOC support, no one has been working on this in
	some time and its causing problems. DON'T USE IT!.  Also plugin
	authors will want to take note of the fact that the plugin api version
	changed. A nice solid release for you all :-)

	Ethan:  Once  again  I  thought  about doing some things and committed
	things that other people did.  This development model is  awesome.   I
	helped  Mark  refactor  some  stuff  and our collective code ownership
	helped us utilize a coherent system metaphor during our pair  program-
	ming  sessions.   It was extremely extreme.  Look for some hard crypto
	lovin' from yet another crazy contributor in the near future...

	Ka-Hing: I actually did something for this release... or rather, the
	previous release, but LSchiere2 didn't commit that until this release.
	So blame him. System logging is back, so you can log people's signon/
	off/away/idle-ness again. There may be bugs with it, I don't know, not
	like I use it. I will try to work on something that I will actually use
	for the next release.

	Etan: Looking for someone to pair program with.

	Christian: A round of applause to our crazy patch writers! Their
	contributions this release is impressive. WYSIWYG has come a long way
	since 0.76 thanks to them. Also, thanks to Felipe Contreras for his
	MSN contributions. We should see some good stuff going into there soon.
	I myself didn't do a huge amount, aside from breaking everybody's
	plugins, although I have some work going on in the background that will
	hopefully make it into release soon.

0.76 (04/01/2004):
	Sean: Yeah, it's been a long time since the last release, and despite
	what others may tell you, we were just really lazy.  This is pretty
	much just 0.75 again, but, like, someone changed the "Info" icon and
	I think, like, the Chinese translation may have been updated.  We did
	nothing interesting on it at all.  Others may tell you "we haven't just
	been lazy," or "you guys will find that we've managed to do some neat
	stuf in this one."  They lie.  All of them.

	Luke: Okay, normally I wait for Sean to go first, but he said to commit.
	Its been a few months since the last release, but we haven't just been
	lazy. A very long ChangeLog for you all. Most notably of course is the
	addition of WYSIWYG input for chats and conversations. Many thanks to
	DAYS of long work by Sean, Gary Kramlich, Kevin Stange, Tim Ringenbach,
	and Stu Tomlinson for their efforts writting, fixing, and testing
	this.  Without the dedicated support of our crazy patch writters, this
	release would have taken yet longer. Sean also has yahoo working again,
	with some assistance from our friends over at Trillian, you may all
	officially rejoice. We also have a large number of bug fixes, closing
	more than 200 bug reports this month alone.

	Christian: It's been a long time between the last release, but I think
	you guys will find that we've managed to do some neat stuff in this one.
	So many bug fixes and new features. It's enough to drive a wombat mad!
	The new WYSIWYG input is cool stuff. You'll either love it or hate it,
	I guess. I'm working on some stuff that some of you are going to love,
	but I'm not promising it for a few more versions. It's a secret!

	Mark: Our crazy patch writers rock.  Gary Kramlich, Tim Ringenbach,
	Kevin Stange, and Stu Tomlinson did an amazing job of tying up
	loose ends and helping get this release out the door.  Thanks guys!

	Rob: My birthday is in a few days.  I like cool stuff.  Buy me something
	grand!!

	Tim: Luke said write a NEWS, so I thought I would.  There's a room
	list dialog now. And Nathan and I doubled the number of protocols that
	can transfer files.  After that I got lazy/busy and let Gary, Kevin,
	and Stu fix all the bugs.

	Nathan: Rob happens to share a birthday with my sister.  So far she's
	been very vague about what she wants.  She's not an easy person to shop
	for.  As for things you probably care more about, this release has so
	much in it that I've forgotten about most of it.  The stupidest of the
	bugs from 0.75 are fixed.  Jabber has a first pass at file transfer
	support (no proxy support yet).  SOCKS 5 proxy support may have gotten
	a little better as a side-effect.  Twinkies and penguin points to all
	of the crazy patch writers, who did more than their fair share this
	release.

	Ethan:   My   birthday  was  yesterday, and not on the same day as Rob
	and Nathan's sister.  And I don't mean that Rob and  Nathan  have  the
	same  sister.   For this release, I thought about making IRC better, I
	thought about making Tcl better, and I committed patches from  several
	others  who  actually   did  these  things.   And  probably some other
	things, too.  Let's hear it for crazy patch writers, and for the  open
	source philosophy that lets them get so CRAZY.

0.75 (01/09/2004):
	Rob: Woah, what's this? Me? Making a NEWS post!? Say it ain't so!
	That's right, kiddos, I'm finally coming out of my reclusiveness.
	I had a pretty shitty few months, and also just needed a break from
	things.  But, I'm back, and that's good.  Right?  Yes.  And now,
	a little word from Eric Warmenhoven.. :P

	Eric: Ah, Rob and Eric.  Just like the good ol' days.  Now, if
	you'll excuse me, I have to go make some commits with Led Zeppelin
	lyrics as my commit logs.  heh.  What do you mean, I look a lot 
	like Sean Egan?  I'm... oh fine, you got me.  It's really just Sean
	in an Eric Warmenhoven costume.

	So, Yahoo! works again, and that's good.  And 0.76 is going to have
	something _very_ neat.

	Nathan: You're running out of excuses to not use Jabber.  Our chat
	support is now bar-some, quickly approaching bar-none!  Everything
	else in Jabber got neat improvements too.  I'll leave it up to you
	to figure out what they were.

	<boilerplate promises for cool features in $version++>

	Christian: I've been a bit absent this release, due to life stuff
	and working on some other projects. Some MSN goodies are going to be
	available in an upcoming version, and I have some neat Gaim-related
	stuff I'm working on that will hopefully see the light of day. I'd
	like to say good job to the other developers. Good release. (Of course,
	every time I say that, something breaks horribly right after we
	release it.)

	Luke: Okay, so Sean rocks and got Yahoo working again in 12 minutes.
	Unfortunately, he took out the chat support in doing so. So use
	conferences for now if you use yahoo. Users begging for file
	transfer support should thank Tim 'marv' Ringenbach for Yahoo ft,
	and everyone should be happy to note that 0.75 leaks far less than
	0.74. Also, a lot of other bug fixes happened that escape my notice
	right now.

	Ethan: I just want to say that now logging really doesn't eat
	memory 'till the cows come home.  We don't think.

	I would like to thank each and every one of these people, and
	I think you should, too:

	Paul A, Daniel Atallah, Patrick Aussems, Brian Bernas,
	Jonas Birmé, Ethan Blanton (hi Mom), Joshua Blanton, Herman
	Bloggs, Jason Boerner, Graham Booker, Craig Boston, Chris
	Boyle, Jeremy Brooks, Sean Burke, Cerulean Studios LLC,
	Ka-Hing Cheung, Arturo Cisneros Jr., Vincas Ciziunas, Joe
	Clarke, Todd Cohen, Felipe Contreras, Jeramey Crawford, Mark
	Doliner, Nuno Donato, Jim Duchek, Tom Dyas, Andrew Echols,
	Sean Egan, Brian Enigma, Stefan Esser, Larry Ewing, Jesse
	Farmer, Gavan Fantom, Rob Flynn, Nathan Fredrickson, Free
	Software Foundation, Decklin Foster, Adam Fritzler, Michael
	Golden, Ryan C. Gordon, Christian Hammond, Andy Harrison, G.
	Sumner Hayes, Mike Heffner, Iain Holmes, Karsten Huneycutt,
	Akuke Kok, Tero Kuusela, Dennis Lambe Jr., Ho-seok Lee, Moses
	Lei, Ambrose C. Li, Nicolas Lichtmaier, Artem Litvinovich, Syd
	Logan, Matthew Luckie, Brian Macke, Paolo Maggi, Willian T.
	Mahan, John Matthews, Ryan McCabe, Robert McQueen, Robert
	Mibus, Benjamin Miller, Kevin Miller, Paul Miller, Arkadiusz
	Miskiewicz, Andrew Molloy, Matt Pandina, Ricardo Fernandez
	Pascual, Havoc Pennington, Ari Pollak, Robey Pointer, Nathan
	Poznick, Brent Priddy, Federicco Mena Quintero, David Raeman,
	Etan Reisner, Kristian Rietveld, Tim Ringenbach, Andrew
	Rodland, Neil Sanchala, Carsten Schaar, Luke Schierer, Torrey
	Searle, Jim Seymour, John Silvestri, David Smock, Mark
	Spencer, Lex Spoon, Kevin Stange, David Stoddard, Stu
	Tomlinson, Brian Tarricone, Peter Teichman, Arun A. Tharuvai,
	Philip Tellis, Bill Tompkins, Tom Tromey, Junichi Uekawa,
	Bjoern Voigt, Nathan Walp, Eric Warmenhoven, Jason Willis,
	Matt Wilson, Ximian, Jaroen Zwartepoorte.

	Thanks, all.

0.74 (11/25/2003):
	Sean: Christian and Nathan were wrong.

	Ethan: I don't know how solid or good this release will be, but
	hopefully it's better than 0.73!  Not that 0.73 didn't rock or
	anything, but for those users bit by its peculiar little bugs
	it wasn't as nice as this will be.

	Nathan: Jabber got some good tweaks, and logging doesn't eat
	memory until the cows come home.  Which is good, because they
	said they'll be out until late.

	Luke: Always nice when directories get created correctly ;-)

0.73 (11/21/2003):
	Nathan: This should be a really solid release.  I fixed most if not
	all of the idiotic Jabber bugs from 0.72, and re-enabled the SASL
	login stuff, now that it is finalized in the XMPP drafts.  Oh, and
	we now have a release notification plugin, so you can find out when
	the latest and greatest version of Gaim is out without breaking that
	reload button in your browser.  There's other fun new stuff, but I
	forget what it is.

	Christian: This is a good release, as Nathan said. For all those who
	hated all the disconnect dialogs, we now have a {dis,re}connect{ed,}
	dialog that replaces all of them and shows every account that became
	disconnected. Also, there were some MSN fixes thrown in, such as
	the problem with unblocking users. My personal favorite, since it's
	really been bugging me for awhile, is the bug with the border on the
	close buttons is fixed.  Oh yes, and let's not forget the new logging.
	It simply rocks.  This is a pretty stable release, so get it.  0.74 is
	going to have some niceties that people have been waiting for.

0.72 (10/30/2003):
	Sean: I think I'll go as the Gaim logo guy for Halloween.  That
	would be a cool costume.

	Luke: We've had a record month for number of bugs submitted (395 as
	of now) this month, but the total number of bugs open has grown by
	less than 20, so while it might be fustrating for those of you out
	there who think your bug report is being ignored, know that we are
	doing our best to look at them all :-). This release fixes a goodly
	number of bugs including the troubles with signing on icq (thanks
	to Mark). Enjoy!

	Christian: Last release brought forward a lot of bug reports, such
	as the ICQ bug, and also trouble with installing SSL. I can't count
	how many people were confused as to why their MSN plugin wasn't
	loading. Now, it'll load regardless, and when you try to connect,
	it'll give you an error dialog saying to install SSL (if you don't
	have it installed, of course). I didn't do a whole lot this release,
	but that'll change with the next. There are some fun things coming.

	Ethan: In complete defiance of history, I did something this
	release.  It had to do with IRC.  If I type here for long
	enough, I'm sure I'll remember what it was...  Oh yeah, all of
	you paranoid people can hide your local username by changing
	your IRC account settings.  I also want to note that we are
	aware that building Gaim is Harder than it Should Be on
	Solaris, and I am seeking solutions to some of the issues
	there.  Everyone remember to give some love to the developers
	who actually did something of note this release (i.e. not me)!

	Nathan: Jabber got a ton better this release, as I fixed most of the
	bugs introduced in the last release.  Registration works again, and
	the next person to break it is going to suffer.  I also fixed a
	handfull of other little things that I can't remember.  This should
	be a good release.

0.71 (10/09/2003):
	Rob: It's been a while since I've commited some news.  I've had a
	very hectic few weeks/months.  Thing are finally coming together
	again for me.  This release features much copying and pasting. Yeah.

	Sean: I can't wait for everything to be core/ui split!

	Christian: This is a good release, and I don't think people will have
	too many problems. There are a lot of little nice feature additions,
	and much progress has been made on the core/UI split. We should be done
	in a couple of releases, assuming we can get the remaining two or three
	parts core/UI-split. Oh, and plugin authors are going to hate me again,
	as a lot of code (specifically, the conversations code and utility
	functions) changed names. This is a Good Thing (TM), as always, but may
	require modifications to some plugins. Not all, fortunately, but some
	:) Many SSL problems were fixed, though we still have some to go.  If
	you don't have SSL, you now need it for MSN. MSN won't even load without
	it. Starting October 15th, the old protocol won't be supported
	anymore, so there's no reason to support the old one anymore.

	Herman: I bet some plugin authors have resorted to making voodoo dolls
	of Christian.  Nothing new for Win Gaim users other than a fix for
	missing aim buddy icons, and removal of gtk-wimp (until it matures).

	Mark: People are going to make a voodoo doll of me and shower it with
	kisses and chocolate women: When an AIM user is away, you can now view
	the person's away message in their tooltip.  This is very similar to
	what iChat does, only our tooltip will wrap lines rather than displaying
	off your screen :-)

	Nathan: Chocolate women are cool, but I'm a bigger fan of the real kind.
	I re-wrote the Jabber support from scratch, so now there's at least one
	person who knows what's going on with it.  I got lost in the old code,
	even in the parts I wrote.  It now supports the SASL login stuff from
	the XMPP protocol specs, and will automagically upgrade the conncetion
	to SSL if it's supported.  If anything doesn't work like it did before,
	it's probably better, and you should be thankful for it.

	Ethan: I'm sure I'll be showered with all kinds of wonderful things,
	but I doubt it's because I did anything.  The reason being that I
	really don't think I did anything.  I meant to do some gaim_
	prepension and documentation for IRC and Tcl, and handle IRC errors
	more responsibly, but I've been meaning to do that for months.
	Except the Tcl part, the Tcl plugin hasn't even existed for months.
	I figure if I write enough NEWS no one will notice I didn't do
	anything during the release cycle.  Oh, I did close some bugs.  I
	didn't fix them, mind you, I just closed them.  With abandon.
	Don't tell Luke.

	Luke: Mmmm, I probly did even less than Ethan, except I closed rather
	more bugs for other reasons. Lots of you submitting duplicate bugs.
	This should be a pretty good release. We still have a couple crashes
	in ssl stuff, but we fixed a number of the bugs in the tracker, and
	the code cleaning helps alot as well. Enjoy!

0.70 (9/28/2003):
	Sean: Yahoo! works (for now).  That's good NEWS if I've ever heard it.  
	Huge thanks to our dear friends over at Cerulean Studios, creators of
	Trillian, for helping us out.

	Nathan: This release also works out most of the kinks in the new
	contact support.  The Jabber goodies I promised will have to wait
	for now.

	Christian: I didn't really do anything except fix a couple of issues
	loading protocol plugins that had plugin dependencies and getting perl
	to install where we tell it to. I had hoped that 0.70 would include
	a finished libgaim, but Yahoo kind of wrecked that dream. We'll see it
	within the next few releases. Life has been busy in a good way :)

0.69 (9/24/2003):
	Sean: MSN and Yahoo! work.  That's good NEWS if I've ever heard it.

	Herman: Win Gaim has been around for more than a year now.. Time Flies.

	Nathan: {{Meta,}{Contact,Buddy},Person} support for all!  Also, SSL
	support for Jabber makes its debut.  More Jabber goodies next release.

	Christian: It's a good release. The main highlight really is
	Nathan's Contact support, which is just beautiful. My buddy list
	shrunk considerably. As Sean stated, MSN and Yahoo! work.  MSN
	does not support the new MSN buddy icons and stuff, unfortunately,
	but we'll see about 0.70.  There were a whole bunch of Perl fixes,
	so hopefully there will be less complaints directed to my code in
	that area ;) Among other new additions of mine are SSL support
	(both Mozilla NSS and GNUTLS), Plugin IPC (letting plugins talk to
	each other), and some visual niceties in the Accounts window.
	Ka-Hing Cheung put in animated smileys, which should please many.
	Yeah, good release. Just you wait until 0.70 though.

	Robot101: Hi mom. My patch isn't in this release. Watch for the next
	one.

	Mark: Metacontact support, yeah.  Right click on a dude and 
	select "Expand."

	Ethan: God bless the USA.

0.68 (09/01/2003):
	Rob: Wow. I am so incredibly tired.

	Sean: School starts tomorrow!  How fun!  I'll have more time to hack 
	gaim (isn't that supposed to be the reverse?)*

	*Some NEWS recycled from v0.10.0
	
	Nathan: I didn't do much for this release, except make Jabber
	registration work, and put in a slight tweak to make Gaim work a
	little better with jabberd2.  Next release you'll all see what I've
	been spending my time on, but for now enjoy the fruits of everyone
	else's labor.

	Mark: I've been really busy with other stuff, but I've spent my 
	Gaim-time on working towards a more formal translation process.  
	Hopefully this will result in Gaim shipping with more complete 
	translation files.  Also, all our awesome translators are mentioned 
	in the about window now.

	Christian: I've been really busy with this stuff. Gaim got a new
	signal architecture, which is just really cool. The old events system
	is gone. Now you connect a signal from a handle (which can be
	a plugin or whatever) to a function, and plugins can register their
	own functions, and other neat things. Oh yeah, and perl was rewritten.
	There's a new HOWTO in the Doxygen docs (make docs), but no API
	reference yet. Developers, look at the plugins/perl/common/*.xs files
	for now. I also wrote plugin dependencies, which will be more useful
	down the road. Gaim v0.69 is going to have the new MSN plugin that
	works with the latest MSN protocol. Please be patient for that, as
	we're getting a lot of MSN questions we answer over and over.

	Luke: Wow, I actually did something for this release besides commit
	translations! Well, sorta. I got permission to commit some patches 
	so gaim now has color support for yahoo, and you can fetch some 
	basic info on yahoo and msn users. Yay for people submitting patches!

0.67 (08/14/2003):

	Rob: I live in Georgia.  I don't care about blackouts.  We only
	have to deal with floods and tornadoes.

	Sean: Fortunately me for me, I live in the only place in New York
	that still has power tonight!  New features in 0.6@%f)*2.{\
	NO CARRIER

	Christian: I guess Sean couldn't be here to tell you about all the
	great new things. New stuff was done! It's simply amazing. Yeah. So,
	new IRC protocol plugin, tab text is greyed on events (like "So and
	so has signed off!"), protocol icons on tabs (thanks to Etan Reisner),
	some dialog rewrites.. Great stuff. Gaim's looking more teh perrty.
	My big "wow" thing is that the core and UI were split enough for me
	to remove the remaining UI code and make a patch, and libgaim was born,
	for experimental purposes. However, using it, I was able to make the
	second UI ever for Gaim - Gaim for Qtopia (Zaurus and iPaq PDAs).
	This is viewable at http://qpe-gaim.sf.net/ (shameless plug?). More
	UIs to come I hope! :) Exciting time in Gaim.

0.66 (07/18/2003):
	Rob: Oops!!!!  This reminds me of other silly things that we've
	done. I agree with what Herman is going to say. ;-)

	Sean: Man, 0.65 was so super lame and boring.  But 0.66?  WOW!
	This is the most incredible thing EVER.  We've done tons of work
	since 0.65, and I'm really proud of what we came out with.  Thanks
	to everyone who helped!

	Christian: Wow, I can't even begin to describe how long we've worked
	on this one. Monstrous release. Best ever! You won't even recognize
	it. If you've had account import problems, delete your accounts.xml
	and upgrade to 0.66. Just, wow.

	Herman: This is to make up for slipping off the two week release cycle.

	Luke: Okay, people, yes we did test 0.65 for bugs, but hey, some things
	slip through. This release makes up for that. This should fix the bugs 
	0.65 introduced, at least the ones that most of you would otherwise hit.

	Nathan: We are so smart.  S-M-R-T...I mean S-M-A-R-T.

0.65 (07/16/2003):
	Rob: Wooo! We're finally ready for 0.65.  Are you guys excited?  I
	haven't worked on anything in this release, either.  I've been
	working offline on a MacOSX UI.  No, you're not allowed to ask
	me when it will be ready.  If you ask me then I won't answer 
	you.  You've been warned! :-D

	Sean: Although I tend to go right here in the two slot in NEWS,
	we don't always commit in this order.  This is the third time I've
	rewritten this because the jerks below me keep commiting while I'm
	writing causing mass conflictination.  Grrr.  Stupid jerks.  Anyway,
	this is Gaim 0.65.  Like other Gaim releases, this allows you to 
	converse with people far away over the "Internet."  That's about it.
	It's really not that interesting.  In fact, I wouldn't even bother
	reading the other people's NEWS.  It's all boring.  There's some 
	crap about forest fires and fangs and claws.  It's really boring.
	Great, now Luke just committed NEWS causing more conflictination.
	I wouldn't bother reading his either.  Oh, and I don't want to thank
	Megan (Cae) or Kevin (SimGuy).  They're stupid jerks too.  Grrr...

	Mark: I actually did stuff for this release.  Go me.  I probably 
	shouldn't speak for all of us, but I'm going to anyway: We feel that 
	this release is one of Gaim's best.  It should be relatively bug 
	free, and the code is cleaner than ever, thanks to lots of work by 
	Christian and Nathan.  We had some help from a few civilians 
	finding and fixing bugs.  Thanks to Megan (Cae), Ka-Hing Cheung 
	(javabsp), and Kevin Stange (SimGuy) for their work.  Man, I was just 
	looking at Sean's NEWS entry for 0.64--that's talent.  Also, stay 
	in school.  Just say no.  Only you can prevent forest fires.

	Christian: This has been a great release. faceprint rocks, as he got
	things moving in the core/UI split by redoing preferences, which forced
	us to think about how things would be split. We now have XML
	preferences, accounts, pounces, and away messages. No more .gaimrc
	ugliness. The accounts and connection code now have new core/UI split
	APIs, and there is very little to do before our split is ready to be
	used. Rob and I are working off an experimental tarball of what will
	eventually be libgaim. He's working on a MacOS X UI (don't ask him
	about it, he'll ignore you) and I'm doing a Qtopia UI (you can ask
	about that, it's usable!). We added a new protocol, Trepia.
	Information about it can be found at http://www.trepia.com/. It's not
	complete, so don't send in bug reports about it not finding people in
	your local area, please. Oh, and lots of MSN bugs were fixed.
	Practically all the known ones. I feared 0.65 would be unstable due to
	our rewrites, I believe this is going to be one of the most stable
	releases we've had in awhile (knock on wood), thanks to Megan (Cae),
	who has done an amazing job at locating, categorizing and documenting
	the various bugs she has run into, and kevin (SimGuy). Stay tuned for
	upcoming releases. Neat things are coming, but if it has fangs and
	claws, curl into a ball. Or yell at it. I can't remember which is
	correct.

	Luke: Wow! Finally releasing 0.65! Christian, Nathan, and Mark have
	worked really hard for this release, all the credit goes to them.
	The new preferences are awesome, and there are more bugs fixed for 
	this release than in the last 3 or 4 releases. Your MSN should work
	reliably again, your preferences saved, your accounts resort, the 
	list goes on and on. A couple preferences, most notably your buddy
	list sorting preference won't be imported, but almost all of them 
	will be	and its probly a good idea for you to take a second look 
	through preferences again anyway, alot of you are starting to 
	forget that things are optional again. :-)

	Nathan: I think I did something for this release a while ago.  I've
	got a mailbox full of commit emails, and some have my name on them,
	so I must have done something, right?  Probably some minor jabber stuff,
	and lots of crazy bugfixes.  It was a team effort, I'd like to thank the
	academy, our producer Rob Flynn, and of course all the fans. You rock.

	Herman: I was told to write something.. so here it goes.  Windows users
	will be happy to know that they can now rearrange their Buddy Lists.  
	I finally got stuck into GTK+ code and fixed the bug in question (this 
	release will include a patched version of GTK+ 2.2.1).  I integrated 
	the WinGaim systray code into the docklet plugin bringing those nice 
	docklet features (i.e. Message queuing) to WinGaim.  Another major
	WinGaim change of note is that debug versions of all dlls can now be
	built, providing useful backtraces not only for gaim.dll but for the
	plugins as well.

0.64 (05/29/2003):
	Rob: I didn't do anything this release either.  We're under a crunch
	week at work.  Friday is the end of the crunch. Hooray!! Thanks for
	all of your hard work, guys :).

	Sean: Unlike every other time we say, "the next release will be loaded
	with cool new features, this time, we really mean it. In fact, they're
	already in CVS (don't use CVS).  The only obvious new feature for 0.64
	is buddy list sorting.  This has been much requested and can be set in
	the buddy list preferences.  You can sort by name, by status, and even
	by log file size--putting people you talk to most at the top.  Plugins
	can even easily add their own sorting methods.  It's all very cool.  I
	want to thank Luke and Ka-Hing for their initial work on it.  And yes,
	I did make my entire NEWS entry justified on purpose.

	Christian: I have a few new goodies in 0.64, but they're mostly
	back-end stuff that people like us care about. The things that most
	of you will like the most is that almost all of the reported MSN
	bugs were fixed. Users with an empty contact list can now login again.
	The friendly name bug is gone. E-mail notifications work again. Yay!
	We have some big changes in store for 0.65. Careful if you use CVS...
	Things will break. :)

	Mark: I never really have anything important to add.  I'd just like to 
	thank Jack Daniels for his exquisite bug reports.  And whiskey.

	Nathan: I don't think I did anything for this release.  I'm a bum.

0.63 (05/16/2003)
	Rob: Wow, so, what can I say? I've been rather AWOL for the past few
	releases.  However, that's okay.  Work has been pretty friggin hec-
	tic, so, that's my excuse.  Work is finally going to be slowing down
	some. I plan to be doing more Gaim work.  That makes me happy. That
	makes you happy.  That makes us all happy.  Now, I just need to
	finish rebuilding my car's engine.  Engine rebuilds put the FU in
	fun!

	Sean: Yay!  School is finally over.  I have to give tons of cherry-
	flavored props to everyone whose been helping out while I stayed away
	from Gaim to keep myself from failing again, especially Christian and
	Nathan.

	Luke: Okay, this is NOT a bug fix release, at least for those of you
	who use MSN. Christian put in a TON of effort rewritting the MSN prpl,
	mega props to him on this release. In other news, we have alot of bugs
	fixed, and a goodly number of the translations are more up to date 
	than they were in earlier releases. There are some other significant
	changes, but they are mostly backend stuff, yay for core/ui splits ;-)

	Christian: As Sean and Luke said, I did a tiny bit of work in this
	release. The MSN prpl was rewritten, and should now work better. It's
	compatible with the MSNP7 protocol that MSN v4.x uses. Unfortunately,
	MSNP9 is being worked on. Bah. Also, it has MSN Mobile support, so you
	can register your MSN account with http://mobile.msn.com/ and people
	can page your mobile device. You can also page other MSN Mobile users.
	Groups are now stored on server. Oh, and due to the nature of MSNP7,
	conversations are timed out after 5 minutes, so you'll unfortunately
	see a message indicating that. Sorry! I wrote experimental support
	for my own implementation of MSN buddy icons. You can set them in your
	account settings much like with AIM, and when you talk to other gaim
	users, they'll get your buddy icon. This will last for a few releases,
	until the buddy icon implementation in the upcoming MSNP9 protocol is
	figured out, and we have support for that. That'll be a couple months
	away at least. Also, we have a rewrite of the plugin interface, so
	rewrite your plugins! Things are going to get very cool from it. The
	debug API was core/UI split, and some enhancements were made to the
	debug window. I think that's all from me.  It's been a fun release.
	Stay tuned, I have some great things coming up!

	Nathan: It seems like 0.62 was forever and a day ago.  I had to look
	at the ChangeLog to remember what I did.  Apparently I made it so you
	can put chats in your buddy list.  And then I tweaked a bunch of stuff
	and fixed a bunch of crashes.  Then exams came, and then I went home
	for a week and left my laptop's power cable here at school, so I didn't
	get anything done.  Jabber will get all sorts of fun new stuff for
	the next release.  Really.  ;-)

0.62 (04/23/2003):
	Sean: This is just another standard bi-weekly Gaim release.  Nothing
	really interesting, but it has some good bugfixes.  Personally, I've
	been a bit removed from Gaim development lately what with school getting
	tough and stuff, but the rest of the guys have really been doing great
	work without me.  Thanks, guys.

	Christian: I can't remember what I did here.. Think I'll take a quick
	look at the ChangeLog.... Okay, guess I was useless. That's okay,
	though, because I have some really cool stuff going into 0.63. Plugin
	authors will hate me for it. A rewrite of the plugins interface! This is
	actually a Good Thing (TM). Anyhow, upgrade to this release, and tell
	your friends.  33 Gaim users can't be wrong!

	Luke: I didn't do much here besides the odd translation patch and a
	couple bug fix patches. This is primarily a bug fix release, and much
	needed at that. Didn't get a chance to write sorting code, work has been
	busy.  Hopeefully it will happen for 0.63.

	Mark: Gaim is coming along quite beautimously.  I'm going to eat 
	my Pop-tarts now.

	Nathan: oh dot sixty two.  There are a lot of bugs fixed in this
	release, and one major new feature.  Our Jabber plugin now supports
	XHTML-IM.  In plain english, this means that you can now format your
	jabber messages, and other people will see the formatting.  GtkIMHTML
	still needs some work to get it to parse valid XHTML-IM better, but that
	will come in time.  That time would come sooner if my CS prof accepted
	"I was hacking on Gaim" as a valid excuse for an extension ;-)

0.61 (04/07/2003):
	Rob: Nathan commited his news first.  However, I'm cooler so I'm putting
	my entry above his.  Yeah, so, there were some DnD issues with 0.60. I 
	blame it on the rain. It was falling, falling.  I blame it on the
	faucet. It drips all night.

	Sean: I committed my news after Rob.  I'm cooler than Nathan (by far)
	but not as cool as Rob.  So I go here.  Actually, I didn't do anything
	since 0.60 other than commit some other peoples patches.  The one from
	Dave Camp is cool.  How 'bout this snow?  Isn't that crazy?  Oh, and
	thanks to everyone who wished me a happy birthday.

	Nathan: You want frequent releases?  You got 'em ;-)  Chip wrote some
	cool new pounce stuff, and things shouldn't get weird when you drag
	groups and buddies around.  It's bad enough having 1 of some of my
	buddies on my list, I definitely don't need duplicates.  Being that I
	have class in the morning, I'll just raise my juice glass for this one.

	Christian: I'm not as cool as Rob, Sean, or Nathan, so I go down here.
	Well, among some of the fixes is my new buddy pounce code! This adds new
	buddy pounce types, core/ui splitifies the code, and makes the dialog
	box spiffy. Yay frequent releases! Erm, I can't think of anything else
	cool to say here. Have fun, everyone!

	Luke: Okay, i'm probly the least cool, so I'll go last. I committed a
	few patches from other people here, nothing earth shattering though. The
	biggest thing in this release is the group re-ordering bug fix, having
	that fixed will make for fewwer questions. Get used to using releases
	people, we want to use cvs for actual development :-).

	Mark: I didn't want to write any news without actually having done 
	anything, so I fixed a meaningless compile warning.  Boo-yeah.

	Sean: Luke can't spell "fewer".  How un-cool is that?

0.60 (04/04/2003):
	Rob: Wow. So, it has been a really long time since we started the
	gtk2 fork. It's finally ready for public consumption. Sean is about
	to go out and buy a case of beer.  My roommate is downstairs right
	now pouring me a shot of his choice.  Everyone, raise your beers if
	you've got them.  It's been a cool almost 10-months of development.
	I hope you all enjoy. Drink'em if you got'em!

	Sean: I'm writing this 3 minutes before my 21st birthday.  Nobody can
	believe we're finally ready to relase 0.60.  Many thanks to everyone
	who helped out; I'm convinced that Gaim 0.60 is the best IM client to
	date (only to be bested by 0.61).  There's WAY too much stuff to mention.
	Even the ChangeLog is somewhat incomplete.  Yay, I'm 21 now!  Everyone
	enjoy! :)

	Nathan:  Happy birthday Sean!  Rob decided to let me start cleaning up
	after everyone, so here I am.  "sexy" is the only word that can be used
	to describe 0.60.  Prepare to be shocked and amazed.  /me raises his
	(shot) glass ;-)

	Christian: Geeeeeze this took a long time. Worth it though! Personally,
	I thought we'd all just give up on releases altogether and tell
	everybody just to grab CVS. I'm pretty happy with this release. I was
	able to contribute quite a bit to it. Makes me feel proud to be a gaim
	developer!  I'm really looking forward to the future releases. I have
	some neat stuff planned. Yay, I'm still 19! Mmmm, Sierra Mist. Make me a
	sammich!

	Mark: Whoops, I started drinking a little earlier than I was supposed 
	to.  I guess I missed the memo.  Hmm, I ate at a restaurant somewhere, 
	I think it was at Snowshoe, and the menu had "sammiches" on it.  It was 
	pretty sweet.  I'd like to give a shout out to all the Gaim 
	devizelopers for rizocking the hizzy the past few months.  Word.


0.59 (06/24/2002):
	Rob: I guess Sean is busy at home or something and Jim is asleep.
	I'm very tired but it's time for a release.  Enjoy.  :)
	SORRY FOR THE DELAY. :(

	Sean: It's been a long time since our last release, and for no 
	good reason either.  Rob and I just haven't been able to get together 
	to do it.  But now we have.  Aside from some Jabber changes and some 
	crucial MSN fixes, most of this release's changes are transparent, 
	but none-the-less important.  Well get some better changes when my 
	computer works again, you have my word*

	*My word is worthless.


0.58 (05/13/2002):
	Rob: Yeah, so, my computer has been bad which is why the release
	didn't go out on time. Oh well.  I would like to welcome
	Jim Seymour aboard the development team.  He's going to be taking
	over the work on our Jabber code as well as doing various other
	nit picking. He likes to pick nits, nats, and umm, knots, I think.

	Sean: This release has a long ChangeLog.  Higlights include an
	important security fix for MSN and a few nice new features.
	Not *much* cooler than 0.57--but we're making progress ;)

	Jim: Hmmm... Rob said I have to say *something*, so here it is:
	Rob's a mango.

0.57 (04/25/2002):
	Rob: Not too much in this release, as Sean said below. (This is
	what happens when the bottom person goes first.) New translation,
	a few fixes, secure msn hotmail logins, blah blah blah. As Sean
	said, the next release will be cooler. If only you could read
	our minds ;-).

	Sean: Nothing too special here, but a critical Yahoo fix that
	ensures Yahoo! will work when they discontinue the old protocol
	all the other 3rd party clients are using.  Next release will be
	cooler, I promise.

0.56 (04/11/2002):
	Rob: Well, what do you know. I have another headache. I always have
	these damned headaches. I got pissed off with the way GtkTree looks.
	I wanted to move to using GtkCTree. I think they're pretty.
	Unfortunately, GtkCTree sucks. After a little digging through
	the code, I managed to molest GtkTree into looking like
	GtkCTree. Thanks to everyone that helped track down that one
	annoying style problem.

	Sean: Hello.  This is another minor release while Rob and I finish 
	up on some bigger projects.  We're reworking a lot of the UI to make 
	it easier to use, nicer looking, and more compatible with gtk2.  
	I've also been trying to bring the Yahoo plugin up to date, so it 
	will work for Indian users and avoid a potential problem in the near 
	future.

0.55 (03/29/2002):
	Rob: 0.55 is here. I've been away for a few days on business. Sean
	has been on Spring Break. Therefore, this release is mostly a patch
	release. It does fix some bugs and makes a few thing slightly cooler,
	so it's better in that aspect, I suppose.  Enjoy.

	Sean: This is mostly a bugfix release.  I'm on Spring Break, not
	doing any coding at all.  But lots of people sent in great patches
	anyway.  Thanks guys!

0.54 (03/14/2002):
	Rob: Well, here we are. 0.54. We got a lot of fun things in this
	release. Better working SSI, Image sending, protocol specific
	smiley faces, and a whole lot of triscuits. *gobble*

	Sean: We fixed a lot of bugs in this one, and probably introduced
	a bunch too. ;)  We were both really busy, and did all the coding
	late at night when we were tired, so if something isn't working, 
	it's probably just tired code.  Enjoy the triscuits!

0.53 (02/28/2002):
	Rob: Well, we missed yesterday's release. That's Okay, I head a
	nasty headache. You can all just deal. ;-)


	Sean: Neat Goodies!  Whee!!  Oscar got a lot of great additions.
	It can do Screen Name formatting, it can save and store your buddy
	list on the server, it can do typing notifications in Direct
	Connections, and yes, it can receive IM Images!  Sending images will
	be added in the next release.  MSN and Yahoo! can do typing 
	notification too.  Hooray!


0.52 (02/17/2002):
	Rob: Well, after a long delay we're finally ready for another release. 
	I finally got settled into my new apartment, the new job is going 
	well, and I finally have internet connectivity again. You can expect 
	us to be back on our usually bi-monthly schedule.  Enjoy these fixen, 
	as they resolve a few connectivity issues. :-)

	Sean: It looks like things are back on track now.  Eric left which is 
	sad.  He's done so much for Gaim, and I know we're all thankful.  
	Thanks Eric!  I'll be stepping in and do more development, but I can 
	never replace Eric.  This release fixes a long-standing problem in 
	MSN.  If you've gotten errors when trying to connect to MSN, you want 
	this release.  If you've suddenly found yourself unable to connect to 
	Yahoo!, you want this release too.  The "neat goodies" will be in the 
	next release ;)

	Rob: Operation Evil does not exist! ;-)


0.51 (01/24/2002):
	Rob: Well, here we go. I FINALLY got around to making a release
	after over a month, Sorry for the delay, all. Things got really
	hectic around the gaim house hold.  This release isn't as complete
	as I had hoped, but I promised to get something out. There's some
	neat goodies in mind for the next release, right Sean? :-)


0.50 (12/13/2001):
	Rob: I am tired. Tonight was weird. Bleh!!!!

	Eric: I second that.

0.49 (11/29/2001):
	Rob: *still mamboing*
	
	Whew! That was a bad little mambo.  I hope everyone had a nice
	little Holiday, if you celebrate. If not, then I hope you had
	a sucky weekend. :-D. 

	Oh, lots of cheese for everyone!! (Beware the duffle)

	It's getting cloudy. I think it's going to storm somethin'
	fierce. That's my southern talk. Do you like it? 

	Eric: I want to be like you.

	Do the cha cha cha!

0.48 (11/18/2001):
	Rob: Hi! It's 4:12am! I'm watching The Simpsons. :). 
	Oh boy, sleep! That's where I'm a viking! :) There's not
	too much for me to say in this release. I'd just like to
	thank Eric for his hard work. :)

	Eric: Everybody mambo!

0.47 (11/01/2001):
	Rob: Hi. Gaim v0.47 has been released, as you should already
	know. I hope all of you had a nice little halloween. There are
	quite a number of changes in this release. There are a few too
	many to list here, so I will redirect you to ye olde ChangeLog.

	Eric: Remember back in the day when TOC was the only protocol
	Gaim could use? Remember the login window from back then? Back
	before Gaim had perl or plugins or multiple connections or
	10 different protocols. Things have changed so much since then.
	Many more changes in this release as well. All good things.
	Don't forget to talk to SmarterChild.
	
0.46 (10/18/2001):
	Rob: Hey guys! The smores were great! I really enjoyed meeting
	up with all of you guys and singing campfire songs. It was 
	really awesome.  Thanks for the beer, too. Next time, it's on me.
	
	This release has quite the number of bug fixes. I won't bother
	going into detail here. Just ust it, love it, live it - SEGA!

	Eric: Lots of fixes. Things compile well now. ICQ has stopped
	crashing on PPC and Sparc. If you know someone who isn't using
	Gaim because it was unstable, please get them to try this
	version. It's much better, I promise.

0.45 (10/04/2001):
	Eric: Well, it seems that the time has come for yet another
	release. There are several yummy additions in this release, and
	quite a few useful bugfixes as well. Unfortunately it seems that
	Rob is currently unavailable; he joins us in spirit. He'll be
	joining us later for a group sing-along and smores by the
	campfire. But for now, you'll need to keep yourselves occupied
	with 0.45. And remember, a happy hacker is a pimpin' penguin.

0.44 (09/20/2001):
	Rob: Another release has come upon us. There were actually quite
	a number of things in ye old ChangeLog for this release. I don't
	feel like talking about them here, so you can read about them
	in ... you guessed it .. the ChangeLog.  Oh, and if you're 
	wondering about setting buddy icons, wait til 0.45 or 
	use CVS shortly after this release. ;-)

	Eric: You should all be using CVS anyway. This has become the
	slogan in our IRC room, #gaim on irc.openprojects.net. The IRC
	plugin got lots of updates (mostly because I felt bad about using
	X-Chat for IRC when gaim supposedly had an IRC plugin), so you
	should load the plugin and join us. :)

0.43 (09/06/2001):

	Rob: Well, I knew that the day would eventually come. I just didn't
	expect it to be so soon. ;-).  Yes, that's right, Eric and I finally
	got sick of all of the pre releases.  We didn't want to make this
	release an official 0.11.0. We thought that it would cause a lot
	of confusion. We didn't want to continue our trend of prereleases
	either. So, since gaim was first released officially, there
	have been 42 releases.  This is number 43, hence the 0.43 version
	number.  We're going to stick with this trend from now on. :-).

	Eric: We're also going to be starting a release early, release
	often trend, that hopefully we'll stick to this time. Hopefully
	we'll be putting out a new release every two weeks or so. You
	should all be using CVS anyway :) And as always, don't forget to
	report bugs! Anyway, since there's only been 9 days since the
	last release not much has changed. A bug-fix release and a version
	change mostly :)

0.11.0-pre15 (08/28/2001):
	Eric: This isn't a real release. Really. It's just a quick thing
	because pre14 doesn't cut it for some people. Also not counting
	the month break that I took it's been a month since the last
	release, so it's about time. You should all be using CVS anyway.
	Instructions are at http://gaim.sourceforge.net/cvs.shmtl. And
	don't forget to report bugs! http://gaim.sourceforge.net/bug.php3.

	Rob: Hey guys.  I've been rather inactive as well. It's a long
	story, but essentially, my company layed off a bunch of people,
	myself included, due to poor management.  I've taken a new
	job which required moving across the country.  I'm finally back
	online.  Once I manage to actually get a desk at home I'll be
	able to code with out infliciting intense pain upon my lower
	back and neck.  So, basically, we were inactive, but not dead.

	Also, just to keep you all updated, the AOL battle is still
	in progress.  Our lawyers are still in negotiation with thiers.
	We'll keep you updated with what happens.

0.11.0-pre14 (06/17/2001):
	Eric: Wee. Lots of fun things. BIG bug fix release. I did a lot of
	stupid things in the last one, hehe. You all forgive me though,
	right?

	Reality is always controlled by the people who are most insane.
	Remember that. It's a great Scott Adams quote.

	Rob: I feel naughty. I should have released this a lot earlier
	in the day.  I have a problem though. I started cooking, invited
	a couple friends over for dinner and then took a walk to a
	24hr doughnut shop where I sat outside and talked about
	random stuff.  Oh well, at least it's still before the 18th.

	Enjoy this release guys! :-)


0.11.0-pre13 (06/06/2001):
	Rob: \O.  Howdy doodie!  This release isn't coming too far behind
	the previous release but hey, what can ya say, there were a couple
	of good fixes in this one.  Jabber & IRC can set / view the topics
	of chat rooms now, napster doesnt crash on bad login names and
	passwords, and the man page got a big update.  

	Well, that's about all, folks.  Next release, I hope to try to get
	group MSN chat support added as well as DCC support in the IRC 
	plugin. 

	Peace!

	Eric: I apologize if any of you had to restart your X server because
	of me. This release won't make you have to do that, I promise. There
	were a couple other minor fixes with the buddy icon stuff, it still
	has a way to go but at least it's better than it was before. Oh yeah,
	and Oscar is able to sign on again.

0.11.0-pre12 (05/29/2001):
	Rob: Hi!  O/.  My girlfriend was visiting me so I've been busy being
	unavailable online.  Hooray.

	There have been a lot of good changes in this release.  Some improved
	dialogs, some updates to IRC and MSN, as well as a nifty little thing
	that Eric did that I'll let him tell you about.  

	Oh yeah, I also got food poisoned by bad eggs.  Ugh!

	Eric: Every protocol except TOC has been improved since the last
	release. All of them except Zephyr and ICQ now use the same proxy
	options, which you can set in the preferences. ICQ can use them if
	you set it to Socks5 though.

	There are a bunch of other good additions and fixes for each
	protocol which you can read about in the ChangeLog. And, there's one
	super cool feature that everyone seems to be asking for: Buddy Icons.
	Right now you can only receive them and only in Oscar, but hey, they're
	there.

	So that's it. Have fun with it :)

0.11.0-pre11 (04/30/2001):
	Rob: I bought a big carton of juice today.  It is now 50% empty.
	A lot of the plugins got some new options and/or improvements. I
	have a headache right now, though, so I won't say much.  I'll let
	Eric talk :)

	Eric: I uh. I bought 72 cans of soda yesterday. It only cost $15
	or so. I figure I'll be through it in less than two weeks. A
	dollar a day on soda isn't so bad. For the fourth release in a row,
	Oscar is fixed. Isn't that exciting. Judging from history I'd say
	that it won't stay fixed long; but judging from what I know has
	changed, we shouldn't have any more troubles.

	Rob: --. .- .. -- /  .. ... /  --. .-. . .- - --..-- /  --. .- .. -- /  
	     .. ... / --. --- --- -.. .-.-.-  

	I don't have a headache anymore!  Hooray! Eric got a good deal on those
	drinks.  I bought some bananas.  They're very green.  Oh, and I cooked
	a steak last night.  It was 16 oz.  It was good.  

0.11.0-pre10 (04/13/2001):
	Rob: EEP! It's Friday the 13th!!!  I think I fixed a few buggies
	in MSN and then added some new features to IRC.  I have a headache
	right now, though, so I won't talk much.  I think I'm going to go
	to sleep.  Next release, I should have a good bit more done on
	IRC and will have made Napster more stable.  Have fun!!

	Eric: There's a new protocol plugin, Zephyr. Don't use it! unless
	you know what Zephyr is, and have zhm set up correctly. Also there
	were a lot of other good bugfixes (like registering for Jabber
	accounts!) and a few neat features. In this release, Oscar is also
	working, but we'll see how long that lasts, eh?

0.11.0-pre9 (03/26/2001):
	Rob: Well, looks AOL was doing something naughty earlier this
	morning.  Thanks to a very nice guy named Adam Fritzler (you
	all know him from libfaim) we're now back online.  Thanks,
	Adam.  I'll buy you a drink sometime :-).  

0.11.0-pre8 (03/23/2001):
	Eric: Oo wow :) So I guess the big news is that this release should
	help you avoid the battle between Jabber and AOL. Most protocols
	got a few good bugfixes; thanks to people who pointed them out :).
	Hopefully for the next release I'll make it so you can register a
	jabber.org account, and then you can support Jabber using Gaim.
	I think (I *think*) Oscar blocking is working now. Haha, get it?
	Oscar blocking? It took me a while to get it, too. But no, really,
	I think that the permit/deny list in Oscar might be working.

	Rob: MSN got some fixes and should be really stable now.  It had 
	a little 100% CPU eating bug but that's taken care of now.  Next
	on my list of repairs is the napster plugin.  It works -- sorta --
	sometimes.  Heh.   As all of you probably know already, our Oscar
	support was broken yesterday.  There's a little battle going on
	between AOL and Jabber and we caught a bullet during the crossfire.
	I think I just won the award for the most cliches used in one
	paragraph, as a matter of fact. ;-). 

	** Good luck to the Jabber guys in getting this resolved **


0.11.0-pre7 (03/16/2001):
	Rob: Hey! I finally rewrote the MSN plugin.  Sorry, I'm just 
	a lazy code whore sometimes, heheh.  It pretty much has the same
	functionality as before with the exception of instability.  I
	didn't really like that feature very much so I removed it.  I hope
	you guys don't mind too terribly much ;-). 

	Eric: In this week's installment of gaim you'll find a new Yahoo!
	library and an option to have all conversations in one window,
	in addition to numerous bug fixes and other improvements. Don't
	forget to send us your feedback. If there's something you want
	added, changed, or fixed, head over to our SourceForge page at
	http://sourceforge.net/projects/gaim/ and tells us about it.


0.11.0-pre6 (03/06/2001):
	Eric: Yay! I get to go first!

	The biggest change in this release is the TODO file. Lots of things
	got added. There's going to be a lot of prereleases. Please help.
	Other than that it's mostly just a lot of bugfixes. Oscar got a few
	new features. Head on over to http://sourceforge.net/projects/gaim
	and tell us what you'd like to see in gaim. We've gotten a lot of
	great requests so far, thanks.

	I think I like releasing every week.

	Rob: I've been bad so Eric got to go first.  The biggest change
	In this release is the NEWS file.  It's the only thing I contributed
	to!  heh, just kidding.  This is a bug fix release, as Eric said.
	Next release will contain my newly rewritten MSN plugin.  You guys
	should be happy with it :).  

	Oh yeah, TUCAN rocks :)  Oh yeah, Eric rocks too. 


0.11.0-pre5 (02/26/2001):
	Rob: Yeah, I promise this is the last pre-release :-D.  That seems
	to be a pretty common saying around here, huh?  Well, I must first
	appologize.  The protocols that I was working on really should be
	much more developed at this point -- they should be completed,
	actually.  Unfortunately, my real life job (yes, I have one hehe) got
	a little too busy and ate up all of my free time.  I promise that
	things will get better now :).  

	Eric: I don't promise that this is the last pre-release. :) But
	hopefully releases can start coming more often than once every two
	months. I don't really have much else to say. It's been a slow
	couple of months.

	Rob: I promise to hack gaim again.  Please don't hate me.

0.11.0-pre4:
	Rob: HOORAY FOR DISNEYLAND!

	Eric: One more prerelease. I'm actually starting to think these
	prereleases are a good idea; a lot of people reported a lot of
	bugs in pre3 and most of them are fixed now. Also, it helps with
	the whole release early-release often philosophy.

	The big news in this prerelease is two more protocols: Jabber and
	Napster. Both of them don't have any of the features that make
	these services cool, yet. You can't use the transports in Jabber
	and you can't download file in Napster. But you will be able to,
	soon :)

	Rob and I are going on vacation starting today until after New
	Year's, which is a lot of the reason we wanted to get this release
	out; it's much improved over pre3. Happy Holidays everyone.

0.11.0-pre3 (12/15/2000):
	Rob: Well, I hadn't initially planned on an 0.11.0pre3 but it 
	looks like it was needed.  That's not necessarially a bad thing,
	mind you.  It just means you get to see more goodies!  
	
	This release includes some other fun features.  See the ChangeLog
	for more information.  Also found in this wonderful release is
	an MSN plugin.  For all of you who have been holding onto Windows
	simply because you have friends on MSN Messenger that you don't want
	to leave, this plugin is for you! :) 

	Guys, make sure you send us bug reports; preferably on the 
	SourceForge bug report forum at 
	http://www.sourceforge.net/projects/gaim/.  This will allow both
	Eric and I to handle the bugs and will prevent either one of us
	from losing the bug reports that are sent via AIM :-)

	Eric: Hey everybody, Rob and I really want to hear what you guys want
	to see in gaim. Head over to http://sourceforge.net/projects/gaim and
	leave a message in the Open Discussion forum. We've gotten a lot of
	good ideas so far (most of them didn't make it into this release,
	unfortunately).

	If any of you want to test out your mad coding skills, I can think of
	a few projects that would be incredibly useful. Send me or Rob an IM
	and we'll let you know how you can help. And don't forget to read the
	HACKING file to see how gaim's put together.

	This is hopefully going to be the last prerelease; now that all the
	protocols that we're going to be doing for 0.11.0 are available it's
	mostly just going to be hacking on them and getting them in usable
	condition before the final release. Don't forget to send us bug
	reports ;)

0.11.0-pre2 (12/04/2000):
	Rob: I messed up.  Oh well, it's fixed.

0.11.0-pre1 (12/03/2000):
	Rob: Hey guys!  Guess what!?  Yup, you're correct!  It's the pre1 
	release  of 0.11.0. We have all sorts of goodies in this release!  
	Check out the  ChangeLog file.  As always if you find any bugs, 
	please report them on www.sourceforge.net/projects/gaim/
	
	You may find several small bugs as this is still a prerelease.  

	You may want to note that my IRC plugin does not have full 
	functionality as of yet.  All of the important / commands will be 
	added before the final release. Also, if someone could send me 
	some good buddylist pixmaps for the irc plugin then I'd much 
	appreciate it.  Thanks to everyone who made this new release possible!

	If you have any ideas, comments, or suggestions, please let us know 
	either by e-mail or via the source forge message board at the URL 
	above. :)


	Eric: So what was Yay! For Gaim!? Yay was the codename for the 
	Yahoo plugin. The whole point of all of these changes was I wanted to 
	make a proof-of-concept plugin that would let Gaim sign into Yahoo. It 
	turned out to be pretty much impossible with the old code. So,
	Rob and I hacked gaim so we could do just that. There's now a whole new 
	class of plugins, Protocol Plugins, that let users dynamically add new 
	protocols to Gaim. Just load the plugin, and create a new account that 
	uses that protocol, and you're set! Yay! (Oscar and TOC are both still 
	static. Gaim is, after all, primarily an AIM client.)

	Lots of people have been very generous and contributed a lot of 
	time and  effort to writing some really nice patches for gaim since 
	the last release. To all of you, a big thanks.

0.10.3 (10/09/2000):
	Rob: I am dumb.
	Eric: I am not dumb.
	
0.10.2 (10/07/2000):
	Rob: What do you want me to say for yours?
	Eric: What happened since the last release?
	Rob: You got DSL.
	Eric: Oh yeah, I'm more available now.
	Rob: On a more serious note, this is just a quick release
	to hold everyone over.  Look for some very awesome things
	coming in the next version.  I can't say what, just yet,
	but what I can say is, Yay! For Gaim!

0.10.1 (09/15/2000):

	Rob: Hi Hi Hi!  Yet another gaim release pushed out the door
	for you guys.  I hope you all enjoy it.  There was a few minor
	issues cleared up in this version as well as the repair of
	OSCAR support.  Hopefully we won't run into the same problem
	as before.  Oh well ;-).  There's also a few small extra goodies
	in here for you guys just check out the Change Log.  I hope you all
	enjoy and take care! 

	Eric: Wanna know what the Oscar problem was? You'll laugh. 2 bytes.
	The fix was changing 0x07da to 0x0686. Anyway, aside from the fix
	for that, there are a couple other good things. Beware of DSL nazis.
	They won't give you service until 6 weeks after you order it. So um,
	yeah.

0.10.0 (09/11/2000):
	Rob: Well peoples, I know that it's been a while since our
	last release.  Here we go.  Some brand spankin' new interfaces
	for you guys to oogle at.  I hope you all enjoy it.  Hopefully
	our next release won't take as long to finish up.  Real life
	kind of crept up on Eric and I and took up a lot of our times.
	Life sucks that way sometimes.  Anyways, we're back and all
	is well.  Thanks for hanging in there guys and we hope
	you enjoy it! 

	Eric: LWE was so cool. Rob and I met up there, we had a blast. But I
	only got to go for one day and Rob got to go for three. Lucky bastard.
	It's been so long since the last release that I don't even remember
	what's changed. But all of it is good :) Like Rob said, all kinds of
	new UI stuff. I think there are some new features in there too. Now
	I'm headed back to school so I'll have more time to hack gaim (isn't
	that supposed to be the reverse?), just as soon as I get my internet
	connection back >:-/ .

	Rob: Oh yeah, some of our pixmaps may need a little work.  We took
	a lot of them from the Gnome Stock icons.  If anyone could do some
	custom ones that stay within the 24x24 boundary and keep the same
	idea and feel as the gnome icons then we would be more than happy
	to use them.  Thanks much!! Viva la LWE.
 

0.9.20 (07/14/2000):
	Rob: Well, guys, I hope you enjoy this version.  I've done quite a bit
	of work to the user interface.  It's still not in the state that I
	would like it to be, though.  Over the next few versions you will
	notice a few more interface changes as we try to bring a more
	professional look to Gaim.  As always, we will stay true to our
	pimpin' penguin atittude. 

	Eric: While Rob's been busy making things pretty, I've been busy
	making things work :). The chat and IM windows got merged, which
	means that they both have the same features (notably, IM has /me
	and chat has font/color dialogs and smileys). Also smileys should
	work better in general now (thanks fflew).
	
	Rob: By the way, what Eric is saying is that he's smart and I'm
	not and that he does all of the work and I sit on my butt all
	day and claim to do work.  WOOO!  Just kidding, brother :-P


0.9.19 (06/09/2000):
	Rob: PLA PLA PLA PLA PLA PLA PLA PLA PLA PLA PLA PLA PLA PLA PLA PLA 
	PLA PLA PLA PLA PLA PLA PLA PLA PLA PLA PLA PLA PLA PLA PLA PLA PLA PLA 
	PLA PLA PLA PLA PLA PLA PLA PLA PLA PLA PLA PLA PLA PLA PLA PLA PLA  

	All of that nonsense aside, there are a few things that DIDN'T happen
	in this version of gaim.  The user interface changes will wait until
	the 0.9.20 release.  We've decided to turn 0.9.19 into a "new feature
	and major bug fix" release.  All/Most major bugs should be worked out
	now.  We're sorry about the problem of segfaulting when your buddylist
	stored on the server was null.  Oops! We won't let it happen again,
	we promise.

	Eric: Lots of good changes in this one, including locale support. Chat
	had a lot of things done to it, but it's still not finished. The UI
	didn't get the overhaul we were planning, but we wanted to get a few
	bugfixes out.

	Lemme say something about reporting bugs. Please do. Please try to give
	as much information as you can. But regardless of how much information
	you give, please be POLITE. If you tell us our software is crap then
	we're probably not going to respond well.
	
	Rob: Before I close up and say goodnight, I'd like to say that I 
	agree with Eric.  Reporting problems and/or helpful criticism in
	a polite manner always yields the best results.  Peace all, and 
	happy hacking.

0.9.18 (06/02/2000):
	Rob: Talk about release early, release often - sheesh!  We're going
	insane.  Ya know, I'm not too happy with the Gaim UI.  I dont know
	how the rest of you feel but it's time for a nice overhaul.  In the
	next few days I'll be sitting down with some of my friends and coming
	up with an improved interface.  I hope you all enjoy it.  It'll
	include better looking dialogs, icons, sounds (hopefully lol), etc.

	And -- for your random silly message of the day --

	"Beans and Franks, Beans and Franks, Wine And Beer, Have No Fear!
	I can sing! I can dance! I have a penguin in my pants!"

	- Rob Flynn after not having enough sleep.

	Eric: I've had less sleep than Rob, I can guarantee you that. There's
	actually a lot going on in this release, despite 2 releases 2 days ago.
	Don't ask me how; I think the elves had something to do with it.

	Oscar support is almost to the point where I'm considering removing
	the 'experimental' label from configure. For those of you brave enough
	to try it, I'd like feedback. (And if you happen to write a patch to
	fix some of the stuff that would be really cool too.) Hopefully for the
	next release, in addition to the cool new UI, Gaim/Faim will be able to
	do nearly everything Gaim/TOC can do. (Big things coming in 0.9.19, I
	can feel it....)

	And just remember, you *can* have too many gummi candies. Especially if
	you eat nearly a whole kilo of them. Believe me. I know. But the gummi
	cherries are damn good.

0.9.17 (05/31/2000):
	Rob: I am an e-mail fiend!
	(after receiving 60 emails within a 5 minute period about a problem
	and responding to all of them immediately)

	I am stupid.

	Eric: Heh heh. 2 releases in one day. I'm impressed. Maybe one of these
times we'll actually get some of it right ;) Anyway, yeah. Just bug fixes in
this one.

	Rob: Yeah, we wouldn't be ourselves if we released it once and got it
	right, would we? :-)

0.9.16:
	Rob: Blah Blah Blah.

	Eric: Looks like Rob didn't have much to say, so I'll write something
instead :)

	There's a few good things in this release, the most important of them
being: Better proxy support, of course. Oh yeah, and you can sign on now,
so that's a good thing too. There's a few more good things going on in this
release, so check out the ChangeLog. 

	Play nicely, and we'll keep hacking away at it.

	Rob: Go Watch `Road Trip'. 

0.9.15:
	Hey boy's and girls.  There's not much to say here this time.
We're loving Southern California, the new job's going great.  We just
got our company website up and the product development is going pretty
smooth.  Life's pretty sweet now.  

	We've hacked up all kinds of goodies for you in 0.9.15.  There's
some file transfer (receive) support for those of you who have been
wanting it for a while. There's some other misc. goodies tossed in as
well.  Enjoy!! Oh yeah, we need a new website.  Come up with a sweet
design and get in touch with me.  The current site is at:
http://www.marko.net/gaim

Thanks much!


0.9.14:
	Well, there's a few random hacks and fixes in here, along with
a little suprise.  You guessed it, kiddos, support for plugins!  Happy
hacking!

0.9.13:
	Not much to say for this release.  Bug fixes, That's all.  Look
for the goodies I promised in 0.9.13 to appear in 0.9.14 which should be
released very soon now.  

	By the way, our CVS is now hosted over at source forge.  Go check
it out at http://www.sourceforge.net.  Please check there before submitting
any bug reports (You can read our CVS comments to see if we have fixed any
problems).

0.9.12:
	Well guys, looks like we got some nifty things in this version.
TrueType Fonts are supported for those XFSTT buffs out there (or whatever
else you use).  A crap load of those plaguing memory leaks have FINALLY been
fixed.  My brother, Jeramey, and a new friend Peter Teichan helped stomp
those babies out.  A rad guy by the name of Eric Warmenhoven has been
really sweet lately and has all but rewritten the Gnome Applet support :).
He submitted patch after patch.  I finally got annoyed with him (just kidding bud)
and gave him CVS access.  Look for Gnome Applet support in Gaim to start improving.
That's about all for now.  I wanted to get this release out there.  File Receive
support will be in 0.9.13 which is due out soon.
	
0.9.11:
	Jeramey got a new Comfy Chair! Its very very comfy!  Whee!
Jim also had a little hyper-drunken moment and started hacking away at
a new configuration format for Gaim.  Looks like we're running .gaimrc
version 1 now.  Gotta love it.  I got bored and hacked in a couple font
properties that will, in time, contain more features.  That's about it
for this version -- cept for that memory leak we fixed.  Shush! We're
not plumbers! -- rob

** Extra special update **

Well guys, it looks like we all stopped working on gaim, moved to California,
and took up a new job.  Don't worry though, those beach bums out here havent
worn off on us yet.  I've decided to pick up the Gaim torch myself and continue
development ont he prohect.  Hopefully we wont have any more five month braks in
the project.  Sorry about that, guys :)

0.9.10: 
	Umm.  Dont ask.  Silly memory leak.  For those of you who
wondered, you were losing about 256 bytes every 25 seconds for each
person you have on your contact list.  Make fun of us.  Better yet ..
Send us beer.  We'll do better :)

0.9.9:
	Welp, All of you boys and girls who run Mandrake and have some
problems with Gaim working properly, please check out the FAQ file.  It 
contains a nice fix submitted by one of our users.  I hope this works for
you guys!
	Jim appears to have intoxicated himself.  This is, as always, a
Good Thing (tm).  His late-night adventure with the liquid-bread food group
lead to the birth of a nice little feature called `The Lag-O-Meter'.  Dont
ask, just try it out :).  It is pretty pointless if you have a super-fast
connection but if you are a modem user, like many of us are, then try it out.
	There's also some idle preferences and some other little random
bug fixes.  Check'em out yo :)

0.9.8:
	Get Along Lil' Doggies.  Heh.  Looks like we have yet another new
version of gaim for you guys to play with.  Be gentle now, it has a few
new fetures.  The HTML widget is now more robust and we have *da da da* 
HTTP proxy support.  
	Oh By The Way, Do not pay too much attention to what we are doing
with this release.  We are all a little bit happy tonight.  You must love
life.  This is a special release of gaim.  We will be releasing some wonderful
photographs soon .. or perhaps if we get the bloody webcam working then we
will take a couple of quick snapshots.
	Looks like the Gaim developers convention (cool name huh) that we
had this weekend in Auburn, AL went wonderfully :).  yum yum yum. Hahahah. Oh
by the way.  Beware of insecure rednecks in the deli.  Bad things.
	In (non)related news, Jeramey could not successfully slaughter the
one pound hamburger that he ordered.  (I think he could have done it but he
wasn't feeling very well at the time).
	Oh Yes, New Logo Too :) You likes? Thanks, Naru!
	Just a little side-note: it looks like we didnt make the release that
we had expected during the Gaim Convention.  Maybe we partied too much? I am
not sure.  I remember watching the sun rise before I went to bed, though.
Oh well.  Here's your release!  Enjoy!
	By The Way, we have uploaded our party pictures to a website.
http://www.dorky.net/gaim/party/  They are nothing spectacular but I hope you
enjoy them! :).

0.9.7:
	Well, boys and girls, it's that time again!  Yup, time for the good
release fairy to come bless us with her infinite wisdom and divine presence.
Umm, yeah, something like that.  Anyways, this release has several little
"bad" network fixes (as Jim likes to say) and a couple touch-ups to a few
other features.  It also features preliminary oscar support.  Thanks to Jim
and Adam ("the libfaim guy")  hehe :)  We have also corrected a problem with
gaim not wainting to correctly save your password if you have an underscore
in it.  Thanks to w1za7d for pointing out the underscore problem.  ' and \
have also been fixed in passwords. :o) 

0.9.6:
	Sorry about the little segfaulting bugs in the past release.  Rob
is stupid. :).  Anyways, they have been patched up and a couple new features
have been added.  I hope you guys enjoy.

0.9.5:
	Well we added a myriad of new features to this release. (A lot of
small buggie fixes too.)  If you need a detailed list just check out the
ChangeLog.  We now have a new webpage design and have added a FAQ to the
distribution.  Before coming to us with any problems please take a quick
look through the FAQ to make sure we havent already covered your question.
	Also, thanks to our beloved Web Monkey, FlynOrange, we have all
learned the true power of foam weapons, slinkies, and whoopie cushions.  Hmm
gotta love those pranks, eh?

0.8.0:
	Well, just starting the NEWS file.  I'll try to remember what's new
from the last version.  Hmmm.  BIG code reorg.  Import/export, buddy pounce
among the major new features.  Autoconf script too, which is a big win.
Apologies to those who submitted patches which haven't made it in.. I
promise, the next version!  This code reorg took up a lot of my time, and I
want to get it out there.  
<|MERGE_RESOLUTION|>--- conflicted
+++ resolved
@@ -2,29 +2,7 @@
 
 Our development blog is available at: http://planet.pidgin.im
 
-<<<<<<< HEAD
-2.5.6 (05/19/2009):
-    Ka-Hing: Many much bugfixes. Hooray. (Paul told me to say that)
-    Oh, no one has met Paul yet? He's awesome, he backported my fixes
-    to the release branch so I didn't have to checkout a
-    workspace... except I just did to NEWS to tell you all about
-    that. Oh and I actually did do something for this release, none of
-    which is user visible though. This basically applies to the rest
-    of the release as well, nothing exciting, but you definitely want
-    it.
-
-    Daniel: This should fix a number of annoying issues that some users
-    have encountered.  We also would like to thank Veracode
-    (http://www.veracode.com) who performed a code analysis and found some
-    bugs that were addressed in this release.
-
-    Elliott: I feel like I'm repeating myself, but there are some more MSN
-    fixes that should make things better behaved at login as well, and
-    maybe you'll stop getting some of those annoying errors (though not all
-    are fixed yet).  Some other bugfixes, plus the craziness that is the
-    libxml "structured error handler" make up the rest of this release.
-=======
-2.5.7 (06/19/2009):
+2.5.7 (06/20/2009):
 	John:  This release is really just a rushed fix for the broken Yahoo
 	protocol plugin.  I spent way more time on this release than I care
 	to admit, so I hope that time is well spent and this fixes the issues
@@ -50,7 +28,6 @@
 	maybe you'll stop getting some of those annoying errors (though not all
 	are fixed yet).  Some other bugfixes, plus the craziness that is the
 	libxml "structured error handler" make up the rest of this release.
->>>>>>> 19e6d2e3
 
 2.5.5 (03/01/2009):
 	John: Well, yet another release with bug fixing and patches.  Hopefully
