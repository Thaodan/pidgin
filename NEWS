--- conflicted
+++ resolved
@@ -1,20 +1,18 @@
 Pidgin and Finch: The Pimpin' Penguin IM Clients That're Good for the Soul
 
 2.1.1 (8/17/2007):
-<<<<<<< HEAD
+	Sean: Continuing our schedule of frequent releases, Pidgin 2.1.1
+	is out. In it, we've addressed a lot of UI issues from our
+	experimental new changes introduced in 2.1.0, and gave a lot of 
+	attention to Yahoo! and Bonjour. Thanks to everyone who 
+	contributed.
+
 	Luke: We have reworked some parts of the conversation windows in
 	response to user comments.  We did not quite reach 100 tickets
 	closed this release, so a fair few will role over again.  Still,
 	we are slowly but surely working our way through the reported bugs.
 	Many thanks to everyone who has helped with tracking down the
 	various issues, testing fixes, and getting patches in.
-=======
-	Sean: Continuing our schedule of frequent releases, Pidgin 2.1.1
-	is out. In it, we've addressed a lot of UI issues from our
-	experimental new changes introduced in 2.1.0, and gave a lot of 
-	attention to Yahoo! and Bonjour. Thanks to everyone who 
-	contributed.
->>>>>>> 1ca94080
 
 2.1.0 (7/28/2007):
 	Sean: This release took a bit longer than 3 weeks, but boy is it 
