Pidgin and Finch: The Pimpin' Penguin IM Clients That're Good for the Soul

Our development blog is available at: http://planet.pidgin.im

<<<<<<< HEAD
=======
2.5.9 (08/18/2009):
	John:  This release is just a crash fix release to address a security
	issue reported to us by CORE and a couple crashes Elliott found.

>>>>>>> 7b2ab0f7
2.5.8 (06/27/2009):
	John:  This release is another somewhat rushed bugfix release to fix
	a number of bugs that have come up since we released Pidgin 2.5.7.
	Hopefully anything I broke there is fixed now, or at least made to be
	less broken.  Enjoy!

2.5.7 (06/20/2009):
	John:  This release is really just a rushed fix for the broken Yahoo
	protocol plugin.  I spent way more time on this release than I care
	to admit, so I hope that time is well spent and this fixes the issues
	people have been having.

2.5.6 (05/19/2009):
	Ka-Hing: Many much bugfixes. Hooray. (Paul told me to say that)
	Oh, no one has met Paul yet? He's awesome, he backported my fixes
	to the release branch so I didn't have to checkout a
	workspace... except I just did to NEWS to tell you all about
	that. Oh and I actually did do something for this release, none of
	which is user visible though. This basically applies to the rest
	of the release as well, nothing exciting, but you definitely want
	it.

	Daniel: This should fix a number of annoying issues that some users
	have encountered.  We also would like to thank Veracode
	(http://www.veracode.com) who performed a code analysis and found some
	bugs that were addressed in this release.

	Elliott: I feel like I'm repeating myself, but there are some more MSN
	fixes that should make things better behaved at login as well, and
	maybe you'll stop getting some of those annoying errors (though not all
	are fixed yet).  Some other bugfixes, plus the craziness that is the
	libxml "structured error handler" make up the rest of this release.

2.5.5 (03/01/2009):
	John: Well, yet another release with bug fixing and patches.  Hopefully
	one of the fixed bugs is one that irritated you.  Also, thank Dimmuxx
	for spending far too much time working on ICQ this release.

	Elliott: Lots and lots of MSN bugfixes again (I hope they're fixed, at
	least).  I think we finally have OCS/Yahoo!/federated buddies working
	now.  And there should be some workarounds for some server things that
	may or may not have been our fault (like buddies on Allow+Block) which
	should make general usage a bit smoother.

2.5.4 (01/12/2009):
	John: Well, we fixed a few bugs for you this time around, I applied
	a few patches, and we've dealt with what feels like a TON of tickets
	about two very common issues.  Feels like time for a release to me.

	Etan: My first NEWS in quite a while and I don't have much to say. I
	haven't been too active lately and I'm hoping that won't be the case
	going forward. I managed to get in a few perl fixes and some UI
	language tweaks this release. My plan is to work on some of the
	issues pointed out by mpt (during his expert review of pidgin a little
	while back) in the near future.

2.5.3 (12/18/2008):
	Mark: It's been about two months and woo-boy have we been fixing
	bugs.  Enjoy!

	Kevin: I didn't do much of anything this release, but Mark and
	John must be commended for their tireless efforts to fix bugs
	and approve patches, especially in areas of Pidgin that have
	not usually received much attention.  Lots of changes have
	been made, so definitely check the ChangeLog to see what's new.

	John: It feels like it's been an age or two since we last released,
	and I think it's well worth the wait.  Mark has sunk more time into
	MSN and MySpace IM this release than any sane person should be
	allowed to, and I've sunk more time into patches than I care to
	admit.  By my count, our ChangeLog has 58 bullet points(!) and we've
	closed 85 tickets specifically for this release.  Enjoy!

	Ka-Hing: Bring your XMPP server to 2008 some time in 2009 would be
	nice, DreamHost!

	Elliott: Well, I can't blame the server for this release taking so long
	but that's just how it worked out.  A few interesting MSN changes this
	time.  Hopefully, federated & Yahoo! buddies will work for you, but I'm
	not yet certain it's ready.  Mark made so many fixes, I'm not even sure
	I recognize everything anymore, but hopefully that'll make things less
	crashy for you.

2.5.2 (10/19/2008):
	Ethan: After a bit of a struggle with our services, which put
	this release off for an unfortunate length of time, we're
	ready for another bugfix release for your bug-free(er?)
	messaging pleasure.

	Sadrul: Despite our best efforts, this release got delayed by a
	couple of weeks. But here it is! It is mostly a bug fix release, with
	a couple of important fixes, e.g. fix for the Yahoo! disconnect
	problem. Also, welcome our newest Crazy Patch Writer, Marcus Lundblad,
	who, among various other fixes, has implemented custom smileys for the
	XMPP protocol, included in this release. Enjoy!

	Stu: I guess this is the time of year for server migrations, and
	I've just about had enough of them. Fortunately Pidgin is still fun,
	and this release should be superb.

	John: Although our services were down for quite some time, we didn't
	lose any data, except perhaps some mail that would have failed to make
	it to us.  Overall, the only major effect it had was to delay this
	release far longer than we expected.  Hopefully the bugfixes make you
	happy!

	Elliott: This release took a while, but that was due to an unfortunate
	server snafu. I didn't have much to do with it, but hopefully the new
	servers will help us out a bit. Anyway, mostly bug-fixes this time.
	Nothing spectacular, unless you happen to suffer from one of those bugs.
	Oh, and don't forget, the "Has you" tooltip is back!

2.5.1 (08/30/2008):
	Kevin: This release is mainly a bug-fix release.  It solves a few
	known crashes and updates some of our artwork.  Google's Summer of
	code recently finished up.  Some of our students are still working
	on their branches and none have been merged into released code yet.
	Look for some of those results to show up in Pidgin releases over the
	coming months.

	Elliott: I'm just commenting so Kevin wouldn't be the only one in NEWS
	and no-one else seems to want to. Anyway, there's a couple MSN login
	fixes, so try it out. The contact list problems might still be around,
	but you can probably find a workaround in trac. And there's a tooltip
	fix for our AIM friends, not that I had anything to do with it (except
	closing many many duplicate tickets).

2.5.0 (08/17/2008):
	Daniel: Lots of good stuff in this release.  Lots of people have worked
	very hard on the updated MSN protocol, and it's finally time to bring
	it to the world!  There are myriad bugfixes, including some important
	ones so you should be sure to update.

	Hylke: Finally MSNP15 support. To celebrate this I refreshed a lot of
	the smilies used in the protocol and added the long awaited indispensable
	bunny icon. I think this is one of those releases that will make a lot
	of users happy, especially MSN users.

	Elliott: Oh look, my first NEWS! Well anyway, with that new MSNP15
	support, this release is set up to be a huge success and a total flop
	all at the same time. Here's hoping it's the "huge success" one for you.
	Those icon changes that Hylke made, while minor, really make things look
	a little cleaner, I think. Oh yea, did I mention that MSNP15 stuff?

	Mark: Speaking of MSNP15, we'd like to welcome Elliott Sales de Andrade
	as a full fledged developer!  He took the last few strides mushing the
	new MSN code into shape.  Then he decided that wasn't enough and started
	doing other great stuff.

	Ka-Hing: "Reject"ing a certificate after your account is signed off is
	not recommended. Deleting the file after you start sending it is also
	discouraged.

2.4.3 (07/01/2008):
	Richard: This release includes important bug fixes.  I'm just cutting
	the release.  Thank you to the real heroes who did the fixing!

2.4.2 (5/17/2008):
	Sadrul: We added some usability changes in this release, including the
	typing notification, buddyicon and input area size in the conversation
	windows, escape to close conversation windows etc. These changes should
	make pidgin more usable and more fun for Everyone! *wink*

	Stu: I fixed some memory leaks, but nothing like as many as Daniel did.
	MSN buddy list synchronization should be significantly less painful now,
	and opening MSN inboxes might work better too. SILC passphrase changes
	and support for passphrase-less keys has been improved also.

2.4.1 (3/31/2008):
	Stu: We fixed some bugs, this release should be 110% better than 2.4.0

	John: Well, I didn't really do much this release except muck about with
	the configure script.  Blame me if it worked in 2.4.0 but doesn't now.

	Will: We seem to be falling into a nice pattern of releasing on the last
	day of a month.  Hypothetical AIX users might be pleased to learn that
	Pidgin might actually run for them now!

2.4.0 (2/29/2008):
	John: While this release took what seems like forever to get out the
	door, I think it's well worth the wait, especially for Yahoo! users.
	This release serves up some fixes for long standing bugs and adds
	file transfer for transfers with newer Yahoo! clients (finally!). As
	is standard with code I committed, where it works great thank the
	patch writer, and where it's broken, feel free to yell at me. Enjoy!

	Sadrul: Finch is more colourful and blinky in this release! There's
	now a log viewer, which is very useful, and also the ability to
	block/unblock buddies. It's now also possible to find chat rooms on
	many services, e.g. XMPP, IRC, Yahoo! etc. Happy Leap Day!

	Ka-Hing: I think all I've done for this release is committing some
	patches written by other people.

	Stu: Finally, 2.4.0 lands. I didn't do all that much except complain
	about things I didn't like or just revert Sean's changes. I'm quite
	pleased with how well it's turned out in the end.
	Happy Birthday Fred, you must be nearly 10 now ;-)

2.3.1 (12/7/2007):
	Stu: I'm sorry for the MSN problems and the plugin crashes in 2.3.0.
	Hopefully this will redeem us. This fixes a number of bugs. I'm a
	bit late but I'd like to welcome John to the team. Enjoy!

	Luke: I've done absolutely nothing in the last 2 weeks, except watch
	others commit bug and, more, leak fixes.  People should be noticing
	remarkably fewer memory leaks now than 2 or more releases ago.

	Kevin: I'm not quite sure what happened to our MySpaceIM Summer of
	Code student, but I fixed a few MySpace bugs with idle and status.
	I will try to fix some of the other more significant bugs, after I
	figure out the protocol, especially including grouping issues.

2.3.0 (11/20/2007):
	Luke: While this does not have the new MSN code, rest assured that
	we are working on it and that it is nearing release.  This contains
	a significant number of fixes, including some that were marked as
	fixed for earlier releases.  Happy Thanksgiving!

	John: This is my first NEWS entry!  So, this time around we have an
	updated man page (the old one hadn't been really updated since
	before the GTK+ 2.0 migration!), lots of bug fixes, and some new
	features for you all.  Enjoy!

2.2.2 (10/23/2007):
	Luke: Because the main branch of pidgin development is still not
	ready for public consumption, I have taken some time to try to
	pull the many bug fixes that have happened since then into a
	separate branch.  This release is the result of that effort.

2.2.1 (9/28/2007):
	Richard: We have some new code in the pipeline, but it's not quite
	ready for a general release.  Instead, this is basically a bug fix
	release.

	Luke: Unfortunately the necessity of this bug fix release means
	some of the tickets that have been closed as part of the 2.2.1
	milestone are not actually fixed yet.  We have grabbed as many
	of the changes as we could while avoiding those that are as
	yet unstable though, and this should still be a marked
	improvement over 2.2.0.  We have spent a lot of time since the
	last release looking at the tickets that have been submitted
	and many of them have been closed.

	Stu: I haven't NEWS'd in a while. I haven't actually done much for
	too long also, maybe I'll find some time soon. This release is
	basically what 2.2.0 should have been - it actually compiles this
	time.

2.2.0 (9/13/2007):
	Sean: 2.2.0 contains the results of several major Google Summer
	of Code branches bringing some new, extraordinary features. We
	have a new protocol, MySpaceIM, a bunch of new features for an
	existing protocol, XMPP, and nifty new certificate management
	to make sure your IM server is who it says it is.

	Ka-Hing: A number of you noticed crashes when dragging windows
	around when certain options are enabled. Well, that was my fault,
	and Sadrul fixed it. So Props to him and poos to me. I haven't
	done much for this release, but the next one should contain
	something that I helped work on. Hint: students are cheap slave
	coders!

	Kevin: I haven't really been coding much in Pidgin, and this
	release is no exception, but I will be working on getting our
	wonderful web site to be a little more functional by next
	release.  I promise!

2.1.1 (8/20/2007):
	Sean: Continuing our schedule of frequent releases, Pidgin 2.1.1
	is out. In it, we've addressed a lot of UI issues from our
	experimental new changes introduced in 2.1.0, and gave a lot of 
	attention to Yahoo! and Bonjour. Thanks to everyone who 
	contributed.

	Luke: We have reworked some parts of the conversation windows in
	response to user comments.  We did not quite reach 100 tickets
	closed this release, so a fair few will role over again.  Still,
	we are slowly but surely working our way through the reported bugs.
	Many thanks to everyone who has helped with tracking down the
	various issues, testing fixes, and getting patches in.

	Tim: Sean finally got me to fix some of the buddy list bugs with
	Yahoo! when in version 15 mode. So now we have some Yahoo! to
	MSN support, which is kind of nice. Looks like some others have
	been contributing to Yahoo! while I've been AWOL, so many thanks
	to them.

2.1.0 (7/28/2007):
	Sean: This release took a bit longer than 3 weeks, but boy is it 
	worth it! We're beginning to experiment with new UI concepts and
	this release features a largely re-designed conversation window.
	We've closed 150 tickets for this release; much thanks go to all
	the developers, translators, and testers who made this possible.

	Ka-Hing: Sean said no one else NEWS'ed, so I figure I should.

2.0.2 (6/14/2007):
	Sean: Another big maintenance release. Again, about 100 tickets were
	resolved in this release, and they keep coming in. Lots of bug fixes,
	some minor icon adjustements, hopefully we addressed some ICQ
	internationalization issues, and support for Bonjour on Windows!
	Our next release will be 2.1.0, and will come with some great new
	features.

	Stu: I think we're gradually getting the hang of this 3 week thing
	again. This release includes yet more bug fixes. I'd also like to
	specifically thank Pekka Riikonen for the patch to enable using SILC
	Toolkit 1.1 with Pidgin/libpurple that is included in this release.

2.0.1 (5/24/2007):
	Sean: 2.0.1! Three weeks later, as scheduled! It is so nice to have
	regular, frequent, releases again! This is a bugfix release; We have
	fixed over 100 issues reported to us at http://developer.pidgin.im.
	Thanks to everyone for their great work, and look for the next release
	in another three weeks!

	Stu: Lots'o'fixes in this. I don't know how you users find so many
	things for us to fix. 24 hours in a day (sadly). 24 is divisible by the
	sum of its digits and by their product. It is the smallest composite
	number, the product of whose divisors is a cube.

	Luke: I requested that we have a bug fix release, and so we have!
	Many, though unfortunately not all, of the reports that have been
	submitted to us since 2.0.0 have been fixed now, and so you should
	all have a much more stable experience with this release.  I also
	want to thank the many users who have resubmitted their reports
	as we close out the old Source Forge bug tracker.  If all goes well,
	your report will get the attention it deserves as we continue to
	work on Pidgin, Finch, and libpurple.

	Nathan: A ton of fixes have gone into this release.  The feedback
	we've gotten on 2.0.0 has been incredible.  Hopefully we've resolved
	most of the critical issues with 2.0.1.  If we haven't, I'm sure
	our wonderful users will let us hear about it.  I seem to be
	forgetting something...oh, right, I haven't promised any cool new
	features in the next release!  So, I promise at least one cool new
	feature in the next release...you just might have to adjust your
	definition of 'cool' to get it.

	Etan: Perl plugins now have access to almost all of the savedstatus
	API functions. I also removed a couple of the preferences from the
	Pidgin GTK+ Theme Control plugin which should help many of the people
	for whom the configuration dialog size was a problem. The removed
	preferences no longer had the effects they were added to have anyway.

2.0.0 (5/3/2007):
	Sean: 2.0.0! It's real exciting to finally release Pidgin 2.0.0! I'm
	really proud of all the work we've all done. I'm pumped. And, while
	I could go on about all the amazing thing that have been added since
	1.5.0, what I'm really excited about is getting back to a regular,
	rapid, release cycle of active, open development, unhindered by legal
	quandries. Huge thanks to everyone involved.

	Luke: We have finally managed to get 2.0.0 out the door, after nearly
	but not quite 2 years of effort and fustration.  No one regrets more
	than I that we were unable to make any of betas 3-6 the actual release.
	But at long last, it is out, and life can return to a more normal
	state.  There were many tough calls to be made in the last 2 years.
	Not everyone has agreed with the resulting decisions, that is un-
	fortunate, but unavoidable.  Suffice it to say that despite what
	some users appear to think, a ton of thought, argument, discussion,
	and experimentation has gone into this release.  This release
	builds on many years of experience, both as developers writing the
	code, users using it, and in supporting other users.  I hope that
	those who download and install this will give it a fair shot, and
	attempt to avoid knee-jerk reactions.

	Evan: One small step for bird, one giant leap for birdkind... except
	this is hardly one small step. A lot more has changed from Gaim 1.5.0
	than just the name. Pidgin has a *very* attractive new look, a whole
	new member of the family (Finch, formerly gaim-console) has been born,
	and libpurple has come into its own as a solid, full-featured library
	powering the greatest IM clients around. Bugs were fixed and
	features were added by the hundreds (thousands?) since the last
	major release, all while improving performance and resisting feature
	creep. As Luke said, a ton of thought and effort has gone into
	Pidgin 2.0.0; I'm proud to have played a part.

	Stu: We did it! finally, we have 2.0.0. It's been a long time coming,
	but there's a great deal of goodness here. When I say a long time, I'm
	not kidding - it's been 972 days since we branched off "oldstatus"
	(aka 1.x). The early Greeks were uncertain as to whether 2 was a
	number at all (or if we'd ever make this release) - it has a beginning
	and an end but no middle (much like our unfortunately quiet development
	period). 2 is the first prime number and the only even prime. 2 is also
	the first deficient number (oh well). There are only 10 types of people
	in the world - those who like our new names and those who do not.
	Enjoy!

	Richard: I'm very glad that we've finally gotten 2.0.0 released and
	I look forward to returning to a more normal development schedule.
	Again, a big thanks to everyone who helped in any way to get things
	where they are today.  Congratulations everyone!

	Sadrul: My first NEWS, and on what an occasion! Pidgin 2.0.0 is finally
	released!! And it's *really* very good!!! Give your soul a break ...
	Use Pidgin!

	Daniel: There has been a fair amount of weeping and gnashing of teeth
	due to the delays in getting this beast out.  I'm really happy that it
	is done.  I'm also very happy with what we're releasing - I think it is
	far more stable, packed with useful features and, dare I say, prettier
	than any previous release.

2.0.0beta7 (4/29/2007):
	Sean: Beta 7. The final beta. A few major changes from beta6. For
	starters, we have some new names. That's pretty cool. We have a new
	logo, to go along with it. And a lot of great icons! As Nathan mentions
	below, we're totally back in the open now, having a signed agreement
	from AOL that puts us in the clear. We all really regret having to go
	completely dark for so long. Anyway, unlike betas1-6, which were of
	normal release quality, this one is actually beta quality. There are
	a few significant known issues, and a lot of changes that need a lot
	of real-world testing. So, if you'd like to help us out, give it a
	whirl, and let us know if you run into any major issues.

	Nathan:  So, the secret is out now.  We renamed to Pidgin.  I'd just
	like to apologize to everyone we've had to keep in the dark for the
	last however-many months.  I know it looked like development slowed
	to a crawl, but in reality we've been working pretty hard to get 
	2.0.0 out the door, without getting into any legal trouble.  I
	realize that if we were some big corporation, we'd be getting flamed
	about this secrecy for months.  Please try to remember that we're
	just a bunch of geeks who were scared of legal stuff (well, at least
	I was.  Scared, that is).  The bottom line is that we're out in the
	open again, and fully plan to stay that way.  We're also opening up
	the mail archives from the secretive past few months.  You can scan
	through them if you want, or I can summarize.  "Are the lawyers done
	yet?  No.  Now?  No.  How about now?  No."  All lawyer jokes aside,
	I'm grateful to our legal team for crossing all the 't's and dotting
	all the lowercase 'j's to get us the deal we got.  Anyways, thanks
	for your patience, and on to 2.0.1!

	Gary: Well my silence, and our silence has ended.  Finally the name
	change is over and done with and we can go back to a normal dev
	cycle.  Now if I can just get myself back onto a normal dev cycle,
	but that's another story all together.

	Ethan: Not to be too "me-too", but I have to say that I'm really
	excited about the project's new name and identity, and glad to be
	out of the legal mess.  We're pushing beta 7 with all of the
	branding and organizational changes that have been going on for
	the last few months, so there are likely to be some snags --
	please help us out by trying beta 7, searching for any bugs you
	find in the bug tracker at http://developer.pidgin.im/, and
	documenting them if they are unknown or you can provide new
	information.  Help us make 2.0.0 final a release to be remembered
	(in a good way)!  I'd like to give huge thanks to all of the
	developers, our steadfast supporters, the crazy patch writers, and
	everyone else who has made this transition to Pidgin possible, and
	the improvements that go along with it.  I'd like to extend a
	special thanks to Sean, for leading us through the legal issues
	and taking care of all of the paperwork and overhead that no one
	wants to deal with.

2.0.0beta6 (1/17/2007):
	Sean: Barring any seriously major new issues, we expect this to be
	the final beta release before 2.0.0. This has a bunch of cool UI
	changes, some Google Talk features, a bunch new plugins, and other
	goodness.

	Nathan: Beta6 rocks.  That is all.

	Gary: Long time no news.  My silence will end soon ;)

	Evan: My first news! I knocked out a nice collection of crashes,
	thanks in part to my ever-patient Adium beta testers. Gaim 2.0.0
	is going to be delicious. :)

2.0.0beta5 (11/9/2006):
	Sean: Another release in our endless stream in betas. This one's
	pretty awesome; and it fixes major bugs introduced in previous
	ones.

2.0.0beta4 (10/17/2006)
	Sean: Still beta. Maybe the next one should be a gamma.. :)

	Daniel: I'm super chuffed to announce that this will work with newer
	(i.e. >= 2.8.0) versions of GTK+ on Windows.

	Luke: Several significant changes in this one, including no longer
	using libao for sound!  There are no doubt bugs here, but hopefully
	nothing major.

	Nathan: I don't have much to say, but yay for another beta!

	Etan: I did a bunch of perl work for this beta again, there is now
	some support for perl scripts to call functions in the gtk ui, it
	still needs work.

2.0.0beta3 (03/25/2006):
	Mark: Yeah, I know, another beta.  Don't worry, we'll get this
	puppy out the door eventually.

2.0.0beta2 (01/24/2006):
	Mark: So this is the new year, and I don't feel any different, but
	Gaim is getting better.  We hope this will be our last beta before
	we release the final version of 2.0.0.  As before, please shower us
	in feedback!

	Richard: I'm proud to say a lot of bugs have been squashed in this
	version.  If you filed a bug against beta1, please test to see if
	it's fixed now and update your bug report accordingly (by either
	closing it or setting the version to 2.0.0beta2).  I'm also looking
	for someone who uses Gaim on MacOS X to test a patch for me before
	I can commit it.  See http://gaim.sf.net/contactinfo.php for my
	contact information.

	Etan: So I did a bunch of work on the perl plugin since beta1, so
	anyone who uses perl plugins would do well to expect some things to
	need updating (I'm not certain everything works yet, so please send me
	any reports of things that don't). Most of the work was correcting
	some namespace issues, but I also improved the support for perl
	plugins having plugin_pref frames, and plugin actions. Multiple perl
	plugins can now have plugin_pref frames at the same time, and every
	perl plugin can have multiple plugin actions now. Like Mark said
	above, let us know how this beta works out.

2.0.0beta1 (12/17/2005):
	Sean: I think Nathan sums everything up really well below. There's still
	a bunch we want to add (and remove) before the official release, but we
	really want to start getting feedback about what's good and what's not.
	So, please, be vocal about this beta!

	Nathan: 15 months since we branched oldstatus, and started working on
	the behemoth that is 2.0.0.  In that time, we've added a couple new
	protocols, we had a few crazy patch writers become developers, and
	had a few more people step up to be crazy patch writers.  Sean wrote
	a book, and we arbitrarily decided to make a version 1.0.0, and a
	new versioning scheme.  We got new artwork, and added almost 200 lines
	to the ChangeLog.  We've watched 2 major GTK+ releases, and added all
	kinds of features using them.  OK, I've wasted enough bits here.  This
	beta rocks, but it is a beta.  Treat it as such, and enjoy!

	Gary: Finally we have a beta.  There are a lot of new goodies, including
	quite a few summer of code projects that couldn't get added into the
	oldstatus branch because API changes.  We also have a new mono plugin
	loader for even more plugin fun.

	Richard: Thanks to all who wrote patches (big or small) for this beta.

	Tim: Well here it is, the first beta. There's a lot of cool things in
	here, but not all of them are finished or debugged. But then that's
	why it's called a beta. Conversations are now contact-aware, and
	there's a new status selector. There's smooth scrolling on incoming
	messages as well. Our Crazy Patch Writers have been doing a good
	job too, it seems like we're never lacking some patches in the
	tracker to review.

	Etan: I know I'm not going to be able to think of all the things I should
	talk about here so I'll just go with the stuff I remember. Adding buddies
	on ejabberd jabber servers should work more correctly now (it's possible
	adding buddies on other servers is a bit broken currently I'm still
	looking into it). There are still other jabber issues I'm looking into
	with handling of buddies.
	In other topics, I finally brought my Accounts menu into gaim, though the
	current example of it isn't exactly what I had in mind, anyone with any
	suggestions/comments/etc about it please speak up.
	Other than the stuff I'm sure I'm forgetting to mention this beta should
	be awesome as gaim 2.0.0 is going to be awesome. Have fun with it.

	Luke: pretty much everything important has been said, so this is going to
	be rather repetative.  This is a beta folks, so it will have bugs.  It
	will crash unexpectedly.  Perhaps even frequently.  Use it at your peril.
	But do use it (though you might want to back up ~/.gaim first), and let us
	know what needs to be fixed.

	Mark: Yay.

	Stu: Wow!

	Siege: Sametime accounts created with gaim-meanwhile should merge over
	for use in the beta just fine. Some of the familiar settings regarding
	the buddy list are gone, so I recommend backing up your Sametime blist
	before getting down and crazy. Have fun, and happy early Decemberween!

	Daniel: Enjoy! In the hopes that this prevents someone pain... do not use
	Glib/GTK+ 2.8.x with Wingaim - it will not work.  We're looking into the
	problem and hope to have it resolved before the final release.
	"Happy Holidays!"

1.5.0 (8/11/2005):
	Mark: No super crazy major changes here.  Just the usual bug
	fixes and some pretty important security updates.

	Stu: Buy Sean's book. He obviously needs the money. Other than that
	we fixed some bugs with this release (I don't think we did much else).
	SoC students are doing lots of cool stuff which we'll hopefully be
	able to bring you in a future release.

	Nathan: I've continued my streak of doing nothing useful lately.
	However, I've now got a brand-spanking-new DSL line, so I might
	actually get to contribute soon.  One way or another I'd like
	to get HEAD into a more useable state in the next month or two.
	Also, like Stu said, buy Sean's book.  I've been reading and
	fixing it for the last umpteen months, so you had better enjoy
	it.

1.4.0 (7/7/2005):
	Mark: The last month or four we've promoted a bunch of the Gaim
	Crazy Patch Writers to developers, so there is now an even larger
	team of brilliant and amazingly sexy committers working around
	the globe for your instant messaging pleasure.  Also, we have
	what I believe to be our first contribution from a Summer of Code
	student in this release: Jonathan Clark enabled the sending of
	files to certain ICQ users.  Support is still a bit rough, but
	he'll be working on it throughout the summer.

	Luke: Exciting times this summer as our Summer of Code interns
	start their projects.  This is mostly a bug fix release, with the
	ICQ file transfer that Mark mentioned and some buddy icon work
	being the only real new code.  Hence the extra week delay.  A
	big thanks to our translators who keep churning out updates even
	when we give them short notice as well.  Enjoy!

1.3.1 (6/9/2005):
	Sean: It's been a while since I've done one of these. Welcome to
	Gaim 1.3.1, "New Hyde Park." This is, again, another bugfix release
	but it comes with two keen announcements. First, I'd like to welcome
	Christopher O'Brien to the Gaim team. He has integrated his work on
	the Meanwhile project into Gaim, ensuring that Gaim 2.0.0 will include
	Sametime support. Also, we're participating in Google's Summer of
	Code, which you all should check out at 
	http://gaim.sourceforge.net/summerofcode/

1.3.0 (5/10/2005):
	Luke: This release fixes SILC for multiple accounts.  HOWEVER, you
	may lose your buddy list (for SILC only) upgrading.  This is
	rather unavoidable as the previous code did not keep track of
	which account each buddy belonged to.

	Stu: I'm glad we're finally getting this out, if fixes a number of bugs
	ranging from minor to not so minor. I'd also like to welcome Gary to
	the team - he's done a great job with Guifications, I'm sure he'll do
	good stuff here too.

	Gary: Well I got pretty much nothing done for this release.  Although I
	do have quite a few things in the works that will come to fruition when
	I find some more free time.

1.2.1 (4/3/2005):
	Luke:  Several important fixes this time around.  Big thanks to 
	Robert McQueen, Stu, Nathan, Ethan, and everyone else who has helped 
	with this effort.  Maybe next time we can get a decent chance to fix the 
	problems *before* they go public to have a normal release process.

	Nathan: Jabber got some updates this release (finally).  I've got
	more planned, but simply haven't had the time to anything about it.

1.2.0 (3/17/2005):
	Luke: Happy St. Patrick's Day all.  Sean scheduled a release for
	today, we'll see if we can pull it off. :-)  This release
	features somewhat more than just bug fixes, some improvements
	have been made to the conversation API which may affect plugin
	developers.  Yahoo users should also thank Tim and Bleeter for
	their efforts.
	
	Etan: I'm going to NEWS since I actually did something this time.
	Jabber will allow you to unsubscribe to someone's presence
	without logging out and in again, this does break seeing yourself
	on your buddy list, but hopefully we'll fix that again for the
	next release. 
	
	Stu: Happy St. Guinness^wPatrick's day.
	
1.1.4 (2/24/2005):
	Sean: Another bug fix release. A big thanks to Rob McQueen, Ari
	Pollak, Don Seiler, and Warren Togami: some packagers who helped
	debug a nasty glib 2.6 problem. Also thanks to our own Stu who
	found and destroyed an MSN crash and an HTML parsing error

	Luke: Early release to handle the MSN and HTML crashes, as well
	as the glib crash.  Maybe that makes up for having had a 4 week
	period before the last release.  This one should be the nice
	stable release we meant 1.1.3 to be. Enjoy!

	Stu: I cleaned up the whitespace in this NEWS, it was bugging me.

1.1.3 (2/17/2005):
	Luke: Yet another bug fix release, many thanks to everyone who has
	helped to make gaim more stable!

	Stu: I fixed too many Yahoo HTTP proxy bugs, I should just go and
	write some core HTTP support that works better. A good all round
	bug fix release otherwise.

1.1.2 (1/20/2005):
	Luke: Another Bug fix release. This one featuring a fix to the HTTP
	Method for MSN users and other MSN fixes. A big thanks to Stu and
	Felipe Contreras for those. Stu also spent a long time in valgrind
	and so this brings you a Gaim release with fewer memory leaks. This
	release is on time primarily because I want to see the MSN fixes
	make it into Debian and Fedora before freezes. Expect further bug
	fix only releases to come at longer intervals, at Mark's request.

	Daniel: This is my first NEWS! (YaY) I didn't really do too much for
	this release.  There are a few bugfixes, mostly wingaim stuff. Oh, and
	I like the new XP System Tray icons.

	Sean: I'm down here today. I haven't really been paying too much
	attention to these boring bugfix releases, but I'd like to thank
	David and welcome him to the team. I'd also like to thank Steven
	and Nathan from Silverorange who redid the webpage.

	Tim: Another bug fix release. I didn't really fix any bugs, so
	I didn't exactly do much for this one. The autopackage will now
	work with mozilla-nss, if anyone has that, and not gnutls11. (It
	works with either gnutls11 or mozilla-nss, but not gnutls10)
	I started working on Gaim-vv again though, and I merged someone's
	custom msn smiley patch into the 2.0.0 tree, so expect good things
	whenever that's released (no, don't try it now, you won't like it).
	Oh and welcome to the team Daniel. Of course, he was already on my
	Gaim-vv team.

	Stu: Welcome Daniel! you've done some good stuff already. Felipe did some
	good work on MSN yet again, so you can all use the HTTP method now. I
	didn't do all that much, other than let valgrind tell me what to fix, and
	a couple of easy bug fixes from the bug tracker. Hopefully Ethan will get
	well soon, so he can get back to merging patches and fixing things.

	Nathan: I think I made some Jabber fixes, at least one of which is
	ChangeLog'd.  I will continue to make empty promises about new features,
	especially for 2.0.0.  Until then, welcome Daniel!

1.1.1 (12/28/2004):
	Luke: This bug fix release features msn improvements, drag and drop
	improvements, and some translation stuff. Thanks for everone who has
	helped with it, and hopefully we can get 2.0.0 out soon. On a side
	note, i'm still looking for someone to look at the perl plugin loader.

1.1.0 (12/02/2004):
	Luke: Another in our series of bug fix releases, with a slight twist.
	Everyone thank Ethan for implementing a fall back encoding for IRC,
	it has been much requested and should make a number of users very
	happy. See the ChangeLog for details on other fixes.

	Stu: Much thanks to Miah Gregory and Felipe Contreras, a bunch of
	memory leaks have been fixed. Felipe also fixed a good number of
	other MSN bugs. I didn't do much except apply these guys fixes. It's
	good to see fixes from Gary coming in again too ;-). I like the
	docklet adjustments Christian made. Btw, we have a new MSN protocol
	icon, and I think you'll love it.

	Tim: I made Gaim binary relocatable this release, so Gaim can find
	itself if it gets lost, and I'm going to try to make autopackages
	for this release, if the autopackage guys release their new version
	soon like they're talking. I also "fixed" a scrolling bug, by
	realizing it was all Gentoo's fault. The IRC encoding thing Ethan
	did is pretty nice, no more encoding error messages!

	Ethan: Rumor has it that I did some work this release, but it's just
	that, a rumor.  I think Luke started it.  I did lay the hammer  down
	on  bogus  word  wrapping in the NEWS, so you can thank me for that.
	Keep your powder dry.

1.0.3 (11/11/2004):
	Luke: Not much to see here, some bug fixes that you all will enjoy as
	the semester draws to a close and everyone still in school gets bogged
	down with projects, papers, and exams. Enjoy! Oh, and if you are interested
	in the perl or gadu-gadu functionality, please step up to help write
	patches, as both of these code blocks are currently unmaintained.

	Tim: I fixed a couple bugs this time. In other news, Kim wants to get
	a pet cockatiel or two.

	Nathan: I was gonna put a new feature in this release, but decided
	not to because I found a bug in it today, and I'm tired.  Also, I haven't
	consulted the powers-that-be about putting new features into oldstatus.

	Stu: I'm writing this at 11:11:11pm on 11/11. Eleven. It's 3 really. Or B.
	It's the 5th smallest prime number. Himalia is the 11th moon of Jupiter.
	Hendecagon. There are 1011 players on a football team. XI. 16 hours. Eleven
	is the smallest positive integer requiring three syllables in English. This
	entry is my 11th lie for today.

1.0.2 (10/19/2004):
	Stu: I'm new around here. I tried to reduce the number of bugs in the bug
	tracker, but it turns out that the only way to achieve that is to actually
	_fix_ the bugs. So I fixed a couple, and then sneaked some patches out of
	the patch tracker to fix some others. Sadly the bug tracker was not
	significantly affected, maybe if I learn C I'll be able to make more of an
	impact.

	Luke: Don't let Stu fool you, he has done a marvelous job on this release,
	and deserves a lot of credit for it. And a number of those bug fixes are
	critical ones that he discovered and fixed himself. So go update. Now.

	Nathan: On the other hand, Nathan has done nothing for this release.  Why
	do we keep him around again?

	Tim: So, I'm married now, and in Huntsville. I don't remember if I did
	anything for this release or not, probably not. Bleeter has been more
	active lately though, perhaps we'll see lots of cool things from him
	soon.

	Sean: I'm down here with the "didn't do anything" guys.

1.0.1 (10/07/2004):
	Congratulations to Tim & Kim on their wedding!

	Sean: So, if you're playing along at home, you're aware that
	incrementing the micro version number means that the API has
	not changed at all.  Although that itself is insignificant to
	most everyone but plugin developers, but users won't find too
	many significant changes.  Consult ChangeLog.  We're currently
	branched for some major changes, so expect a really great 2.0.0
	sometime relatively soon.

	Luke: Nothing much to see here, some bug fixes. Most of the work
	is going towards the 2.0.0 release. We aren't quite sure when
	that will be, and will keep the bug fix releases coming untill
	all is ready.

	Christian: I would call this a ground-breaking release, but it isn't.
	It seems like a good one, though. I dunno. I've been too busy at VMware,
	unfortunately, but have some work that's just waiting to be finished up
	for Gaim. Gaim 2.0.0 is going to rock. Gaim 3.0.0 will rock more.
	Do you see a pattern? Thanks go out to Henry Jen for fixing up parts of
	the gevolution plugin to support multiple addressbooks, and to all our
	moms, for believing in us. Or something.

	Nathan: I got a new computer.  It's fast.  And has twice the bits!

1.0.0 (09/17/2004):
	Nathan: Hah!  Bet you weren't expecting this!  OK, if you were
	paying any attention to the flame^H^H^H^H^Hthread on gaim-devel,
	you might have been expecting this.  But here it is, 1.0.0.  Our
	new versioning scheme has slightly more meaning than the older
	one (expecially for plugin authors), but our 1.0(.0) release is
	just as meaningless as we could have hoped.  Enjoy!

	Luke: We've changed our pattern for version numbers with this
	release, we are no longer simply counting versions. This release
	then marks, not something traditionally "1.0" but the current
	version of the api.  When backwards compatability with that breaks
	you'll see 2.0, more details in the faq.  As a side note, if you
	are reading this and are good with proxy code or with perl's XS C
	bindings, please get in touch with me, my contact info is on the
	website.  Gaim could use your help.

	Mark: I love a circus.

0.82 (08/25/2004):
	Rob: Woah, where did I come from? 

	Mark: Lately I've been doing a lot more code maintenance/patch
	accepting/bug fixing type of work.  And I think that's a really
	good thing.  I feel like Gaim is becoming more stable.  It
	seems like we're lacking fewer features.  It makes me warm.
	Quick Robin!  To the traverse wall!

	Nathan: Well, it looks like we stuck to the schedule again.  Had
	we taken our dear sweet time, I might have had a chance to do
	something cool for this release, but instead I stuck to the minor
	stuff.  <insert empty promises for the cool stuff i'll code for
	next time here>

	Tim: Lately I've been doing a lot more patch accepting, and a
	lot less actual coding. Unfortunately it has more to do with my
	laziness than Gaim's progress. Like Nathan, I'm going to blame
	our on time release schedule. But that didn't stop our Crazy
	Patch Writers, or cpw's as grim now calls them, from writing
	some good patches. So, instead of promising to code something
	cool for next release, I'm going to promise that the cpw's will
	code cool things for next release, and I might apply some of them.

	Luke: I've been doing what I always do, committing patches, some
	better than others, and bugging other people to code stuff. Oh
	and closing some bugs. Thanks to Dave West for joining the cpws
	in helping to handle triage. This is mostly a bug fix release,
	so PLEASE upgrade to it before submitting new bugs.

	Kevin: Herman's been away, so Daniel Atallah and myself were given
	the task of preparing 0.82's Windows packages. After some feverish
	plotting, we decided to update GTK and Daniel prepped an update to
	libpng to address recent security advisories. Besides plotting and
	a little bit of testing, this NEWS is all I really did. Oh, I also
	rerefixed the transparency plugin... again! Our beloved Hermanator
	should be back next time around, for 0.83.

0.81 (08/05/2004):
	Sean: Three weeks again!  Sticking to schedules is awesome!  Just
	like Gaim v0.81.  This is what we in the industry call a "bugfix
	release."  We closed over TWO HUNDRED bugs since 0.80.  That's
	awesome.  Thanks to everyone who helped report, triage, fix, and
	test.

	Christian: Yay for three weeks working so well. Boo for me not
	doing much of anything this release, aside from a small memory
	leak fix. I'm starting a new job and leaving my current one, so
	when the dust settles and my schedule is a bit better, the very
	cool status rewrite will be finished up. Especially now that I have
	some help! I'd like to second Sean's thanks to all the people who
	helped with this bug fix release. Gaim should be a bit more stable
	for a lot of you. For those experiencing MSN problems still, we'll
	get that nailed for you soon, promise.

	Mark: I was going to point out that we closed an insane amount of
	bugs for this release, but Sean already did that.  I feel like 
	we've had some really talented new contributors contributing 
	recently.  I won't say names... but watch your backs.  Or something.

	Nathan: I did next to nothing for this release.   I am however
	settled in to my new job, and in a couple days, I should be settled
	into my new domicile.  If the DSL gods are in a good mood, I'll
	have a connection there shortly, and can start being useful again.

0.80 (07/15/2004):
	Sean: Three weeks!  Hooray for timeliness!  I didn't do much here
	but drag-and-droppable file transfers.  Drag something into a
	conversation window, and it will be sent.  Kinda neat.

	Mark: We have a small ant problem here.  I can't help but think
	I somehow brought this upon myself.

	Tim: I don't really have any news, but at least I don't have an
	ant problem either. You might think I've been hard at work on
	Gaim-vv, but I haven't, I've just been lazy. I plan on doing
	some cool things "soon" though, both with Gaim and Gaim-vv.
	Bleeter sent me some nice dumps I need to implement yet.

	Luke: We have a nice timely release, with a Changelog that seems
	small, but remember, this is summer, and people have lives. SILC
	and Zephyr are making good progress from our Crazy Patch Writters,
	and everyone begging to send files to people not on their buddy
	list will be happy. good stuff. No, the msn buddy icon scalling
	problem isn't fixed yet, maybe next release

0.79 (06/24/2004):
	Sean: We've moved to a three-week release cycle which we'll
	hopefully be able to keep up more realistically than a two-week
	cycle.  Yahoo! went and broke last night, but it's fixed now thanks
	to a quick fix sent in by Cerulean Studios this morning. Reports say
	they'll continue to try to break us, though, so don't be surprised
	if your Yahoo cuts out again.

	Luke: I was really distracted this cycle, I want to thank my co-
	developers and our crazy patch writers for keeping things going.
	We have a fairly long changelog for you this release, including some
	nice bug fixes and some much-requested new features, the ChangeLog
	has all the details there of course. Enjoy!

	Christian: Great release! MSN buddy icons and file transfer. A big round
	of applause to Felipe! Too bad about the Yahoo thing, but.. eep! I have
	to go! Movie with the girls and Farmer's Market.

	Tim: This release brings us /commands in the core, which hopefully
	works better, and Yahoo! buddy icons. Thanks to all the people I
	bugged for packet captures, like Simguy, Bleeter, and odl. Yahoo!
	broke again, so I did a little last minute work on the web
	messenger stuff, but then Cerulean Studios was cool and fixed the
	problem already, so all that code's disabled. I also finally added
	the Yahoo! Japan support, for those of you with Yahoo! Japan
	accounts.

	Mark: I fixed that icon animation thing that caused Gaim to lock-up.
	I also stepped on something at the beach and I think there might be
	a little rock or something in my foot now.

	Nathan: I've been really busy, what with having a new job and all.
	I didn't think I had done anything, but apparently I fixed some
	Jabber stuff, and some IPv6 stuff.  I must have been sleepcoding
	or something, because I haven't had time for such things.  Ah well,
	enjoy this release.  We'll see what I can get to in the next 3 weeks.

0.78 (05/30/2004):
	Luke: A very long time, once again, since the last release. I think
	its mostly worth it. A few of you will still have trouble with msn
	but we've worked out a number of bugs even there.  Thanks to heroic
	efforts on the part of Mark, we closed 400 some odd reports this
	month.  We are also welcoming Tim to the project, a very active
	crazy patch writer who has brought massive improvements to WYSIWYG
	and direct im this release. Again, it still won't work for every
	one, but it will work for more people than it used to. Most
	noticably, this release brings a LARGE simplicfication of the
	preferences available. Please don't complain if your favorite
	preference is no longer there. Take some time to think about
	how and if it could be useful to a majority of people who use
	Gaim in ways nothing like you. You'll find that the answer will
	usually be that the preference isn't all that important.

	Tim: I continued with the other crazy patch writers in fixing those
	WYSIWYG bugs. Then they went and made me a developer. Which is cool.
	They told me I could commit WYSIWYG and Yahoo! changes. So I went
	and fixed IM Image and Direct Connect in AIM for some reason. I also
	added some new Yahoo! smileys at least. Also you change your link
	color in your ~/.gtkrc-2.0 file now. I might work on some of those
	new Yahoo! features for next release, like buddy icons. But don't
	count on it. Thanks to everyone who congratulated me. And thanks
	to all our Crazy Patch Writers, who now expect me to apply all their
	Crazy Patches.

	Christian: First of all, congrats to Tim! He's our latest Gaim
	developer, and we're all glad to have him on board. He's been a
	valuable contributor for awhile now. Thanks again to Felipe Contreras
	for all his MSN work this release. He has some exciting stuff that
	we'll be seeing in 0.79. And last, but not least, thanks to all our
	crazy and not-so-crazy patch writers. There's been a lot done this
	release.  I've been taking a small break, first due to school and now
	work, but I'll be coming back strong in the next couple of releases. In
	the meantime, enjoy.

	Gary: Congrats to Tim, no more competing for most ChangeLog entries.
	This means you _should_ be winning every release.  Anyways, I didn't
	finish nearly as much as I wanted to for this release but all of that
	and then some should appear in 0.79.

	Sean: I'll write my entry down here tonight.  Removing preferences
	was my big crusade this week, and the team did a great job at it,
	but I still have a nagging feeling that our preferences are still
	overwhelming.  Everyone's been doing a real great job; it's entirely
	my fault we keep failing to meet our three-week schedule.  Send your
	complaints this way.

	Nathan: I really didn't do much thanks to exams, and graduation, and all
	of that fun stuff.  For next release, I'll have all new excuses, like my
	new job, or maybe something I haven't even thought of yet.  Oh yeah, and
	a big warm welcome to Tim!

0.77 (04/22/2004):
	Sean: We're back to a somewhat regular release cycle now.  Hooray!
	WYSIWYG is much improved in this release, and you can now copy and
	paste rich text to and from Gaim and other applications (see: Mozilla,
	Evolution OpenOffice).  Also, Novell has released their first release
	of their GroupWise plugin, included in this release.  Good stuff all
	around.

	Luke: Only a week "late" this time around, much nicer than the delay
	before the last release.  Anyway, this release sees a HUGE number of
	improvements to the WYSIWYG support, much thanks to all involved. If
	you weren't impressed before, you should be now!  This release also
	sees the end of our TOC support, no one has been working on this in
	some time and its causing problems. DON'T USE IT!.  Also plugin
	authors will want to take note of the fact that the plugin api version
	changed. A nice solid release for you all :-)

	Ethan:  Once  again  I  thought  about doing some things and committed
	things that other people did.  This development model is  awesome.   I
	helped  Mark  refactor  some  stuff  and our collective code ownership
	helped us utilize a coherent system metaphor during our pair  program-
	ming  sessions.   It was extremely extreme.  Look for some hard crypto
	lovin' from yet another crazy contributor in the near future...

	Ka-Hing: I actually did something for this release... or rather, the
	previous release, but LSchiere2 didn't commit that until this release.
	So blame him. System logging is back, so you can log people's signon/
	off/away/idle-ness again. There may be bugs with it, I don't know, not
	like I use it. I will try to work on something that I will actually use
	for the next release.

	Etan: Looking for someone to pair program with.

	Christian: A round of applause to our crazy patch writers! Their
	contributions this release is impressive. WYSIWYG has come a long way
	since 0.76 thanks to them. Also, thanks to Felipe Contreras for his
	MSN contributions. We should see some good stuff going into there soon.
	I myself didn't do a huge amount, aside from breaking everybody's
	plugins, although I have some work going on in the background that will
	hopefully make it into release soon.

0.76 (04/01/2004):
	Sean: Yeah, it's been a long time since the last release, and despite
	what others may tell you, we were just really lazy.  This is pretty
	much just 0.75 again, but, like, someone changed the "Info" icon and
	I think, like, the Chinese translation may have been updated.  We did
	nothing interesting on it at all.  Others may tell you "we haven't just
	been lazy," or "you guys will find that we've managed to do some neat
	stuf in this one."  They lie.  All of them.

	Luke: Okay, normally I wait for Sean to go first, but he said to commit.
	Its been a few months since the last release, but we haven't just been
	lazy. A very long ChangeLog for you all. Most notably of course is the
	addition of WYSIWYG input for chats and conversations. Many thanks to
	DAYS of long work by Sean, Gary Kramlich, Kevin Stange, Tim Ringenbach,
	and Stu Tomlinson for their efforts writting, fixing, and testing
	this.  Without the dedicated support of our crazy patch writters, this
	release would have taken yet longer. Sean also has yahoo working again,
	with some assistance from our friends over at Trillian, you may all
	officially rejoice. We also have a large number of bug fixes, closing
	more than 200 bug reports this month alone.

	Christian: It's been a long time between the last release, but I think
	you guys will find that we've managed to do some neat stuff in this one.
	So many bug fixes and new features. It's enough to drive a wombat mad!
	The new WYSIWYG input is cool stuff. You'll either love it or hate it,
	I guess. I'm working on some stuff that some of you are going to love,
	but I'm not promising it for a few more versions. It's a secret!

	Mark: Our crazy patch writers rock.  Gary Kramlich, Tim Ringenbach,
	Kevin Stange, and Stu Tomlinson did an amazing job of tying up
	loose ends and helping get this release out the door.  Thanks guys!

	Rob: My birthday is in a few days.  I like cool stuff.  Buy me something
	grand!!

	Tim: Luke said write a NEWS, so I thought I would.  There's a room
	list dialog now. And Nathan and I doubled the number of protocols that
	can transfer files.  After that I got lazy/busy and let Gary, Kevin,
	and Stu fix all the bugs.

	Nathan: Rob happens to share a birthday with my sister.  So far she's
	been very vague about what she wants.  She's not an easy person to shop
	for.  As for things you probably care more about, this release has so
	much in it that I've forgotten about most of it.  The stupidest of the
	bugs from 0.75 are fixed.  Jabber has a first pass at file transfer
	support (no proxy support yet).  SOCKS 5 proxy support may have gotten
	a little better as a side-effect.  Twinkies and penguin points to all
	of the crazy patch writers, who did more than their fair share this
	release.

	Ethan:   My   birthday  was  yesterday, and not on the same day as Rob
	and Nathan's sister.  And I don't mean that Rob and  Nathan  have  the
	same  sister.   For this release, I thought about making IRC better, I
	thought about making Tcl better, and I committed patches from  several
	others  who  actually   did  these  things.   And  probably some other
	things, too.  Let's hear it for crazy patch writers, and for the  open
	source philosophy that lets them get so CRAZY.

0.75 (01/09/2004):
	Rob: Woah, what's this? Me? Making a NEWS post!? Say it ain't so!
	That's right, kiddos, I'm finally coming out of my reclusiveness.
	I had a pretty shitty few months, and also just needed a break from
	things.  But, I'm back, and that's good.  Right?  Yes.  And now,
	a little word from Eric Warmenhoven.. :P

	Eric: Ah, Rob and Eric.  Just like the good ol' days.  Now, if
	you'll excuse me, I have to go make some commits with Led Zeppelin
	lyrics as my commit logs.  heh.  What do you mean, I look a lot 
	like Sean Egan?  I'm... oh fine, you got me.  It's really just Sean
	in an Eric Warmenhoven costume.

	So, Yahoo! works again, and that's good.  And 0.76 is going to have
	something _very_ neat.

	Nathan: You're running out of excuses to not use Jabber.  Our chat
	support is now bar-some, quickly approaching bar-none!  Everything
	else in Jabber got neat improvements too.  I'll leave it up to you
	to figure out what they were.

	<boilerplate promises for cool features in $version++>

	Christian: I've been a bit absent this release, due to life stuff
	and working on some other projects. Some MSN goodies are going to be
	available in an upcoming version, and I have some neat Gaim-related
	stuff I'm working on that will hopefully see the light of day. I'd
	like to say good job to the other developers. Good release. (Of course,
	every time I say that, something breaks horribly right after we
	release it.)

	Luke: Okay, so Sean rocks and got Yahoo working again in 12 minutes.
	Unfortunately, he took out the chat support in doing so. So use
	conferences for now if you use yahoo. Users begging for file
	transfer support should thank Tim 'marv' Ringenbach for Yahoo ft,
	and everyone should be happy to note that 0.75 leaks far less than
	0.74. Also, a lot of other bug fixes happened that escape my notice
	right now.

	Ethan: I just want to say that now logging really doesn't eat
	memory 'till the cows come home.  We don't think.

	I would like to thank each and every one of these people, and
	I think you should, too:

	Paul A, Daniel Atallah, Patrick Aussems, Brian Bernas,
	Jonas Birmé, Ethan Blanton (hi Mom), Joshua Blanton, Herman
	Bloggs, Jason Boerner, Graham Booker, Craig Boston, Chris
	Boyle, Jeremy Brooks, Sean Burke, Cerulean Studios LLC,
	Ka-Hing Cheung, Arturo Cisneros Jr., Vincas Ciziunas, Joe
	Clarke, Todd Cohen, Felipe Contreras, Jeramey Crawford, Mark
	Doliner, Nuno Donato, Jim Duchek, Tom Dyas, Andrew Echols,
	Sean Egan, Brian Enigma, Stefan Esser, Larry Ewing, Jesse
	Farmer, Gavan Fantom, Rob Flynn, Nathan Fredrickson, Free
	Software Foundation, Decklin Foster, Adam Fritzler, Michael
	Golden, Ryan C. Gordon, Christian Hammond, Andy Harrison, G.
	Sumner Hayes, Mike Heffner, Iain Holmes, Karsten Huneycutt,
	Akuke Kok, Tero Kuusela, Dennis Lambe Jr., Ho-seok Lee, Moses
	Lei, Ambrose C. Li, Nicolas Lichtmaier, Artem Litvinovich, Syd
	Logan, Matthew Luckie, Brian Macke, Paolo Maggi, Willian T.
	Mahan, John Matthews, Ryan McCabe, Robert McQueen, Robert
	Mibus, Benjamin Miller, Kevin Miller, Paul Miller, Arkadiusz
	Miskiewicz, Andrew Molloy, Matt Pandina, Ricardo Fernandez
	Pascual, Havoc Pennington, Ari Pollak, Robey Pointer, Nathan
	Poznick, Brent Priddy, Federicco Mena Quintero, David Raeman,
	Etan Reisner, Kristian Rietveld, Tim Ringenbach, Andrew
	Rodland, Neil Sanchala, Carsten Schaar, Luke Schierer, Torrey
	Searle, Jim Seymour, John Silvestri, David Smock, Mark
	Spencer, Lex Spoon, Kevin Stange, David Stoddard, Stu
	Tomlinson, Brian Tarricone, Peter Teichman, Arun A. Tharuvai,
	Philip Tellis, Bill Tompkins, Tom Tromey, Junichi Uekawa,
	Bjoern Voigt, Nathan Walp, Eric Warmenhoven, Jason Willis,
	Matt Wilson, Ximian, Jaroen Zwartepoorte.

	Thanks, all.

0.74 (11/25/2003):
	Sean: Christian and Nathan were wrong.

	Ethan: I don't know how solid or good this release will be, but
	hopefully it's better than 0.73!  Not that 0.73 didn't rock or
	anything, but for those users bit by its peculiar little bugs
	it wasn't as nice as this will be.

	Nathan: Jabber got some good tweaks, and logging doesn't eat
	memory until the cows come home.  Which is good, because they
	said they'll be out until late.

	Luke: Always nice when directories get created correctly ;-)

0.73 (11/21/2003):
	Nathan: This should be a really solid release.  I fixed most if not
	all of the idiotic Jabber bugs from 0.72, and re-enabled the SASL
	login stuff, now that it is finalized in the XMPP drafts.  Oh, and
	we now have a release notification plugin, so you can find out when
	the latest and greatest version of Gaim is out without breaking that
	reload button in your browser.  There's other fun new stuff, but I
	forget what it is.

	Christian: This is a good release, as Nathan said. For all those who
	hated all the disconnect dialogs, we now have a {dis,re}connect{ed,}
	dialog that replaces all of them and shows every account that became
	disconnected. Also, there were some MSN fixes thrown in, such as
	the problem with unblocking users. My personal favorite, since it's
	really been bugging me for awhile, is the bug with the border on the
	close buttons is fixed.  Oh yes, and let's not forget the new logging.
	It simply rocks.  This is a pretty stable release, so get it.  0.74 is
	going to have some niceties that people have been waiting for.

0.72 (10/30/2003):
	Sean: I think I'll go as the Gaim logo guy for Halloween.  That
	would be a cool costume.

	Luke: We've had a record month for number of bugs submitted (395 as
	of now) this month, but the total number of bugs open has grown by
	less than 20, so while it might be fustrating for those of you out
	there who think your bug report is being ignored, know that we are
	doing our best to look at them all :-). This release fixes a goodly
	number of bugs including the troubles with signing on icq (thanks
	to Mark). Enjoy!

	Christian: Last release brought forward a lot of bug reports, such
	as the ICQ bug, and also trouble with installing SSL. I can't count
	how many people were confused as to why their MSN plugin wasn't
	loading. Now, it'll load regardless, and when you try to connect,
	it'll give you an error dialog saying to install SSL (if you don't
	have it installed, of course). I didn't do a whole lot this release,
	but that'll change with the next. There are some fun things coming.

	Ethan: In complete defiance of history, I did something this
	release.  It had to do with IRC.  If I type here for long
	enough, I'm sure I'll remember what it was...  Oh yeah, all of
	you paranoid people can hide your local username by changing
	your IRC account settings.  I also want to note that we are
	aware that building Gaim is Harder than it Should Be on
	Solaris, and I am seeking solutions to some of the issues
	there.  Everyone remember to give some love to the developers
	who actually did something of note this release (i.e. not me)!

	Nathan: Jabber got a ton better this release, as I fixed most of the
	bugs introduced in the last release.  Registration works again, and
	the next person to break it is going to suffer.  I also fixed a
	handfull of other little things that I can't remember.  This should
	be a good release.

0.71 (10/09/2003):
	Rob: It's been a while since I've commited some news.  I've had a
	very hectic few weeks/months.  Thing are finally coming together
	again for me.  This release features much copying and pasting. Yeah.

	Sean: I can't wait for everything to be core/ui split!

	Christian: This is a good release, and I don't think people will have
	too many problems. There are a lot of little nice feature additions,
	and much progress has been made on the core/UI split. We should be done
	in a couple of releases, assuming we can get the remaining two or three
	parts core/UI-split. Oh, and plugin authors are going to hate me again,
	as a lot of code (specifically, the conversations code and utility
	functions) changed names. This is a Good Thing (TM), as always, but may
	require modifications to some plugins. Not all, fortunately, but some
	:) Many SSL problems were fixed, though we still have some to go.  If
	you don't have SSL, you now need it for MSN. MSN won't even load without
	it. Starting October 15th, the old protocol won't be supported
	anymore, so there's no reason to support the old one anymore.

	Herman: I bet some plugin authors have resorted to making voodoo dolls
	of Christian.  Nothing new for Win Gaim users other than a fix for
	missing aim buddy icons, and removal of gtk-wimp (until it matures).

	Mark: People are going to make a voodoo doll of me and shower it with
	kisses and chocolate women: When an AIM user is away, you can now view
	the person's away message in their tooltip.  This is very similar to
	what iChat does, only our tooltip will wrap lines rather than displaying
	off your screen :-)

	Nathan: Chocolate women are cool, but I'm a bigger fan of the real kind.
	I re-wrote the Jabber support from scratch, so now there's at least one
	person who knows what's going on with it.  I got lost in the old code,
	even in the parts I wrote.  It now supports the SASL login stuff from
	the XMPP protocol specs, and will automagically upgrade the conncetion
	to SSL if it's supported.  If anything doesn't work like it did before,
	it's probably better, and you should be thankful for it.

	Ethan: I'm sure I'll be showered with all kinds of wonderful things,
	but I doubt it's because I did anything.  The reason being that I
	really don't think I did anything.  I meant to do some gaim_
	prepension and documentation for IRC and Tcl, and handle IRC errors
	more responsibly, but I've been meaning to do that for months.
	Except the Tcl part, the Tcl plugin hasn't even existed for months.
	I figure if I write enough NEWS no one will notice I didn't do
	anything during the release cycle.  Oh, I did close some bugs.  I
	didn't fix them, mind you, I just closed them.  With abandon.
	Don't tell Luke.

	Luke: Mmmm, I probly did even less than Ethan, except I closed rather
	more bugs for other reasons. Lots of you submitting duplicate bugs.
	This should be a pretty good release. We still have a couple crashes
	in ssl stuff, but we fixed a number of the bugs in the tracker, and
	the code cleaning helps alot as well. Enjoy!

0.70 (9/28/2003):
	Sean: Yahoo! works (for now).  That's good NEWS if I've ever heard it.  
	Huge thanks to our dear friends over at Cerulean Studios, creators of
	Trillian, for helping us out.

	Nathan: This release also works out most of the kinks in the new
	contact support.  The Jabber goodies I promised will have to wait
	for now.

	Christian: I didn't really do anything except fix a couple of issues
	loading protocol plugins that had plugin dependencies and getting perl
	to install where we tell it to. I had hoped that 0.70 would include
	a finished libgaim, but Yahoo kind of wrecked that dream. We'll see it
	within the next few releases. Life has been busy in a good way :)

0.69 (9/24/2003):
	Sean: MSN and Yahoo! work.  That's good NEWS if I've ever heard it.

	Herman: Win Gaim has been around for more than a year now.. Time Flies.

	Nathan: {{Meta,}{Contact,Buddy},Person} support for all!  Also, SSL
	support for Jabber makes its debut.  More Jabber goodies next release.

	Christian: It's a good release. The main highlight really is
	Nathan's Contact support, which is just beautiful. My buddy list
	shrunk considerably. As Sean stated, MSN and Yahoo! work.  MSN
	does not support the new MSN buddy icons and stuff, unfortunately,
	but we'll see about 0.70.  There were a whole bunch of Perl fixes,
	so hopefully there will be less complaints directed to my code in
	that area ;) Among other new additions of mine are SSL support
	(both Mozilla NSS and GNUTLS), Plugin IPC (letting plugins talk to
	each other), and some visual niceties in the Accounts window.
	Ka-Hing Cheung put in animated smileys, which should please many.
	Yeah, good release. Just you wait until 0.70 though.

	Robot101: Hi mom. My patch isn't in this release. Watch for the next
	one.

	Mark: Metacontact support, yeah.  Right click on a dude and 
	select "Expand."

	Ethan: God bless the USA.

0.68 (09/01/2003):
	Rob: Wow. I am so incredibly tired.

	Sean: School starts tomorrow!  How fun!  I'll have more time to hack 
	gaim (isn't that supposed to be the reverse?)*

	*Some NEWS recycled from v0.10.0
	
	Nathan: I didn't do much for this release, except make Jabber
	registration work, and put in a slight tweak to make Gaim work a
	little better with jabberd2.  Next release you'll all see what I've
	been spending my time on, but for now enjoy the fruits of everyone
	else's labor.

	Mark: I've been really busy with other stuff, but I've spent my 
	Gaim-time on working towards a more formal translation process.  
	Hopefully this will result in Gaim shipping with more complete 
	translation files.  Also, all our awesome translators are mentioned 
	in the about window now.

	Christian: I've been really busy with this stuff. Gaim got a new
	signal architecture, which is just really cool. The old events system
	is gone. Now you connect a signal from a handle (which can be
	a plugin or whatever) to a function, and plugins can register their
	own functions, and other neat things. Oh yeah, and perl was rewritten.
	There's a new HOWTO in the Doxygen docs (make docs), but no API
	reference yet. Developers, look at the plugins/perl/common/*.xs files
	for now. I also wrote plugin dependencies, which will be more useful
	down the road. Gaim v0.69 is going to have the new MSN plugin that
	works with the latest MSN protocol. Please be patient for that, as
	we're getting a lot of MSN questions we answer over and over.

	Luke: Wow, I actually did something for this release besides commit
	translations! Well, sorta. I got permission to commit some patches 
	so gaim now has color support for yahoo, and you can fetch some 
	basic info on yahoo and msn users. Yay for people submitting patches!

0.67 (08/14/2003):

	Rob: I live in Georgia.  I don't care about blackouts.  We only
	have to deal with floods and tornadoes.

	Sean: Fortunately me for me, I live in the only place in New York
	that still has power tonight!  New features in 0.6@%f)*2.{\
	NO CARRIER

	Christian: I guess Sean couldn't be here to tell you about all the
	great new things. New stuff was done! It's simply amazing. Yeah. So,
	new IRC protocol plugin, tab text is greyed on events (like "So and
	so has signed off!"), protocol icons on tabs (thanks to Etan Reisner),
	some dialog rewrites.. Great stuff. Gaim's looking more teh perrty.
	My big "wow" thing is that the core and UI were split enough for me
	to remove the remaining UI code and make a patch, and libgaim was born,
	for experimental purposes. However, using it, I was able to make the
	second UI ever for Gaim - Gaim for Qtopia (Zaurus and iPaq PDAs).
	This is viewable at http://qpe-gaim.sf.net/ (shameless plug?). More
	UIs to come I hope! :) Exciting time in Gaim.

0.66 (07/18/2003):
	Rob: Oops!!!!  This reminds me of other silly things that we've
	done. I agree with what Herman is going to say. ;-)

	Sean: Man, 0.65 was so super lame and boring.  But 0.66?  WOW!
	This is the most incredible thing EVER.  We've done tons of work
	since 0.65, and I'm really proud of what we came out with.  Thanks
	to everyone who helped!

	Christian: Wow, I can't even begin to describe how long we've worked
	on this one. Monstrous release. Best ever! You won't even recognize
	it. If you've had account import problems, delete your accounts.xml
	and upgrade to 0.66. Just, wow.

	Herman: This is to make up for slipping off the two week release cycle.

	Luke: Okay, people, yes we did test 0.65 for bugs, but hey, some things
	slip through. This release makes up for that. This should fix the bugs 
	0.65 introduced, at least the ones that most of you would otherwise hit.

	Nathan: We are so smart.  S-M-R-T...I mean S-M-A-R-T.

0.65 (07/16/2003):
	Rob: Wooo! We're finally ready for 0.65.  Are you guys excited?  I
	haven't worked on anything in this release, either.  I've been
	working offline on a MacOSX UI.  No, you're not allowed to ask
	me when it will be ready.  If you ask me then I won't answer 
	you.  You've been warned! :-D

	Sean: Although I tend to go right here in the two slot in NEWS,
	we don't always commit in this order.  This is the third time I've
	rewritten this because the jerks below me keep commiting while I'm
	writing causing mass conflictination.  Grrr.  Stupid jerks.  Anyway,
	this is Gaim 0.65.  Like other Gaim releases, this allows you to 
	converse with people far away over the "Internet."  That's about it.
	It's really not that interesting.  In fact, I wouldn't even bother
	reading the other people's NEWS.  It's all boring.  There's some 
	crap about forest fires and fangs and claws.  It's really boring.
	Great, now Luke just committed NEWS causing more conflictination.
	I wouldn't bother reading his either.  Oh, and I don't want to thank
	Megan (Cae) or Kevin (SimGuy).  They're stupid jerks too.  Grrr...

	Mark: I actually did stuff for this release.  Go me.  I probably 
	shouldn't speak for all of us, but I'm going to anyway: We feel that 
	this release is one of Gaim's best.  It should be relatively bug 
	free, and the code is cleaner than ever, thanks to lots of work by 
	Christian and Nathan.  We had some help from a few civilians 
	finding and fixing bugs.  Thanks to Megan (Cae), Ka-Hing Cheung 
	(javabsp), and Kevin Stange (SimGuy) for their work.  Man, I was just 
	looking at Sean's NEWS entry for 0.64--that's talent.  Also, stay 
	in school.  Just say no.  Only you can prevent forest fires.

	Christian: This has been a great release. faceprint rocks, as he got
	things moving in the core/UI split by redoing preferences, which forced
	us to think about how things would be split. We now have XML
	preferences, accounts, pounces, and away messages. No more .gaimrc
	ugliness. The accounts and connection code now have new core/UI split
	APIs, and there is very little to do before our split is ready to be
	used. Rob and I are working off an experimental tarball of what will
	eventually be libgaim. He's working on a MacOS X UI (don't ask him
	about it, he'll ignore you) and I'm doing a Qtopia UI (you can ask
	about that, it's usable!). We added a new protocol, Trepia.
	Information about it can be found at http://www.trepia.com/. It's not
	complete, so don't send in bug reports about it not finding people in
	your local area, please. Oh, and lots of MSN bugs were fixed.
	Practically all the known ones. I feared 0.65 would be unstable due to
	our rewrites, I believe this is going to be one of the most stable
	releases we've had in awhile (knock on wood), thanks to Megan (Cae),
	who has done an amazing job at locating, categorizing and documenting
	the various bugs she has run into, and kevin (SimGuy). Stay tuned for
	upcoming releases. Neat things are coming, but if it has fangs and
	claws, curl into a ball. Or yell at it. I can't remember which is
	correct.

	Luke: Wow! Finally releasing 0.65! Christian, Nathan, and Mark have
	worked really hard for this release, all the credit goes to them.
	The new preferences are awesome, and there are more bugs fixed for 
	this release than in the last 3 or 4 releases. Your MSN should work
	reliably again, your preferences saved, your accounts resort, the 
	list goes on and on. A couple preferences, most notably your buddy
	list sorting preference won't be imported, but almost all of them 
	will be	and its probly a good idea for you to take a second look 
	through preferences again anyway, alot of you are starting to 
	forget that things are optional again. :-)

	Nathan: I think I did something for this release a while ago.  I've
	got a mailbox full of commit emails, and some have my name on them,
	so I must have done something, right?  Probably some minor jabber stuff,
	and lots of crazy bugfixes.  It was a team effort, I'd like to thank the
	academy, our producer Rob Flynn, and of course all the fans. You rock.

	Herman: I was told to write something.. so here it goes.  Windows users
	will be happy to know that they can now rearrange their Buddy Lists.  
	I finally got stuck into GTK+ code and fixed the bug in question (this 
	release will include a patched version of GTK+ 2.2.1).  I integrated 
	the WinGaim systray code into the docklet plugin bringing those nice 
	docklet features (i.e. Message queuing) to WinGaim.  Another major
	WinGaim change of note is that debug versions of all dlls can now be
	built, providing useful backtraces not only for gaim.dll but for the
	plugins as well.

0.64 (05/29/2003):
	Rob: I didn't do anything this release either.  We're under a crunch
	week at work.  Friday is the end of the crunch. Hooray!! Thanks for
	all of your hard work, guys :).

	Sean: Unlike every other time we say, "the next release will be loaded
	with cool new features, this time, we really mean it. In fact, they're
	already in CVS (don't use CVS).  The only obvious new feature for 0.64
	is buddy list sorting.  This has been much requested and can be set in
	the buddy list preferences.  You can sort by name, by status, and even
	by log file size--putting people you talk to most at the top.  Plugins
	can even easily add their own sorting methods.  It's all very cool.  I
	want to thank Luke and Ka-Hing for their initial work on it.  And yes,
	I did make my entire NEWS entry justified on purpose.

	Christian: I have a few new goodies in 0.64, but they're mostly
	back-end stuff that people like us care about. The things that most
	of you will like the most is that almost all of the reported MSN
	bugs were fixed. Users with an empty contact list can now login again.
	The friendly name bug is gone. E-mail notifications work again. Yay!
	We have some big changes in store for 0.65. Careful if you use CVS...
	Things will break. :)

	Mark: I never really have anything important to add.  I'd just like to 
	thank Jack Daniels for his exquisite bug reports.  And whiskey.

	Nathan: I don't think I did anything for this release.  I'm a bum.

0.63 (05/16/2003)
	Rob: Wow, so, what can I say? I've been rather AWOL for the past few
	releases.  However, that's okay.  Work has been pretty friggin hec-
	tic, so, that's my excuse.  Work is finally going to be slowing down
	some. I plan to be doing more Gaim work.  That makes me happy. That
	makes you happy.  That makes us all happy.  Now, I just need to
	finish rebuilding my car's engine.  Engine rebuilds put the FU in
	fun!

	Sean: Yay!  School is finally over.  I have to give tons of cherry-
	flavored props to everyone whose been helping out while I stayed away
	from Gaim to keep myself from failing again, especially Christian and
	Nathan.

	Luke: Okay, this is NOT a bug fix release, at least for those of you
	who use MSN. Christian put in a TON of effort rewritting the MSN prpl,
	mega props to him on this release. In other news, we have alot of bugs
	fixed, and a goodly number of the translations are more up to date 
	than they were in earlier releases. There are some other significant
	changes, but they are mostly backend stuff, yay for core/ui splits ;-)

	Christian: As Sean and Luke said, I did a tiny bit of work in this
	release. The MSN prpl was rewritten, and should now work better. It's
	compatible with the MSNP7 protocol that MSN v4.x uses. Unfortunately,
	MSNP9 is being worked on. Bah. Also, it has MSN Mobile support, so you
	can register your MSN account with http://mobile.msn.com/ and people
	can page your mobile device. You can also page other MSN Mobile users.
	Groups are now stored on server. Oh, and due to the nature of MSNP7,
	conversations are timed out after 5 minutes, so you'll unfortunately
	see a message indicating that. Sorry! I wrote experimental support
	for my own implementation of MSN buddy icons. You can set them in your
	account settings much like with AIM, and when you talk to other gaim
	users, they'll get your buddy icon. This will last for a few releases,
	until the buddy icon implementation in the upcoming MSNP9 protocol is
	figured out, and we have support for that. That'll be a couple months
	away at least. Also, we have a rewrite of the plugin interface, so
	rewrite your plugins! Things are going to get very cool from it. The
	debug API was core/UI split, and some enhancements were made to the
	debug window. I think that's all from me.  It's been a fun release.
	Stay tuned, I have some great things coming up!

	Nathan: It seems like 0.62 was forever and a day ago.  I had to look
	at the ChangeLog to remember what I did.  Apparently I made it so you
	can put chats in your buddy list.  And then I tweaked a bunch of stuff
	and fixed a bunch of crashes.  Then exams came, and then I went home
	for a week and left my laptop's power cable here at school, so I didn't
	get anything done.  Jabber will get all sorts of fun new stuff for
	the next release.  Really.  ;-)

0.62 (04/23/2003):
	Sean: This is just another standard bi-weekly Gaim release.  Nothing
	really interesting, but it has some good bugfixes.  Personally, I've
	been a bit removed from Gaim development lately what with school getting
	tough and stuff, but the rest of the guys have really been doing great
	work without me.  Thanks, guys.

	Christian: I can't remember what I did here.. Think I'll take a quick
	look at the ChangeLog.... Okay, guess I was useless. That's okay,
	though, because I have some really cool stuff going into 0.63. Plugin
	authors will hate me for it. A rewrite of the plugins interface! This is
	actually a Good Thing (TM). Anyhow, upgrade to this release, and tell
	your friends.  33 Gaim users can't be wrong!

	Luke: I didn't do much here besides the odd translation patch and a
	couple bug fix patches. This is primarily a bug fix release, and much
	needed at that. Didn't get a chance to write sorting code, work has been
	busy.  Hopeefully it will happen for 0.63.

	Mark: Gaim is coming along quite beautimously.  I'm going to eat 
	my Pop-tarts now.

	Nathan: oh dot sixty two.  There are a lot of bugs fixed in this
	release, and one major new feature.  Our Jabber plugin now supports
	XHTML-IM.  In plain english, this means that you can now format your
	jabber messages, and other people will see the formatting.  GtkIMHTML
	still needs some work to get it to parse valid XHTML-IM better, but that
	will come in time.  That time would come sooner if my CS prof accepted
	"I was hacking on Gaim" as a valid excuse for an extension ;-)

0.61 (04/07/2003):
	Rob: Nathan commited his news first.  However, I'm cooler so I'm putting
	my entry above his.  Yeah, so, there were some DnD issues with 0.60. I 
	blame it on the rain. It was falling, falling.  I blame it on the
	faucet. It drips all night.

	Sean: I committed my news after Rob.  I'm cooler than Nathan (by far)
	but not as cool as Rob.  So I go here.  Actually, I didn't do anything
	since 0.60 other than commit some other peoples patches.  The one from
	Dave Camp is cool.  How 'bout this snow?  Isn't that crazy?  Oh, and
	thanks to everyone who wished me a happy birthday.

	Nathan: You want frequent releases?  You got 'em ;-)  Chip wrote some
	cool new pounce stuff, and things shouldn't get weird when you drag
	groups and buddies around.  It's bad enough having 1 of some of my
	buddies on my list, I definitely don't need duplicates.  Being that I
	have class in the morning, I'll just raise my juice glass for this one.

	Christian: I'm not as cool as Rob, Sean, or Nathan, so I go down here.
	Well, among some of the fixes is my new buddy pounce code! This adds new
	buddy pounce types, core/ui splitifies the code, and makes the dialog
	box spiffy. Yay frequent releases! Erm, I can't think of anything else
	cool to say here. Have fun, everyone!

	Luke: Okay, i'm probly the least cool, so I'll go last. I committed a
	few patches from other people here, nothing earth shattering though. The
	biggest thing in this release is the group re-ordering bug fix, having
	that fixed will make for fewwer questions. Get used to using releases
	people, we want to use cvs for actual development :-).

	Mark: I didn't want to write any news without actually having done 
	anything, so I fixed a meaningless compile warning.  Boo-yeah.

	Sean: Luke can't spell "fewer".  How un-cool is that?

0.60 (04/04/2003):
	Rob: Wow. So, it has been a really long time since we started the
	gtk2 fork. It's finally ready for public consumption. Sean is about
	to go out and buy a case of beer.  My roommate is downstairs right
	now pouring me a shot of his choice.  Everyone, raise your beers if
	you've got them.  It's been a cool almost 10-months of development.
	I hope you all enjoy. Drink'em if you got'em!

	Sean: I'm writing this 3 minutes before my 21st birthday.  Nobody can
	believe we're finally ready to relase 0.60.  Many thanks to everyone
	who helped out; I'm convinced that Gaim 0.60 is the best IM client to
	date (only to be bested by 0.61).  There's WAY too much stuff to mention.
	Even the ChangeLog is somewhat incomplete.  Yay, I'm 21 now!  Everyone
	enjoy! :)

	Nathan:  Happy birthday Sean!  Rob decided to let me start cleaning up
	after everyone, so here I am.  "sexy" is the only word that can be used
	to describe 0.60.  Prepare to be shocked and amazed.  /me raises his
	(shot) glass ;-)

	Christian: Geeeeeze this took a long time. Worth it though! Personally,
	I thought we'd all just give up on releases altogether and tell
	everybody just to grab CVS. I'm pretty happy with this release. I was
	able to contribute quite a bit to it. Makes me feel proud to be a gaim
	developer!  I'm really looking forward to the future releases. I have
	some neat stuff planned. Yay, I'm still 19! Mmmm, Sierra Mist. Make me a
	sammich!

	Mark: Whoops, I started drinking a little earlier than I was supposed 
	to.  I guess I missed the memo.  Hmm, I ate at a restaurant somewhere, 
	I think it was at Snowshoe, and the menu had "sammiches" on it.  It was 
	pretty sweet.  I'd like to give a shout out to all the Gaim 
	devizelopers for rizocking the hizzy the past few months.  Word.


0.59 (06/24/2002):
	Rob: I guess Sean is busy at home or something and Jim is asleep.
	I'm very tired but it's time for a release.  Enjoy.  :)
	SORRY FOR THE DELAY. :(

	Sean: It's been a long time since our last release, and for no 
	good reason either.  Rob and I just haven't been able to get together 
	to do it.  But now we have.  Aside from some Jabber changes and some 
	crucial MSN fixes, most of this release's changes are transparent, 
	but none-the-less important.  Well get some better changes when my 
	computer works again, you have my word*

	*My word is worthless.


0.58 (05/13/2002):
	Rob: Yeah, so, my computer has been bad which is why the release
	didn't go out on time. Oh well.  I would like to welcome
	Jim Seymour aboard the development team.  He's going to be taking
	over the work on our Jabber code as well as doing various other
	nit picking. He likes to pick nits, nats, and umm, knots, I think.

	Sean: This release has a long ChangeLog.  Higlights include an
	important security fix for MSN and a few nice new features.
	Not *much* cooler than 0.57--but we're making progress ;)

	Jim: Hmmm... Rob said I have to say *something*, so here it is:
	Rob's a mango.

0.57 (04/25/2002):
	Rob: Not too much in this release, as Sean said below. (This is
	what happens when the bottom person goes first.) New translation,
	a few fixes, secure msn hotmail logins, blah blah blah. As Sean
	said, the next release will be cooler. If only you could read
	our minds ;-).

	Sean: Nothing too special here, but a critical Yahoo fix that
	ensures Yahoo! will work when they discontinue the old protocol
	all the other 3rd party clients are using.  Next release will be
	cooler, I promise.

0.56 (04/11/2002):
	Rob: Well, what do you know. I have another headache. I always have
	these damned headaches. I got pissed off with the way GtkTree looks.
	I wanted to move to using GtkCTree. I think they're pretty.
	Unfortunately, GtkCTree sucks. After a little digging through
	the code, I managed to molest GtkTree into looking like
	GtkCTree. Thanks to everyone that helped track down that one
	annoying style problem.

	Sean: Hello.  This is another minor release while Rob and I finish 
	up on some bigger projects.  We're reworking a lot of the UI to make 
	it easier to use, nicer looking, and more compatible with gtk2.  
	I've also been trying to bring the Yahoo plugin up to date, so it 
	will work for Indian users and avoid a potential problem in the near 
	future.

0.55 (03/29/2002):
	Rob: 0.55 is here. I've been away for a few days on business. Sean
	has been on Spring Break. Therefore, this release is mostly a patch
	release. It does fix some bugs and makes a few thing slightly cooler,
	so it's better in that aspect, I suppose.  Enjoy.

	Sean: This is mostly a bugfix release.  I'm on Spring Break, not
	doing any coding at all.  But lots of people sent in great patches
	anyway.  Thanks guys!

0.54 (03/14/2002):
	Rob: Well, here we are. 0.54. We got a lot of fun things in this
	release. Better working SSI, Image sending, protocol specific
	smiley faces, and a whole lot of triscuits. *gobble*

	Sean: We fixed a lot of bugs in this one, and probably introduced
	a bunch too. ;)  We were both really busy, and did all the coding
	late at night when we were tired, so if something isn't working, 
	it's probably just tired code.  Enjoy the triscuits!

0.53 (02/28/2002):
	Rob: Well, we missed yesterday's release. That's Okay, I head a
	nasty headache. You can all just deal. ;-)


	Sean: Neat Goodies!  Whee!!  Oscar got a lot of great additions.
	It can do Screen Name formatting, it can save and store your buddy
	list on the server, it can do typing notifications in Direct
	Connections, and yes, it can receive IM Images!  Sending images will
	be added in the next release.  MSN and Yahoo! can do typing 
	notification too.  Hooray!


0.52 (02/17/2002):
	Rob: Well, after a long delay we're finally ready for another release. 
	I finally got settled into my new apartment, the new job is going 
	well, and I finally have internet connectivity again. You can expect 
	us to be back on our usually bi-monthly schedule.  Enjoy these fixen, 
	as they resolve a few connectivity issues. :-)

	Sean: It looks like things are back on track now.  Eric left which is 
	sad.  He's done so much for Gaim, and I know we're all thankful.  
	Thanks Eric!  I'll be stepping in and do more development, but I can 
	never replace Eric.  This release fixes a long-standing problem in 
	MSN.  If you've gotten errors when trying to connect to MSN, you want 
	this release.  If you've suddenly found yourself unable to connect to 
	Yahoo!, you want this release too.  The "neat goodies" will be in the 
	next release ;)

	Rob: Operation Evil does not exist! ;-)


0.51 (01/24/2002):
	Rob: Well, here we go. I FINALLY got around to making a release
	after over a month, Sorry for the delay, all. Things got really
	hectic around the gaim house hold.  This release isn't as complete
	as I had hoped, but I promised to get something out. There's some
	neat goodies in mind for the next release, right Sean? :-)


0.50 (12/13/2001):
	Rob: I am tired. Tonight was weird. Bleh!!!!

	Eric: I second that.

0.49 (11/29/2001):
	Rob: *still mamboing*
	
	Whew! That was a bad little mambo.  I hope everyone had a nice
	little Holiday, if you celebrate. If not, then I hope you had
	a sucky weekend. :-D. 

	Oh, lots of cheese for everyone!! (Beware the duffle)

	It's getting cloudy. I think it's going to storm somethin'
	fierce. That's my southern talk. Do you like it? 

	Eric: I want to be like you.

	Do the cha cha cha!

0.48 (11/18/2001):
	Rob: Hi! It's 4:12am! I'm watching The Simpsons. :). 
	Oh boy, sleep! That's where I'm a viking! :) There's not
	too much for me to say in this release. I'd just like to
	thank Eric for his hard work. :)

	Eric: Everybody mambo!

0.47 (11/01/2001):
	Rob: Hi. Gaim v0.47 has been released, as you should already
	know. I hope all of you had a nice little halloween. There are
	quite a number of changes in this release. There are a few too
	many to list here, so I will redirect you to ye olde ChangeLog.

	Eric: Remember back in the day when TOC was the only protocol
	Gaim could use? Remember the login window from back then? Back
	before Gaim had perl or plugins or multiple connections or
	10 different protocols. Things have changed so much since then.
	Many more changes in this release as well. All good things.
	Don't forget to talk to SmarterChild.
	
0.46 (10/18/2001):
	Rob: Hey guys! The smores were great! I really enjoyed meeting
	up with all of you guys and singing campfire songs. It was 
	really awesome.  Thanks for the beer, too. Next time, it's on me.
	
	This release has quite the number of bug fixes. I won't bother
	going into detail here. Just ust it, love it, live it - SEGA!

	Eric: Lots of fixes. Things compile well now. ICQ has stopped
	crashing on PPC and Sparc. If you know someone who isn't using
	Gaim because it was unstable, please get them to try this
	version. It's much better, I promise.

0.45 (10/04/2001):
	Eric: Well, it seems that the time has come for yet another
	release. There are several yummy additions in this release, and
	quite a few useful bugfixes as well. Unfortunately it seems that
	Rob is currently unavailable; he joins us in spirit. He'll be
	joining us later for a group sing-along and smores by the
	campfire. But for now, you'll need to keep yourselves occupied
	with 0.45. And remember, a happy hacker is a pimpin' penguin.

0.44 (09/20/2001):
	Rob: Another release has come upon us. There were actually quite
	a number of things in ye old ChangeLog for this release. I don't
	feel like talking about them here, so you can read about them
	in ... you guessed it .. the ChangeLog.  Oh, and if you're 
	wondering about setting buddy icons, wait til 0.45 or 
	use CVS shortly after this release. ;-)

	Eric: You should all be using CVS anyway. This has become the
	slogan in our IRC room, #gaim on irc.openprojects.net. The IRC
	plugin got lots of updates (mostly because I felt bad about using
	X-Chat for IRC when gaim supposedly had an IRC plugin), so you
	should load the plugin and join us. :)

0.43 (09/06/2001):

	Rob: Well, I knew that the day would eventually come. I just didn't
	expect it to be so soon. ;-).  Yes, that's right, Eric and I finally
	got sick of all of the pre releases.  We didn't want to make this
	release an official 0.11.0. We thought that it would cause a lot
	of confusion. We didn't want to continue our trend of prereleases
	either. So, since gaim was first released officially, there
	have been 42 releases.  This is number 43, hence the 0.43 version
	number.  We're going to stick with this trend from now on. :-).

	Eric: We're also going to be starting a release early, release
	often trend, that hopefully we'll stick to this time. Hopefully
	we'll be putting out a new release every two weeks or so. You
	should all be using CVS anyway :) And as always, don't forget to
	report bugs! Anyway, since there's only been 9 days since the
	last release not much has changed. A bug-fix release and a version
	change mostly :)

0.11.0-pre15 (08/28/2001):
	Eric: This isn't a real release. Really. It's just a quick thing
	because pre14 doesn't cut it for some people. Also not counting
	the month break that I took it's been a month since the last
	release, so it's about time. You should all be using CVS anyway.
	Instructions are at http://gaim.sourceforge.net/cvs.shmtl. And
	don't forget to report bugs! http://gaim.sourceforge.net/bug.php3.

	Rob: Hey guys.  I've been rather inactive as well. It's a long
	story, but essentially, my company layed off a bunch of people,
	myself included, due to poor management.  I've taken a new
	job which required moving across the country.  I'm finally back
	online.  Once I manage to actually get a desk at home I'll be
	able to code with out infliciting intense pain upon my lower
	back and neck.  So, basically, we were inactive, but not dead.

	Also, just to keep you all updated, the AOL battle is still
	in progress.  Our lawyers are still in negotiation with thiers.
	We'll keep you updated with what happens.

0.11.0-pre14 (06/17/2001):
	Eric: Wee. Lots of fun things. BIG bug fix release. I did a lot of
	stupid things in the last one, hehe. You all forgive me though,
	right?

	Reality is always controlled by the people who are most insane.
	Remember that. It's a great Scott Adams quote.

	Rob: I feel naughty. I should have released this a lot earlier
	in the day.  I have a problem though. I started cooking, invited
	a couple friends over for dinner and then took a walk to a
	24hr doughnut shop where I sat outside and talked about
	random stuff.  Oh well, at least it's still before the 18th.

	Enjoy this release guys! :-)


0.11.0-pre13 (06/06/2001):
	Rob: \O.  Howdy doodie!  This release isn't coming too far behind
	the previous release but hey, what can ya say, there were a couple
	of good fixes in this one.  Jabber & IRC can set / view the topics
	of chat rooms now, napster doesnt crash on bad login names and
	passwords, and the man page got a big update.  

	Well, that's about all, folks.  Next release, I hope to try to get
	group MSN chat support added as well as DCC support in the IRC 
	plugin. 

	Peace!

	Eric: I apologize if any of you had to restart your X server because
	of me. This release won't make you have to do that, I promise. There
	were a couple other minor fixes with the buddy icon stuff, it still
	has a way to go but at least it's better than it was before. Oh yeah,
	and Oscar is able to sign on again.

0.11.0-pre12 (05/29/2001):
	Rob: Hi!  O/.  My girlfriend was visiting me so I've been busy being
	unavailable online.  Hooray.

	There have been a lot of good changes in this release.  Some improved
	dialogs, some updates to IRC and MSN, as well as a nifty little thing
	that Eric did that I'll let him tell you about.  

	Oh yeah, I also got food poisoned by bad eggs.  Ugh!

	Eric: Every protocol except TOC has been improved since the last
	release. All of them except Zephyr and ICQ now use the same proxy
	options, which you can set in the preferences. ICQ can use them if
	you set it to Socks5 though.

	There are a bunch of other good additions and fixes for each
	protocol which you can read about in the ChangeLog. And, there's one
	super cool feature that everyone seems to be asking for: Buddy Icons.
	Right now you can only receive them and only in Oscar, but hey, they're
	there.

	So that's it. Have fun with it :)

0.11.0-pre11 (04/30/2001):
	Rob: I bought a big carton of juice today.  It is now 50% empty.
	A lot of the plugins got some new options and/or improvements. I
	have a headache right now, though, so I won't say much.  I'll let
	Eric talk :)

	Eric: I uh. I bought 72 cans of soda yesterday. It only cost $15
	or so. I figure I'll be through it in less than two weeks. A
	dollar a day on soda isn't so bad. For the fourth release in a row,
	Oscar is fixed. Isn't that exciting. Judging from history I'd say
	that it won't stay fixed long; but judging from what I know has
	changed, we shouldn't have any more troubles.

	Rob: --. .- .. -- /  .. ... /  --. .-. . .- - --..-- /  --. .- .. -- /  
	     .. ... / --. --- --- -.. .-.-.-  

	I don't have a headache anymore!  Hooray! Eric got a good deal on those
	drinks.  I bought some bananas.  They're very green.  Oh, and I cooked
	a steak last night.  It was 16 oz.  It was good.  

0.11.0-pre10 (04/13/2001):
	Rob: EEP! It's Friday the 13th!!!  I think I fixed a few buggies
	in MSN and then added some new features to IRC.  I have a headache
	right now, though, so I won't talk much.  I think I'm going to go
	to sleep.  Next release, I should have a good bit more done on
	IRC and will have made Napster more stable.  Have fun!!

	Eric: There's a new protocol plugin, Zephyr. Don't use it! unless
	you know what Zephyr is, and have zhm set up correctly. Also there
	were a lot of other good bugfixes (like registering for Jabber
	accounts!) and a few neat features. In this release, Oscar is also
	working, but we'll see how long that lasts, eh?

0.11.0-pre9 (03/26/2001):
	Rob: Well, looks AOL was doing something naughty earlier this
	morning.  Thanks to a very nice guy named Adam Fritzler (you
	all know him from libfaim) we're now back online.  Thanks,
	Adam.  I'll buy you a drink sometime :-).  

0.11.0-pre8 (03/23/2001):
	Eric: Oo wow :) So I guess the big news is that this release should
	help you avoid the battle between Jabber and AOL. Most protocols
	got a few good bugfixes; thanks to people who pointed them out :).
	Hopefully for the next release I'll make it so you can register a
	jabber.org account, and then you can support Jabber using Gaim.
	I think (I *think*) Oscar blocking is working now. Haha, get it?
	Oscar blocking? It took me a while to get it, too. But no, really,
	I think that the permit/deny list in Oscar might be working.

	Rob: MSN got some fixes and should be really stable now.  It had 
	a little 100% CPU eating bug but that's taken care of now.  Next
	on my list of repairs is the napster plugin.  It works -- sorta --
	sometimes.  Heh.   As all of you probably know already, our Oscar
	support was broken yesterday.  There's a little battle going on
	between AOL and Jabber and we caught a bullet during the crossfire.
	I think I just won the award for the most cliches used in one
	paragraph, as a matter of fact. ;-). 

	** Good luck to the Jabber guys in getting this resolved **


0.11.0-pre7 (03/16/2001):
	Rob: Hey! I finally rewrote the MSN plugin.  Sorry, I'm just 
	a lazy code whore sometimes, heheh.  It pretty much has the same
	functionality as before with the exception of instability.  I
	didn't really like that feature very much so I removed it.  I hope
	you guys don't mind too terribly much ;-). 

	Eric: In this week's installment of gaim you'll find a new Yahoo!
	library and an option to have all conversations in one window,
	in addition to numerous bug fixes and other improvements. Don't
	forget to send us your feedback. If there's something you want
	added, changed, or fixed, head over to our SourceForge page at
	http://sourceforge.net/projects/gaim/ and tells us about it.


0.11.0-pre6 (03/06/2001):
	Eric: Yay! I get to go first!

	The biggest change in this release is the TODO file. Lots of things
	got added. There's going to be a lot of prereleases. Please help.
	Other than that it's mostly just a lot of bugfixes. Oscar got a few
	new features. Head on over to http://sourceforge.net/projects/gaim
	and tell us what you'd like to see in gaim. We've gotten a lot of
	great requests so far, thanks.

	I think I like releasing every week.

	Rob: I've been bad so Eric got to go first.  The biggest change
	In this release is the NEWS file.  It's the only thing I contributed
	to!  heh, just kidding.  This is a bug fix release, as Eric said.
	Next release will contain my newly rewritten MSN plugin.  You guys
	should be happy with it :).  

	Oh yeah, TUCAN rocks :)  Oh yeah, Eric rocks too. 


0.11.0-pre5 (02/26/2001):
	Rob: Yeah, I promise this is the last pre-release :-D.  That seems
	to be a pretty common saying around here, huh?  Well, I must first
	appologize.  The protocols that I was working on really should be
	much more developed at this point -- they should be completed,
	actually.  Unfortunately, my real life job (yes, I have one hehe) got
	a little too busy and ate up all of my free time.  I promise that
	things will get better now :).  

	Eric: I don't promise that this is the last pre-release. :) But
	hopefully releases can start coming more often than once every two
	months. I don't really have much else to say. It's been a slow
	couple of months.

	Rob: I promise to hack gaim again.  Please don't hate me.

0.11.0-pre4:
	Rob: HOORAY FOR DISNEYLAND!

	Eric: One more prerelease. I'm actually starting to think these
	prereleases are a good idea; a lot of people reported a lot of
	bugs in pre3 and most of them are fixed now. Also, it helps with
	the whole release early-release often philosophy.

	The big news in this prerelease is two more protocols: Jabber and
	Napster. Both of them don't have any of the features that make
	these services cool, yet. You can't use the transports in Jabber
	and you can't download file in Napster. But you will be able to,
	soon :)

	Rob and I are going on vacation starting today until after New
	Year's, which is a lot of the reason we wanted to get this release
	out; it's much improved over pre3. Happy Holidays everyone.

0.11.0-pre3 (12/15/2000):
	Rob: Well, I hadn't initially planned on an 0.11.0pre3 but it 
	looks like it was needed.  That's not necessarially a bad thing,
	mind you.  It just means you get to see more goodies!  
	
	This release includes some other fun features.  See the ChangeLog
	for more information.  Also found in this wonderful release is
	an MSN plugin.  For all of you who have been holding onto Windows
	simply because you have friends on MSN Messenger that you don't want
	to leave, this plugin is for you! :) 

	Guys, make sure you send us bug reports; preferably on the 
	SourceForge bug report forum at 
	http://www.sourceforge.net/projects/gaim/.  This will allow both
	Eric and I to handle the bugs and will prevent either one of us
	from losing the bug reports that are sent via AIM :-)

	Eric: Hey everybody, Rob and I really want to hear what you guys want
	to see in gaim. Head over to http://sourceforge.net/projects/gaim and
	leave a message in the Open Discussion forum. We've gotten a lot of
	good ideas so far (most of them didn't make it into this release,
	unfortunately).

	If any of you want to test out your mad coding skills, I can think of
	a few projects that would be incredibly useful. Send me or Rob an IM
	and we'll let you know how you can help. And don't forget to read the
	HACKING file to see how gaim's put together.

	This is hopefully going to be the last prerelease; now that all the
	protocols that we're going to be doing for 0.11.0 are available it's
	mostly just going to be hacking on them and getting them in usable
	condition before the final release. Don't forget to send us bug
	reports ;)

0.11.0-pre2 (12/04/2000):
	Rob: I messed up.  Oh well, it's fixed.

0.11.0-pre1 (12/03/2000):
	Rob: Hey guys!  Guess what!?  Yup, you're correct!  It's the pre1 
	release  of 0.11.0. We have all sorts of goodies in this release!  
	Check out the  ChangeLog file.  As always if you find any bugs, 
	please report them on www.sourceforge.net/projects/gaim/
	
	You may find several small bugs as this is still a prerelease.  

	You may want to note that my IRC plugin does not have full 
	functionality as of yet.  All of the important / commands will be 
	added before the final release. Also, if someone could send me 
	some good buddylist pixmaps for the irc plugin then I'd much 
	appreciate it.  Thanks to everyone who made this new release possible!

	If you have any ideas, comments, or suggestions, please let us know 
	either by e-mail or via the source forge message board at the URL 
	above. :)


	Eric: So what was Yay! For Gaim!? Yay was the codename for the 
	Yahoo plugin. The whole point of all of these changes was I wanted to 
	make a proof-of-concept plugin that would let Gaim sign into Yahoo. It 
	turned out to be pretty much impossible with the old code. So,
	Rob and I hacked gaim so we could do just that. There's now a whole new 
	class of plugins, Protocol Plugins, that let users dynamically add new 
	protocols to Gaim. Just load the plugin, and create a new account that 
	uses that protocol, and you're set! Yay! (Oscar and TOC are both still 
	static. Gaim is, after all, primarily an AIM client.)

	Lots of people have been very generous and contributed a lot of 
	time and  effort to writing some really nice patches for gaim since 
	the last release. To all of you, a big thanks.

0.10.3 (10/09/2000):
	Rob: I am dumb.
	Eric: I am not dumb.
	
0.10.2 (10/07/2000):
	Rob: What do you want me to say for yours?
	Eric: What happened since the last release?
	Rob: You got DSL.
	Eric: Oh yeah, I'm more available now.
	Rob: On a more serious note, this is just a quick release
	to hold everyone over.  Look for some very awesome things
	coming in the next version.  I can't say what, just yet,
	but what I can say is, Yay! For Gaim!

0.10.1 (09/15/2000):

	Rob: Hi Hi Hi!  Yet another gaim release pushed out the door
	for you guys.  I hope you all enjoy it.  There was a few minor
	issues cleared up in this version as well as the repair of
	OSCAR support.  Hopefully we won't run into the same problem
	as before.  Oh well ;-).  There's also a few small extra goodies
	in here for you guys just check out the Change Log.  I hope you all
	enjoy and take care! 

	Eric: Wanna know what the Oscar problem was? You'll laugh. 2 bytes.
	The fix was changing 0x07da to 0x0686. Anyway, aside from the fix
	for that, there are a couple other good things. Beware of DSL nazis.
	They won't give you service until 6 weeks after you order it. So um,
	yeah.

0.10.0 (09/11/2000):
	Rob: Well peoples, I know that it's been a while since our
	last release.  Here we go.  Some brand spankin' new interfaces
	for you guys to oogle at.  I hope you all enjoy it.  Hopefully
	our next release won't take as long to finish up.  Real life
	kind of crept up on Eric and I and took up a lot of our times.
	Life sucks that way sometimes.  Anyways, we're back and all
	is well.  Thanks for hanging in there guys and we hope
	you enjoy it! 

	Eric: LWE was so cool. Rob and I met up there, we had a blast. But I
	only got to go for one day and Rob got to go for three. Lucky bastard.
	It's been so long since the last release that I don't even remember
	what's changed. But all of it is good :) Like Rob said, all kinds of
	new UI stuff. I think there are some new features in there too. Now
	I'm headed back to school so I'll have more time to hack gaim (isn't
	that supposed to be the reverse?), just as soon as I get my internet
	connection back >:-/ .

	Rob: Oh yeah, some of our pixmaps may need a little work.  We took
	a lot of them from the Gnome Stock icons.  If anyone could do some
	custom ones that stay within the 24x24 boundary and keep the same
	idea and feel as the gnome icons then we would be more than happy
	to use them.  Thanks much!! Viva la LWE.
 

0.9.20 (07/14/2000):
	Rob: Well, guys, I hope you enjoy this version.  I've done quite a bit
	of work to the user interface.  It's still not in the state that I
	would like it to be, though.  Over the next few versions you will
	notice a few more interface changes as we try to bring a more
	professional look to Gaim.  As always, we will stay true to our
	pimpin' penguin atittude. 

	Eric: While Rob's been busy making things pretty, I've been busy
	making things work :). The chat and IM windows got merged, which
	means that they both have the same features (notably, IM has /me
	and chat has font/color dialogs and smileys). Also smileys should
	work better in general now (thanks fflew).
	
	Rob: By the way, what Eric is saying is that he's smart and I'm
	not and that he does all of the work and I sit on my butt all
	day and claim to do work.  WOOO!  Just kidding, brother :-P


0.9.19 (06/09/2000):
	Rob: PLA PLA PLA PLA PLA PLA PLA PLA PLA PLA PLA PLA PLA PLA PLA PLA 
	PLA PLA PLA PLA PLA PLA PLA PLA PLA PLA PLA PLA PLA PLA PLA PLA PLA PLA 
	PLA PLA PLA PLA PLA PLA PLA PLA PLA PLA PLA PLA PLA PLA PLA PLA PLA  

	All of that nonsense aside, there are a few things that DIDN'T happen
	in this version of gaim.  The user interface changes will wait until
	the 0.9.20 release.  We've decided to turn 0.9.19 into a "new feature
	and major bug fix" release.  All/Most major bugs should be worked out
	now.  We're sorry about the problem of segfaulting when your buddylist
	stored on the server was null.  Oops! We won't let it happen again,
	we promise.

	Eric: Lots of good changes in this one, including locale support. Chat
	had a lot of things done to it, but it's still not finished. The UI
	didn't get the overhaul we were planning, but we wanted to get a few
	bugfixes out.

	Lemme say something about reporting bugs. Please do. Please try to give
	as much information as you can. But regardless of how much information
	you give, please be POLITE. If you tell us our software is crap then
	we're probably not going to respond well.
	
	Rob: Before I close up and say goodnight, I'd like to say that I 
	agree with Eric.  Reporting problems and/or helpful criticism in
	a polite manner always yields the best results.  Peace all, and 
	happy hacking.

0.9.18 (06/02/2000):
	Rob: Talk about release early, release often - sheesh!  We're going
	insane.  Ya know, I'm not too happy with the Gaim UI.  I dont know
	how the rest of you feel but it's time for a nice overhaul.  In the
	next few days I'll be sitting down with some of my friends and coming
	up with an improved interface.  I hope you all enjoy it.  It'll
	include better looking dialogs, icons, sounds (hopefully lol), etc.

	And -- for your random silly message of the day --

	"Beans and Franks, Beans and Franks, Wine And Beer, Have No Fear!
	I can sing! I can dance! I have a penguin in my pants!"

	- Rob Flynn after not having enough sleep.

	Eric: I've had less sleep than Rob, I can guarantee you that. There's
	actually a lot going on in this release, despite 2 releases 2 days ago.
	Don't ask me how; I think the elves had something to do with it.

	Oscar support is almost to the point where I'm considering removing
	the 'experimental' label from configure. For those of you brave enough
	to try it, I'd like feedback. (And if you happen to write a patch to
	fix some of the stuff that would be really cool too.) Hopefully for the
	next release, in addition to the cool new UI, Gaim/Faim will be able to
	do nearly everything Gaim/TOC can do. (Big things coming in 0.9.19, I
	can feel it....)

	And just remember, you *can* have too many gummi candies. Especially if
	you eat nearly a whole kilo of them. Believe me. I know. But the gummi
	cherries are damn good.

0.9.17 (05/31/2000):
	Rob: I am an e-mail fiend!
	(after receiving 60 emails within a 5 minute period about a problem
	and responding to all of them immediately)

	I am stupid.

	Eric: Heh heh. 2 releases in one day. I'm impressed. Maybe one of these
times we'll actually get some of it right ;) Anyway, yeah. Just bug fixes in
this one.

	Rob: Yeah, we wouldn't be ourselves if we released it once and got it
	right, would we? :-)

0.9.16:
	Rob: Blah Blah Blah.

	Eric: Looks like Rob didn't have much to say, so I'll write something
instead :)

	There's a few good things in this release, the most important of them
being: Better proxy support, of course. Oh yeah, and you can sign on now,
so that's a good thing too. There's a few more good things going on in this
release, so check out the ChangeLog. 

	Play nicely, and we'll keep hacking away at it.

	Rob: Go Watch `Road Trip'. 

0.9.15:
	Hey boy's and girls.  There's not much to say here this time.
We're loving Southern California, the new job's going great.  We just
got our company website up and the product development is going pretty
smooth.  Life's pretty sweet now.  

	We've hacked up all kinds of goodies for you in 0.9.15.  There's
some file transfer (receive) support for those of you who have been
wanting it for a while. There's some other misc. goodies tossed in as
well.  Enjoy!! Oh yeah, we need a new website.  Come up with a sweet
design and get in touch with me.  The current site is at:
http://www.marko.net/gaim

Thanks much!


0.9.14:
	Well, there's a few random hacks and fixes in here, along with
a little suprise.  You guessed it, kiddos, support for plugins!  Happy
hacking!

0.9.13:
	Not much to say for this release.  Bug fixes, That's all.  Look
for the goodies I promised in 0.9.13 to appear in 0.9.14 which should be
released very soon now.  

	By the way, our CVS is now hosted over at source forge.  Go check
it out at http://www.sourceforge.net.  Please check there before submitting
any bug reports (You can read our CVS comments to see if we have fixed any
problems).

0.9.12:
	Well guys, looks like we got some nifty things in this version.
TrueType Fonts are supported for those XFSTT buffs out there (or whatever
else you use).  A crap load of those plaguing memory leaks have FINALLY been
fixed.  My brother, Jeramey, and a new friend Peter Teichan helped stomp
those babies out.  A rad guy by the name of Eric Warmenhoven has been
really sweet lately and has all but rewritten the Gnome Applet support :).
He submitted patch after patch.  I finally got annoyed with him (just kidding bud)
and gave him CVS access.  Look for Gnome Applet support in Gaim to start improving.
That's about all for now.  I wanted to get this release out there.  File Receive
support will be in 0.9.13 which is due out soon.
	
0.9.11:
	Jeramey got a new Comfy Chair! Its very very comfy!  Whee!
Jim also had a little hyper-drunken moment and started hacking away at
a new configuration format for Gaim.  Looks like we're running .gaimrc
version 1 now.  Gotta love it.  I got bored and hacked in a couple font
properties that will, in time, contain more features.  That's about it
for this version -- cept for that memory leak we fixed.  Shush! We're
not plumbers! -- rob

** Extra special update **

Well guys, it looks like we all stopped working on gaim, moved to California,
and took up a new job.  Don't worry though, those beach bums out here havent
worn off on us yet.  I've decided to pick up the Gaim torch myself and continue
development ont he prohect.  Hopefully we wont have any more five month braks in
the project.  Sorry about that, guys :)

0.9.10: 
	Umm.  Dont ask.  Silly memory leak.  For those of you who
wondered, you were losing about 256 bytes every 25 seconds for each
person you have on your contact list.  Make fun of us.  Better yet ..
Send us beer.  We'll do better :)

0.9.9:
	Welp, All of you boys and girls who run Mandrake and have some
problems with Gaim working properly, please check out the FAQ file.  It 
contains a nice fix submitted by one of our users.  I hope this works for
you guys!
	Jim appears to have intoxicated himself.  This is, as always, a
Good Thing (tm).  His late-night adventure with the liquid-bread food group
lead to the birth of a nice little feature called `The Lag-O-Meter'.  Dont
ask, just try it out :).  It is pretty pointless if you have a super-fast
connection but if you are a modem user, like many of us are, then try it out.
	There's also some idle preferences and some other little random
bug fixes.  Check'em out yo :)

0.9.8:
	Get Along Lil' Doggies.  Heh.  Looks like we have yet another new
version of gaim for you guys to play with.  Be gentle now, it has a few
new fetures.  The HTML widget is now more robust and we have *da da da* 
HTTP proxy support.  
	Oh By The Way, Do not pay too much attention to what we are doing
with this release.  We are all a little bit happy tonight.  You must love
life.  This is a special release of gaim.  We will be releasing some wonderful
photographs soon .. or perhaps if we get the bloody webcam working then we
will take a couple of quick snapshots.
	Looks like the Gaim developers convention (cool name huh) that we
had this weekend in Auburn, AL went wonderfully :).  yum yum yum. Hahahah. Oh
by the way.  Beware of insecure rednecks in the deli.  Bad things.
	In (non)related news, Jeramey could not successfully slaughter the
one pound hamburger that he ordered.  (I think he could have done it but he
wasn't feeling very well at the time).
	Oh Yes, New Logo Too :) You likes? Thanks, Naru!
	Just a little side-note: it looks like we didnt make the release that
we had expected during the Gaim Convention.  Maybe we partied too much? I am
not sure.  I remember watching the sun rise before I went to bed, though.
Oh well.  Here's your release!  Enjoy!
	By The Way, we have uploaded our party pictures to a website.
http://www.dorky.net/gaim/party/  They are nothing spectacular but I hope you
enjoy them! :).

0.9.7:
	Well, boys and girls, it's that time again!  Yup, time for the good
release fairy to come bless us with her infinite wisdom and divine presence.
Umm, yeah, something like that.  Anyways, this release has several little
"bad" network fixes (as Jim likes to say) and a couple touch-ups to a few
other features.  It also features preliminary oscar support.  Thanks to Jim
and Adam ("the libfaim guy")  hehe :)  We have also corrected a problem with
gaim not wainting to correctly save your password if you have an underscore
in it.  Thanks to w1za7d for pointing out the underscore problem.  ' and \
have also been fixed in passwords. :o) 

0.9.6:
	Sorry about the little segfaulting bugs in the past release.  Rob
is stupid. :).  Anyways, they have been patched up and a couple new features
have been added.  I hope you guys enjoy.

0.9.5:
	Well we added a myriad of new features to this release. (A lot of
small buggie fixes too.)  If you need a detailed list just check out the
ChangeLog.  We now have a new webpage design and have added a FAQ to the
distribution.  Before coming to us with any problems please take a quick
look through the FAQ to make sure we havent already covered your question.
	Also, thanks to our beloved Web Monkey, FlynOrange, we have all
learned the true power of foam weapons, slinkies, and whoopie cushions.  Hmm
gotta love those pranks, eh?

0.8.0:
	Well, just starting the NEWS file.  I'll try to remember what's new
from the last version.  Hmmm.  BIG code reorg.  Import/export, buddy pounce
among the major new features.  Autoconf script too, which is a big win.
Apologies to those who submitted patches which haven't made it in.. I
promise, the next version!  This code reorg took up a lot of my time, and I
want to get it out there.  
<|MERGE_RESOLUTION|>--- conflicted
+++ resolved
@@ -2,13 +2,10 @@
 
 Our development blog is available at: http://planet.pidgin.im
 
-<<<<<<< HEAD
-=======
 2.5.9 (08/18/2009):
 	John:  This release is just a crash fix release to address a security
 	issue reported to us by CORE and a couple crashes Elliott found.
 
->>>>>>> 7b2ab0f7
 2.5.8 (06/27/2009):
 	John:  This release is another somewhat rushed bugfix release to fix
 	a number of bugs that have come up since we released Pidgin 2.5.7.
