Pidgin and Finch: The Pimpin' Penguin IM Clients That're Good for the Soul

Our development blog is available at: http://planet.pidgin.im

2.7.0 (05/11/2010):
	John: We FINALLY got the ICQ X-Status stuff merged in!  And a few other
	patches that have been sitting on Trac forever.  Couple that with some
	new features and we have an excellent release for all of you!

<<<<<<< HEAD
	Marcus: Finally time for a new release, seems like it took
	quite a while this time.  But then again, there is some new features
=======
	Marcus: Finally time for a major release again, seems like it took
	quite a while this time.  But then again, there are some new features
>>>>>>> 50e3fbfb
	in there, like file transfer preview (thumbnails) support (only on MSN
	so far), plus a lot of bug fixes.  Enjoy!

	Paul: Yay, a new release!  I don't think I added very much useful to
	this release, other than fixing a paste bug from Chrome (no weird
	characters appended to the end of your URI).  Enjoy!

	Jorge: This is my first NEWS!  I'm not sure I added something nice to
	this release.  I know it took a lot of time to bring this one out,
	however I'm really excited by this release.  I hope everyone likes the
	new features this release brings.

	Elliott: This release took so long, I had to go check the ChangeLog
	just to see what happened.  I doubt many people will notice, but we
	dropped support for many old things, like GTK+<2.10 and MSNP9.  In more
	exciting news, we have file transfer previews on MSN, and support for
	setting moods on ICQ and XMPP (which has been waiting forever.)

2.6.6 (02/18/2010):
	Mark: This release includes some great little changes and fixes a few
	security-related bugs.  See the ChangeLog for details.

2.6.5 (01/08/2010):
	Paul: This release fixes a pretty serious bug in the MSN code, so we're
	releasing this build a little earlier than planned with only major
	bugs fixed.  See the ChangeLog for details.  Enjoy!

2.6.4 (11/29/2009):
	John:  It's release time again.  Lots of bug fixes this time around, as
	well as a new protocol plugin developed and maintained by the MXit folks
	folks.  Elliott and I also did a ton of work on the Preferences window,
	which will now hopefully fit on most people's small screens.  Enjoy!

	Elliott: This release has been in the works for so long, I don't really
	remember doing any work on it.  But I do know the MSN servers gave us a
	little bit of trouble this time around, forgetting people's friendly
	names.  Nothing too problematic, just a touch annoying.  Also, we've got
	a nice new Preferences dialog.  You can thank John for that mostly, with
	a couple of tweaks by me.

	Sadrul: A lot of little fixes for a lot of things! Among them, a fix
	for a long standing issue with displaying unicode in non-utf8 locale in
	finch. We also have a new prpl for MXit. This release is very very cool
	altogether. Enjoy!

2.6.3 (10/16/2009):
	Mark: Someone reported a fairly serious bug in our AIM/ICQ code
	so we're releasing a special "severe bug fix only" build.  See the
	ChangeLog for details.  Enjoy!

2.6.2 (09/05/2009):
	Mark: Woo boy it's been a busy two weeks.  There was a lot of new code
	in 2.6.0, and with new code comes new bugs.  The cadre of relentless
	developers responsible for Pidgin have been hard at work, and I believe
	they have fixed all the major bugs that cropped up.  My thanks to all
	those names listed as Current Developers in Pidgin's 'About' window.

	Elliott: Well now, just as Mark said, there was a lot of new stuff that
	probably came up with tons of bugs.  So I can't say I wrote anything
	super-awesome, but I definitely fixed quite a few of those itty-bitty
	why-didn't-this-work-this-way sort of bugs.

2.6.1 (08/18/2009):
	Mark: There were a lot of changes in 2.6.0, and so a few major bugs
	crept in.  This is a very minor release to fix those bugs.  Sorry for
	the inconvenience!

2.6.0 (08/18/2009):
	John:  Wow, four straight releases that I'm the first to NEWS on.  This
	is getting kinda scary!  I'm beginning to wonder who else actually does
	anything around here!  (Just kidding, of course.)  LOTS of new features
	and a crapton of bugfixes this release.  There should pretty much be
	something for everybody.  A great example of this is the ton of Yahoo
	changes that have happened thanks to our SoC student from 2008, Sulabh
	Mahajan.  Among his massive improvements are the ability to add MSN
	buddies by adding them as "msn/user@domain.tld" and peer-to-peer file
	transfers.  Of course, history shows we can't please everyine, so I'm
	sure I'll see a complaint or five thousand in trac.  Enjoy, though!

	Marcus: This is my first news! It's been quite a few microreleases this
	time, but now we're finally at 2.6.0. I suppose the most anticipated
	new feature in this release is the voice and video support, thanks to
	Mike's heroic work. I've managed to slip in a few features too, like
	in-band bytestream file transfers as a fallback on XMPP and idle time
	reporting on XMPP. Enjoy!

	Paul: This is my first news, too!  This release has definitely been a
	long time coming; hopefully it won't disappoint since we've closed over
	200 tickets.  Among other things, Tobias Markmann's GSoC project from
	last year was merged, which means we now support BOSH (XMPP connections
	over HTTP), and Andrei Mozzhuhin contributed an XMPP Service Discovery
	Browser.  Also, thanks to Bernmeister for poking (at least) several
	hundred old tickets!

	Mike: Ditto. This is my first news as well. I have a feeling this is
	getting repetitive at this point, but voice and video support is
	finally here! Thanks to the rest of the Pidgin team, Farsight 2, and
	GStreamer developers for making this possible! (I finally finished my
	Summer of Code project :D)

	Elliott: Hey, this is my firs... Wait, no it isn't.  Now I feel left
	out.  So have you heard about this voice and video thing?
	Unfortunately, not quite ready for all protocols, but it's getting
	there.  MSN gained support for receiving voice clips at least, and
	finally we have Ink receiving capabilities too.  Thanks to the guys
	who wrote the original patch.  And finally, MSN no longer has over a
	100 tickets open!

2.5.9 (08/18/2009):
	John:  This release is just a crash fix release to address a security
	issue reported to us by CORE and a couple crashes Elliott found.

2.5.8 (06/27/2009):
	John:  This release is another somewhat rushed bugfix release to fix
	a number of bugs that have come up since we released Pidgin 2.5.7.
	Hopefully anything I broke there is fixed now, or at least made to be
	less broken.  Enjoy!

2.5.7 (06/20/2009):
	John:  This release is really just a rushed fix for the broken Yahoo
	protocol plugin.  I spent way more time on this release than I care
	to admit, so I hope that time is well spent and this fixes the issues
	people have been having.

2.5.6 (05/19/2009):
	Ka-Hing: Many much bugfixes. Hooray. (Paul told me to say that)
	Oh, no one has met Paul yet? He's awesome, he backported my fixes
	to the release branch so I didn't have to checkout a
	workspace... except I just did to NEWS to tell you all about
	that. Oh and I actually did do something for this release, none of
	which is user visible though. This basically applies to the rest
	of the release as well, nothing exciting, but you definitely want
	it.

	Daniel: This should fix a number of annoying issues that some users
	have encountered.  We also would like to thank Veracode
	(http://www.veracode.com) who performed a code analysis and found some
	bugs that were addressed in this release.

	Elliott: I feel like I'm repeating myself, but there are some more MSN
	fixes that should make things better behaved at login as well, and
	maybe you'll stop getting some of those annoying errors (though not all
	are fixed yet).  Some other bugfixes, plus the craziness that is the
	libxml "structured error handler" make up the rest of this release.

2.5.5 (03/01/2009):
	John: Well, yet another release with bug fixing and patches.  Hopefully
	one of the fixed bugs is one that irritated you.  Also, thank Dimmuxx
	for spending far too much time working on ICQ this release.

	Elliott: Lots and lots of MSN bugfixes again (I hope they're fixed, at
	least).  I think we finally have OCS/Yahoo!/federated buddies working
	now.  And there should be some workarounds for some server things that
	may or may not have been our fault (like buddies on Allow+Block) which
	should make general usage a bit smoother.

2.5.4 (01/12/2009):
	John: Well, we fixed a few bugs for you this time around, I applied
	a few patches, and we've dealt with what feels like a TON of tickets
	about two very common issues.  Feels like time for a release to me.

	Etan: My first NEWS in quite a while and I don't have much to say.  I
	haven't been too active lately and I'm hoping that won't be the case
	going forward.  I managed to get in a few perl fixes and some UI
	language tweaks this release.  My plan is to work on some of the
	issues pointed out by mpt (during his expert review of pidgin a little
	while back) in the near future.

2.5.3 (12/18/2008):
	Mark: It's been about two months and woo-boy have we been fixing
	bugs.  Enjoy!

	Kevin: I didn't do much of anything this release, but Mark and
	John must be commended for their tireless efforts to fix bugs
	and approve patches, especially in areas of Pidgin that have
	not usually received much attention.  Lots of changes have
	been made, so definitely check the ChangeLog to see what's new.

	John: It feels like it's been an age or two since we last released,
	and I think it's well worth the wait.  Mark has sunk more time into
	MSN and MySpace IM this release than any sane person should be
	allowed to, and I've sunk more time into patches than I care to
	admit.  By my count, our ChangeLog has 58 bullet points(!) and we've
	closed 85 tickets specifically for this release.  Enjoy!

	Ka-Hing: Bring your XMPP server to 2008 some time in 2009 would be
	nice, DreamHost!

	Elliott: Well, I can't blame the server for this release taking so long
	but that's just how it worked out.  A few interesting MSN changes this
	time.  Hopefully, federated & Yahoo! buddies will work for you, but I'm
	not yet certain it's ready.  Mark made so many fixes, I'm not even sure
	I recognize everything anymore, but hopefully that'll make things less
	crashy for you.

2.5.2 (10/19/2008):
	Ethan: After a bit of a struggle with our services, which put
	this release off for an unfortunate length of time, we're
	ready for another bugfix release for your bug-free(er?)
	messaging pleasure.

	Sadrul: Despite our best efforts, this release got delayed by a
	couple of weeks.  But here it is! It is mostly a bug fix release, with
	a couple of important fixes, e.g. fix for the Yahoo! disconnect
	problem.  Also, welcome our newest Crazy Patch Writer, Marcus Lundblad,
	who, among various other fixes, has implemented custom smileys for the
	XMPP protocol, included in this release.  Enjoy!

	Stu: I guess this is the time of year for server migrations, and
	I've just about had enough of them.  Fortunately Pidgin is still fun,
	and this release should be superb.

	John: Although our services were down for quite some time, we didn't
	lose any data, except perhaps some mail that would have failed to make
	it to us.  Overall, the only major effect it had was to delay this
	release far longer than we expected.  Hopefully the bugfixes make you
	happy!

	Elliott: This release took a while, but that was due to an unfortunate
	server snafu.  I didn't have much to do with it, but hopefully the new
	servers will help us out a bit.  Anyway, mostly bug-fixes this time.
	Nothing spectacular, unless you happen to suffer from one of those bugs.
	Oh, and don't forget, the "Has you" tooltip is back!

2.5.1 (08/30/2008):
	Kevin: This release is mainly a bug-fix release.  It solves a few
	known crashes and updates some of our artwork.  Google's Summer of
	code recently finished up.  Some of our students are still working
	on their branches and none have been merged into released code yet.
	Look for some of those results to show up in Pidgin releases over the
	coming months.

	Elliott: I'm just commenting so Kevin wouldn't be the only one in NEWS
	and no-one else seems to want to.  Anyway, there's a couple MSN login
	fixes, so try it out.  The contact list problems might still be around,
	but you can probably find a workaround in trac.  And there's a tooltip
	fix for our AIM friends, not that I had anything to do with it (except
	closing many many duplicate tickets).

2.5.0 (08/17/2008):
	Daniel: Lots of good stuff in this release.  Lots of people have worked
	very hard on the updated MSN protocol, and it's finally time to bring
	it to the world!  There are myriad bugfixes, including some important
	ones so you should be sure to update.

	Hylke: Finally MSNP15 support.  To celebrate this I refreshed a lot of
	the smilies used in the protocol and added the long awaited indispensable
	bunny icon.  I think this is one of those releases that will make a lot
	of users happy, especially MSN users.

	Elliott: Oh look, my first NEWS!  Well anyway, with that new MSNP15
	support, this release is set up to be a huge success and a total flop
	all at the same time.  Here's hoping it's the "huge success" one for you.
	Those icon changes that Hylke made, while minor, really make things look
	a little cleaner, I think.  Oh yea, did I mention that MSNP15 stuff?

	Mark: Speaking of MSNP15, we'd like to welcome Elliott Sales de Andrade
	as a full fledged developer!  He took the last few strides mushing the
	new MSN code into shape.  Then he decided that wasn't enough and started
	doing other great stuff.

	Ka-Hing: "Reject"ing a certificate after your account is signed off is
	not recommended.  Deleting the file after you start sending it is also
	discouraged.

2.4.3 (07/01/2008):
	Richard: This release includes important bug fixes.  I'm just cutting
	the release.  Thank you to the real heroes who did the fixing!

2.4.2 (5/17/2008):
	Sadrul: We added some usability changes in this release, including the
	typing notification, buddyicon and input area size in the conversation
	windows, escape to close conversation windows etc.  These changes should
	make pidgin more usable and more fun for Everyone! *wink*

	Stu: I fixed some memory leaks, but nothing like as many as Daniel did.
	MSN buddy list synchronization should be significantly less painful now,
	and opening MSN inboxes might work better too.  SILC passphrase changes
	and support for passphrase-less keys has been improved also.

2.4.1 (3/31/2008):
	Stu: We fixed some bugs, this release should be 110% better than 2.4.0

	John: Well, I didn't really do much this release except muck about with
	the configure script.  Blame me if it worked in 2.4.0 but doesn't now.

	Will: We seem to be falling into a nice pattern of releasing on the last
	day of a month.  Hypothetical AIX users might be pleased to learn that
	Pidgin might actually run for them now!

2.4.0 (2/29/2008):
	John: While this release took what seems like forever to get out the
	door, I think it's well worth the wait, especially for Yahoo! users.
	This release serves up some fixes for long standing bugs and adds
	file transfer for transfers with newer Yahoo! clients (finally!).  As
	is standard with code I committed, where it works great thank the
	patch writer, and where it's broken, feel free to yell at me.  Enjoy!

	Sadrul: Finch is more colourful and blinky in this release!  There's
	now a log viewer, which is very useful, and also the ability to
	block/unblock buddies.  It's now also possible to find chat rooms on
	many services, e.g. XMPP, IRC, Yahoo! etc.  Happy Leap Day!

	Ka-Hing: I think all I've done for this release is committing some
	patches written by other people.

	Stu: Finally, 2.4.0 lands.  I didn't do all that much except complain
	about things I didn't like or just revert Sean's changes.  I'm quite
	pleased with how well it's turned out in the end.
	Happy Birthday Fred, you must be nearly 10 now ;-)

2.3.1 (12/7/2007):
	Stu: I'm sorry for the MSN problems and the plugin crashes in 2.3.0.
	Hopefully this will redeem us.  This fixes a number of bugs.  I'm a
	bit late but I'd like to welcome John to the team.  Enjoy!

	Luke: I've done absolutely nothing in the last 2 weeks, except watch
	others commit bug and, more, leak fixes.  People should be noticing
	remarkably fewer memory leaks now than 2 or more releases ago.

	Kevin: I'm not quite sure what happened to our MySpaceIM Summer of
	Code student, but I fixed a few MySpace bugs with idle and status.
	I will try to fix some of the other more significant bugs, after I
	figure out the protocol, especially including grouping issues.

2.3.0 (11/20/2007):
	Luke: While this does not have the new MSN code, rest assured that
	we are working on it and that it is nearing release.  This contains
	a significant number of fixes, including some that were marked as
	fixed for earlier releases.  Happy Thanksgiving!

	John: This is my first NEWS entry!  So, this time around we have an
	updated man page (the old one hadn't been really updated since
	before the GTK+ 2.0 migration!), lots of bug fixes, and some new
	features for you all.  Enjoy!

2.2.2 (10/23/2007):
	Luke: Because the main branch of pidgin development is still not
	ready for public consumption, I have taken some time to try to
	pull the many bug fixes that have happened since then into a
	separate branch.  This release is the result of that effort.

2.2.1 (9/28/2007):
	Richard: We have some new code in the pipeline, but it's not quite
	ready for a general release.  Instead, this is basically a bug fix
	release.

	Luke: Unfortunately the necessity of this bug fix release means
	some of the tickets that have been closed as part of the 2.2.1
	milestone are not actually fixed yet.  We have grabbed as many
	of the changes as we could while avoiding those that are as
	yet unstable though, and this should still be a marked
	improvement over 2.2.0.  We have spent a lot of time since the
	last release looking at the tickets that have been submitted
	and many of them have been closed.

	Stu: I haven't NEWS'd in a while.  I haven't actually done much for
	too long also, maybe I'll find some time soon.  This release is
	basically what 2.2.0 should have been - it actually compiles this
	time.

2.2.0 (9/13/2007):
	Sean: 2.2.0 contains the results of several major Google Summer
	of Code branches bringing some new, extraordinary features.  We
	have a new protocol, MySpaceIM, a bunch of new features for an
	existing protocol, XMPP, and nifty new certificate management
	to make sure your IM server is who it says it is.

	Ka-Hing: A number of you noticed crashes when dragging windows
	around when certain options are enabled.  Well, that was my fault,
	and Sadrul fixed it.  So Props to him and poos to me.  I haven't
	done much for this release, but the next one should contain
	something that I helped work on.  Hint: students are cheap slave
	coders!

	Kevin: I haven't really been coding much in Pidgin, and this
	release is no exception, but I will be working on getting our
	wonderful web site to be a little more functional by next
	release.  I promise!

2.1.1 (8/20/2007):
	Sean: Continuing our schedule of frequent releases, Pidgin 2.1.1
	is out.  In it, we've addressed a lot of UI issues from our
	experimental new changes introduced in 2.1.0, and gave a lot of 
	attention to Yahoo! and Bonjour.  Thanks to everyone who 
	contributed.

	Luke: We have reworked some parts of the conversation windows in
	response to user comments.  We did not quite reach 100 tickets
	closed this release, so a fair few will role over again.  Still,
	we are slowly but surely working our way through the reported bugs.
	Many thanks to everyone who has helped with tracking down the
	various issues, testing fixes, and getting patches in.

	Tim: Sean finally got me to fix some of the buddy list bugs with
	Yahoo! when in version 15 mode.  So now we have some Yahoo! to
	MSN support, which is kind of nice.  Looks like some others have
	been contributing to Yahoo! while I've been AWOL, so many thanks
	to them.

2.1.0 (7/28/2007):
	Sean: This release took a bit longer than 3 weeks, but boy is it 
	worth it!  We're beginning to experiment with new UI concepts and
	this release features a largely re-designed conversation window.
	We've closed 150 tickets for this release; much thanks go to all
	the developers, translators, and testers who made this possible.

	Ka-Hing: Sean said no one else NEWS'ed, so I figure I should.

2.0.2 (6/14/2007):
	Sean: Another big maintenance release.  Again, about 100 tickets were
	resolved in this release, and they keep coming in.  Lots of bug fixes,
	some minor icon adjustements, hopefully we addressed some ICQ
	internationalization issues, and support for Bonjour on Windows!
	Our next release will be 2.1.0, and will come with some great new
	features.

	Stu: I think we're gradually getting the hang of this 3 week thing
	again.  This release includes yet more bug fixes.  I'd also like to
	specifically thank Pekka Riikonen for the patch to enable using SILC
	Toolkit 1.1 with Pidgin/libpurple that is included in this release.

2.0.1 (5/24/2007):
	Sean: 2.0.1!  Three weeks later, as scheduled!  It is so nice to have
	regular, frequent, releases again!  This is a bugfix release; We have
	fixed over 100 issues reported to us at http://developer.pidgin.im.
	Thanks to everyone for their great work, and look for the next release
	in another three weeks!

	Stu: Lots'o'fixes in this.  I don't know how you users find so many
	things for us to fix.  24 hours in a day (sadly).  24 is divisible by the
	sum of its digits and by their product.  It is the smallest composite
	number, the product of whose divisors is a cube.

	Luke: I requested that we have a bug fix release, and so we have!
	Many, though unfortunately not all, of the reports that have been
	submitted to us since 2.0.0 have been fixed now, and so you should
	all have a much more stable experience with this release.  I also
	want to thank the many users who have resubmitted their reports
	as we close out the old Source Forge bug tracker.  If all goes well,
	your report will get the attention it deserves as we continue to
	work on Pidgin, Finch, and libpurple.

	Nathan: A ton of fixes have gone into this release.  The feedback
	we've gotten on 2.0.0 has been incredible.  Hopefully we've resolved
	most of the critical issues with 2.0.1.  If we haven't, I'm sure
	our wonderful users will let us hear about it.  I seem to be
	forgetting something...oh, right, I haven't promised any cool new
	features in the next release!  So, I promise at least one cool new
	feature in the next release...you just might have to adjust your
	definition of 'cool' to get it.

	Etan: Perl plugins now have access to almost all of the savedstatus
	API functions.  I also removed a couple of the preferences from the
	Pidgin GTK+ Theme Control plugin which should help many of the people
	for whom the configuration dialog size was a problem.  The removed
	preferences no longer had the effects they were added to have anyway.

2.0.0 (5/3/2007):
	Sean: 2.0.0! It's real exciting to finally release Pidgin 2.0.0! I'm
	really proud of all the work we've all done.  I'm pumped.  And, while
	I could go on about all the amazing thing that have been added since
	1.5.0, what I'm really excited about is getting back to a regular,
	rapid, release cycle of active, open development, unhindered by legal
	quandries.  Huge thanks to everyone involved.

	Luke: We have finally managed to get 2.0.0 out the door, after nearly
	but not quite 2 years of effort and fustration.  No one regrets more
	than I that we were unable to make any of betas 3-6 the actual release.
	But at long last, it is out, and life can return to a more normal
	state.  There were many tough calls to be made in the last 2 years.
	Not everyone has agreed with the resulting decisions, that is un-
	fortunate, but unavoidable.  Suffice it to say that despite what
	some users appear to think, a ton of thought, argument, discussion,
	and experimentation has gone into this release.  This release
	builds on many years of experience, both as developers writing the
	code, users using it, and in supporting other users.  I hope that
	those who download and install this will give it a fair shot, and
	attempt to avoid knee-jerk reactions.

	Evan: One small step for bird, one giant leap for birdkind... except
	this is hardly one small step.  A lot more has changed from Gaim 1.5.0
	than just the name. Pidgin has a *very* attractive new look, a whole
	new member of the family (Finch, formerly gaim-console) has been born,
	and libpurple has come into its own as a solid, full-featured library
	powering the greatest IM clients around.  Bugs were fixed and
	features were added by the hundreds (thousands?) since the last
	major release, all while improving performance and resisting feature
	creep.  As Luke said, a ton of thought and effort has gone into
	Pidgin 2.0.0; I'm proud to have played a part.

	Stu: We did it! finally, we have 2.0.0.  It's been a long time coming,
	but there's a great deal of goodness here.  When I say a long time, I'm
	not kidding - it's been 972 days since we branched off "oldstatus"
	(aka 1.x).  The early Greeks were uncertain as to whether 2 was a
	number at all (or if we'd ever make this release) - it has a beginning
	and an end but no middle (much like our unfortunately quiet development
	period).  2 is the first prime number and the only even prime. 2 is also
	the first deficient number (oh well).  There are only 10 types of people
	in the world - those who like our new names and those who do not.
	Enjoy!

	Richard: I'm very glad that we've finally gotten 2.0.0 released and
	I look forward to returning to a more normal development schedule.
	Again, a big thanks to everyone who helped in any way to get things
	where they are today.  Congratulations everyone!

	Sadrul: My first NEWS, and on what an occasion! Pidgin 2.0.0 is finally
	released!!  And it's *really* very good!!!  Give your soul a break ...
	Use Pidgin!

	Daniel: There has been a fair amount of weeping and gnashing of teeth
	due to the delays in getting this beast out.  I'm really happy that it
	is done.  I'm also very happy with what we're releasing - I think it is
	far more stable, packed with useful features and, dare I say, prettier
	than any previous release.

2.0.0beta7 (4/29/2007):
	Sean: Beta 7. The final beta. A few major changes from beta6. For
	starters, we have some new names. That's pretty cool. We have a new
	logo, to go along with it. And a lot of great icons! As Nathan mentions
	below, we're totally back in the open now, having a signed agreement
	from AOL that puts us in the clear. We all really regret having to go
	completely dark for so long. Anyway, unlike betas1-6, which were of
	normal release quality, this one is actually beta quality. There are
	a few significant known issues, and a lot of changes that need a lot
	of real-world testing. So, if you'd like to help us out, give it a
	whirl, and let us know if you run into any major issues.

	Nathan:  So, the secret is out now.  We renamed to Pidgin.  I'd just
	like to apologize to everyone we've had to keep in the dark for the
	last however-many months.  I know it looked like development slowed
	to a crawl, but in reality we've been working pretty hard to get 
	2.0.0 out the door, without getting into any legal trouble.  I
	realize that if we were some big corporation, we'd be getting flamed
	about this secrecy for months.  Please try to remember that we're
	just a bunch of geeks who were scared of legal stuff (well, at least
	I was.  Scared, that is).  The bottom line is that we're out in the
	open again, and fully plan to stay that way.  We're also opening up
	the mail archives from the secretive past few months.  You can scan
	through them if you want, or I can summarize.  "Are the lawyers done
	yet?  No.  Now?  No.  How about now?  No."  All lawyer jokes aside,
	I'm grateful to our legal team for crossing all the 't's and dotting
	all the lowercase 'j's to get us the deal we got.  Anyways, thanks
	for your patience, and on to 2.0.1!

	Gary: Well my silence, and our silence has ended.  Finally the name
	change is over and done with and we can go back to a normal dev
	cycle.  Now if I can just get myself back onto a normal dev cycle,
	but that's another story all together.

	Ethan: Not to be too "me-too", but I have to say that I'm really
	excited about the project's new name and identity, and glad to be
	out of the legal mess.  We're pushing beta 7 with all of the
	branding and organizational changes that have been going on for
	the last few months, so there are likely to be some snags --
	please help us out by trying beta 7, searching for any bugs you
	find in the bug tracker at http://developer.pidgin.im/, and
	documenting them if they are unknown or you can provide new
	information.  Help us make 2.0.0 final a release to be remembered
	(in a good way)!  I'd like to give huge thanks to all of the
	developers, our steadfast supporters, the crazy patch writers, and
	everyone else who has made this transition to Pidgin possible, and
	the improvements that go along with it.  I'd like to extend a
	special thanks to Sean, for leading us through the legal issues
	and taking care of all of the paperwork and overhead that no one
	wants to deal with.

2.0.0beta6 (1/17/2007):
	Sean: Barring any seriously major new issues, we expect this to be
	the final beta release before 2.0.0. This has a bunch of cool UI
	changes, some Google Talk features, a bunch new plugins, and other
	goodness.

	Nathan: Beta6 rocks.  That is all.

	Gary: Long time no news.  My silence will end soon ;)

	Evan: My first news! I knocked out a nice collection of crashes,
	thanks in part to my ever-patient Adium beta testers. Gaim 2.0.0
	is going to be delicious. :)

2.0.0beta5 (11/9/2006):
	Sean: Another release in our endless stream in betas. This one's
	pretty awesome; and it fixes major bugs introduced in previous
	ones.

2.0.0beta4 (10/17/2006)
	Sean: Still beta. Maybe the next one should be a gamma.. :)

	Daniel: I'm super chuffed to announce that this will work with newer
	(i.e. >= 2.8.0) versions of GTK+ on Windows.

	Luke: Several significant changes in this one, including no longer
	using libao for sound!  There are no doubt bugs here, but hopefully
	nothing major.

	Nathan: I don't have much to say, but yay for another beta!

	Etan: I did a bunch of perl work for this beta again, there is now
	some support for perl scripts to call functions in the gtk ui, it
	still needs work.

2.0.0beta3 (03/25/2006):
	Mark: Yeah, I know, another beta.  Don't worry, we'll get this
	puppy out the door eventually.

2.0.0beta2 (01/24/2006):
	Mark: So this is the new year, and I don't feel any different, but
	Gaim is getting better.  We hope this will be our last beta before
	we release the final version of 2.0.0.  As before, please shower us
	in feedback!

	Richard: I'm proud to say a lot of bugs have been squashed in this
	version.  If you filed a bug against beta1, please test to see if
	it's fixed now and update your bug report accordingly (by either
	closing it or setting the version to 2.0.0beta2).  I'm also looking
	for someone who uses Gaim on MacOS X to test a patch for me before
	I can commit it.  See http://gaim.sf.net/contactinfo.php for my
	contact information.

	Etan: So I did a bunch of work on the perl plugin since beta1, so
	anyone who uses perl plugins would do well to expect some things to
	need updating (I'm not certain everything works yet, so please send me
	any reports of things that don't). Most of the work was correcting
	some namespace issues, but I also improved the support for perl
	plugins having plugin_pref frames, and plugin actions. Multiple perl
	plugins can now have plugin_pref frames at the same time, and every
	perl plugin can have multiple plugin actions now. Like Mark said
	above, let us know how this beta works out.

2.0.0beta1 (12/17/2005):
	Sean: I think Nathan sums everything up really well below. There's still
	a bunch we want to add (and remove) before the official release, but we
	really want to start getting feedback about what's good and what's not.
	So, please, be vocal about this beta!

	Nathan: 15 months since we branched oldstatus, and started working on
	the behemoth that is 2.0.0.  In that time, we've added a couple new
	protocols, we had a few crazy patch writers become developers, and
	had a few more people step up to be crazy patch writers.  Sean wrote
	a book, and we arbitrarily decided to make a version 1.0.0, and a
	new versioning scheme.  We got new artwork, and added almost 200 lines
	to the ChangeLog.  We've watched 2 major GTK+ releases, and added all
	kinds of features using them.  OK, I've wasted enough bits here.  This
	beta rocks, but it is a beta.  Treat it as such, and enjoy!

	Gary: Finally we have a beta.  There are a lot of new goodies, including
	quite a few summer of code projects that couldn't get added into the
	oldstatus branch because API changes.  We also have a new mono plugin
	loader for even more plugin fun.

	Richard: Thanks to all who wrote patches (big or small) for this beta.

	Tim: Well here it is, the first beta. There's a lot of cool things in
	here, but not all of them are finished or debugged. But then that's
	why it's called a beta. Conversations are now contact-aware, and
	there's a new status selector. There's smooth scrolling on incoming
	messages as well. Our Crazy Patch Writers have been doing a good
	job too, it seems like we're never lacking some patches in the
	tracker to review.

	Etan: I know I'm not going to be able to think of all the things I should
	talk about here so I'll just go with the stuff I remember. Adding buddies
	on ejabberd jabber servers should work more correctly now (it's possible
	adding buddies on other servers is a bit broken currently I'm still
	looking into it). There are still other jabber issues I'm looking into
	with handling of buddies.
	In other topics, I finally brought my Accounts menu into gaim, though the
	current example of it isn't exactly what I had in mind, anyone with any
	suggestions/comments/etc about it please speak up.
	Other than the stuff I'm sure I'm forgetting to mention this beta should
	be awesome as gaim 2.0.0 is going to be awesome. Have fun with it.

	Luke: pretty much everything important has been said, so this is going to
	be rather repetative.  This is a beta folks, so it will have bugs.  It
	will crash unexpectedly.  Perhaps even frequently.  Use it at your peril.
	But do use it (though you might want to back up ~/.gaim first), and let us
	know what needs to be fixed.

	Mark: Yay.

	Stu: Wow!

	Siege: Sametime accounts created with gaim-meanwhile should merge over
	for use in the beta just fine. Some of the familiar settings regarding
	the buddy list are gone, so I recommend backing up your Sametime blist
	before getting down and crazy. Have fun, and happy early Decemberween!

	Daniel: Enjoy! In the hopes that this prevents someone pain... do not use
	Glib/GTK+ 2.8.x with Wingaim - it will not work.  We're looking into the
	problem and hope to have it resolved before the final release.
	"Happy Holidays!"

1.5.0 (8/11/2005):
	Mark: No super crazy major changes here.  Just the usual bug
	fixes and some pretty important security updates.

	Stu: Buy Sean's book. He obviously needs the money. Other than that
	we fixed some bugs with this release (I don't think we did much else).
	SoC students are doing lots of cool stuff which we'll hopefully be
	able to bring you in a future release.

	Nathan: I've continued my streak of doing nothing useful lately.
	However, I've now got a brand-spanking-new DSL line, so I might
	actually get to contribute soon.  One way or another I'd like
	to get HEAD into a more useable state in the next month or two.
	Also, like Stu said, buy Sean's book.  I've been reading and
	fixing it for the last umpteen months, so you had better enjoy
	it.

1.4.0 (7/7/2005):
	Mark: The last month or four we've promoted a bunch of the Gaim
	Crazy Patch Writers to developers, so there is now an even larger
	team of brilliant and amazingly sexy committers working around
	the globe for your instant messaging pleasure.  Also, we have
	what I believe to be our first contribution from a Summer of Code
	student in this release: Jonathan Clark enabled the sending of
	files to certain ICQ users.  Support is still a bit rough, but
	he'll be working on it throughout the summer.

	Luke: Exciting times this summer as our Summer of Code interns
	start their projects.  This is mostly a bug fix release, with the
	ICQ file transfer that Mark mentioned and some buddy icon work
	being the only real new code.  Hence the extra week delay.  A
	big thanks to our translators who keep churning out updates even
	when we give them short notice as well.  Enjoy!

1.3.1 (6/9/2005):
	Sean: It's been a while since I've done one of these. Welcome to
	Gaim 1.3.1, "New Hyde Park." This is, again, another bugfix release
	but it comes with two keen announcements. First, I'd like to welcome
	Christopher O'Brien to the Gaim team. He has integrated his work on
	the Meanwhile project into Gaim, ensuring that Gaim 2.0.0 will include
	Sametime support. Also, we're participating in Google's Summer of
	Code, which you all should check out at 
	http://gaim.sourceforge.net/summerofcode/

1.3.0 (5/10/2005):
	Luke: This release fixes SILC for multiple accounts.  HOWEVER, you
	may lose your buddy list (for SILC only) upgrading.  This is
	rather unavoidable as the previous code did not keep track of
	which account each buddy belonged to.

	Stu: I'm glad we're finally getting this out, if fixes a number of bugs
	ranging from minor to not so minor. I'd also like to welcome Gary to
	the team - he's done a great job with Guifications, I'm sure he'll do
	good stuff here too.

	Gary: Well I got pretty much nothing done for this release.  Although I
	do have quite a few things in the works that will come to fruition when
	I find some more free time.

1.2.1 (4/3/2005):
	Luke:  Several important fixes this time around.  Big thanks to 
	Robert McQueen, Stu, Nathan, Ethan, and everyone else who has helped 
	with this effort.  Maybe next time we can get a decent chance to fix the 
	problems *before* they go public to have a normal release process.

	Nathan: Jabber got some updates this release (finally).  I've got
	more planned, but simply haven't had the time to anything about it.

1.2.0 (3/17/2005):
	Luke: Happy St. Patrick's Day all.  Sean scheduled a release for
	today, we'll see if we can pull it off. :-)  This release
	features somewhat more than just bug fixes, some improvements
	have been made to the conversation API which may affect plugin
	developers.  Yahoo users should also thank Tim and Bleeter for
	their efforts.
	
	Etan: I'm going to NEWS since I actually did something this time.
	Jabber will allow you to unsubscribe to someone's presence
	without logging out and in again, this does break seeing yourself
	on your buddy list, but hopefully we'll fix that again for the
	next release. 
	
	Stu: Happy St. Guinness^wPatrick's day.
	
1.1.4 (2/24/2005):
	Sean: Another bug fix release. A big thanks to Rob McQueen, Ari
	Pollak, Don Seiler, and Warren Togami: some packagers who helped
	debug a nasty glib 2.6 problem. Also thanks to our own Stu who
	found and destroyed an MSN crash and an HTML parsing error

	Luke: Early release to handle the MSN and HTML crashes, as well
	as the glib crash.  Maybe that makes up for having had a 4 week
	period before the last release.  This one should be the nice
	stable release we meant 1.1.3 to be. Enjoy!

	Stu: I cleaned up the whitespace in this NEWS, it was bugging me.

1.1.3 (2/17/2005):
	Luke: Yet another bug fix release, many thanks to everyone who has
	helped to make gaim more stable!

	Stu: I fixed too many Yahoo HTTP proxy bugs, I should just go and
	write some core HTTP support that works better. A good all round
	bug fix release otherwise.

1.1.2 (1/20/2005):
	Luke: Another Bug fix release. This one featuring a fix to the HTTP
	Method for MSN users and other MSN fixes. A big thanks to Stu and
	Felipe Contreras for those. Stu also spent a long time in valgrind
	and so this brings you a Gaim release with fewer memory leaks. This
	release is on time primarily because I want to see the MSN fixes
	make it into Debian and Fedora before freezes. Expect further bug
	fix only releases to come at longer intervals, at Mark's request.

	Daniel: This is my first NEWS! (YaY) I didn't really do too much for
	this release.  There are a few bugfixes, mostly wingaim stuff. Oh, and
	I like the new XP System Tray icons.

	Sean: I'm down here today. I haven't really been paying too much
	attention to these boring bugfix releases, but I'd like to thank
	David and welcome him to the team. I'd also like to thank Steven
	and Nathan from Silverorange who redid the webpage.

	Tim: Another bug fix release. I didn't really fix any bugs, so
	I didn't exactly do much for this one. The autopackage will now
	work with mozilla-nss, if anyone has that, and not gnutls11. (It
	works with either gnutls11 or mozilla-nss, but not gnutls10)
	I started working on Gaim-vv again though, and I merged someone's
	custom msn smiley patch into the 2.0.0 tree, so expect good things
	whenever that's released (no, don't try it now, you won't like it).
	Oh and welcome to the team Daniel. Of course, he was already on my
	Gaim-vv team.

	Stu: Welcome Daniel! you've done some good stuff already. Felipe did some
	good work on MSN yet again, so you can all use the HTTP method now. I
	didn't do all that much, other than let valgrind tell me what to fix, and
	a couple of easy bug fixes from the bug tracker. Hopefully Ethan will get
	well soon, so he can get back to merging patches and fixing things.

	Nathan: I think I made some Jabber fixes, at least one of which is
	ChangeLog'd.  I will continue to make empty promises about new features,
	especially for 2.0.0.  Until then, welcome Daniel!

1.1.1 (12/28/2004):
	Luke: This bug fix release features msn improvements, drag and drop
	improvements, and some translation stuff. Thanks for everone who has
	helped with it, and hopefully we can get 2.0.0 out soon. On a side
	note, i'm still looking for someone to look at the perl plugin loader.

1.1.0 (12/02/2004):
	Luke: Another in our series of bug fix releases, with a slight twist.
	Everyone thank Ethan for implementing a fall back encoding for IRC,
	it has been much requested and should make a number of users very
	happy. See the ChangeLog for details on other fixes.

	Stu: Much thanks to Miah Gregory and Felipe Contreras, a bunch of
	memory leaks have been fixed. Felipe also fixed a good number of
	other MSN bugs. I didn't do much except apply these guys fixes. It's
	good to see fixes from Gary coming in again too ;-). I like the
	docklet adjustments Christian made. Btw, we have a new MSN protocol
	icon, and I think you'll love it.

	Tim: I made Gaim binary relocatable this release, so Gaim can find
	itself if it gets lost, and I'm going to try to make autopackages
	for this release, if the autopackage guys release their new version
	soon like they're talking. I also "fixed" a scrolling bug, by
	realizing it was all Gentoo's fault. The IRC encoding thing Ethan
	did is pretty nice, no more encoding error messages!

	Ethan: Rumor has it that I did some work this release, but it's just
	that, a rumor.  I think Luke started it.  I did lay the hammer  down
	on  bogus  word  wrapping in the NEWS, so you can thank me for that.
	Keep your powder dry.

1.0.3 (11/11/2004):
	Luke: Not much to see here, some bug fixes that you all will enjoy as
	the semester draws to a close and everyone still in school gets bogged
	down with projects, papers, and exams. Enjoy! Oh, and if you are interested
	in the perl or gadu-gadu functionality, please step up to help write
	patches, as both of these code blocks are currently unmaintained.

	Tim: I fixed a couple bugs this time. In other news, Kim wants to get
	a pet cockatiel or two.

	Nathan: I was gonna put a new feature in this release, but decided
	not to because I found a bug in it today, and I'm tired.  Also, I haven't
	consulted the powers-that-be about putting new features into oldstatus.

	Stu: I'm writing this at 11:11:11pm on 11/11. Eleven. It's 3 really. Or B.
	It's the 5th smallest prime number. Himalia is the 11th moon of Jupiter.
	Hendecagon. There are 1011 players on a football team. XI. 16 hours. Eleven
	is the smallest positive integer requiring three syllables in English. This
	entry is my 11th lie for today.

1.0.2 (10/19/2004):
	Stu: I'm new around here. I tried to reduce the number of bugs in the bug
	tracker, but it turns out that the only way to achieve that is to actually
	_fix_ the bugs. So I fixed a couple, and then sneaked some patches out of
	the patch tracker to fix some others. Sadly the bug tracker was not
	significantly affected, maybe if I learn C I'll be able to make more of an
	impact.

	Luke: Don't let Stu fool you, he has done a marvelous job on this release,
	and deserves a lot of credit for it. And a number of those bug fixes are
	critical ones that he discovered and fixed himself. So go update. Now.

	Nathan: On the other hand, Nathan has done nothing for this release.  Why
	do we keep him around again?

	Tim: So, I'm married now, and in Huntsville. I don't remember if I did
	anything for this release or not, probably not. Bleeter has been more
	active lately though, perhaps we'll see lots of cool things from him
	soon.

	Sean: I'm down here with the "didn't do anything" guys.

1.0.1 (10/07/2004):
	Congratulations to Tim & Kim on their wedding!

	Sean: So, if you're playing along at home, you're aware that
	incrementing the micro version number means that the API has
	not changed at all.  Although that itself is insignificant to
	most everyone but plugin developers, but users won't find too
	many significant changes.  Consult ChangeLog.  We're currently
	branched for some major changes, so expect a really great 2.0.0
	sometime relatively soon.

	Luke: Nothing much to see here, some bug fixes. Most of the work
	is going towards the 2.0.0 release. We aren't quite sure when
	that will be, and will keep the bug fix releases coming untill
	all is ready.

	Christian: I would call this a ground-breaking release, but it isn't.
	It seems like a good one, though. I dunno. I've been too busy at VMware,
	unfortunately, but have some work that's just waiting to be finished up
	for Gaim. Gaim 2.0.0 is going to rock. Gaim 3.0.0 will rock more.
	Do you see a pattern? Thanks go out to Henry Jen for fixing up parts of
	the gevolution plugin to support multiple addressbooks, and to all our
	moms, for believing in us. Or something.

	Nathan: I got a new computer.  It's fast.  And has twice the bits!

1.0.0 (09/17/2004):
	Nathan: Hah!  Bet you weren't expecting this!  OK, if you were
	paying any attention to the flame^H^H^H^H^Hthread on gaim-devel,
	you might have been expecting this.  But here it is, 1.0.0.  Our
	new versioning scheme has slightly more meaning than the older
	one (expecially for plugin authors), but our 1.0(.0) release is
	just as meaningless as we could have hoped.  Enjoy!

	Luke: We've changed our pattern for version numbers with this
	release, we are no longer simply counting versions. This release
	then marks, not something traditionally "1.0" but the current
	version of the api.  When backwards compatability with that breaks
	you'll see 2.0, more details in the faq.  As a side note, if you
	are reading this and are good with proxy code or with perl's XS C
	bindings, please get in touch with me, my contact info is on the
	website.  Gaim could use your help.

	Mark: I love a circus.

0.82 (08/25/2004):
	Rob: Woah, where did I come from? 

	Mark: Lately I've been doing a lot more code maintenance/patch
	accepting/bug fixing type of work.  And I think that's a really
	good thing.  I feel like Gaim is becoming more stable.  It
	seems like we're lacking fewer features.  It makes me warm.
	Quick Robin!  To the traverse wall!

	Nathan: Well, it looks like we stuck to the schedule again.  Had
	we taken our dear sweet time, I might have had a chance to do
	something cool for this release, but instead I stuck to the minor
	stuff.  <insert empty promises for the cool stuff i'll code for
	next time here>

	Tim: Lately I've been doing a lot more patch accepting, and a
	lot less actual coding. Unfortunately it has more to do with my
	laziness than Gaim's progress. Like Nathan, I'm going to blame
	our on time release schedule. But that didn't stop our Crazy
	Patch Writers, or cpw's as grim now calls them, from writing
	some good patches. So, instead of promising to code something
	cool for next release, I'm going to promise that the cpw's will
	code cool things for next release, and I might apply some of them.

	Luke: I've been doing what I always do, committing patches, some
	better than others, and bugging other people to code stuff. Oh
	and closing some bugs. Thanks to Dave West for joining the cpws
	in helping to handle triage. This is mostly a bug fix release,
	so PLEASE upgrade to it before submitting new bugs.

	Kevin: Herman's been away, so Daniel Atallah and myself were given
	the task of preparing 0.82's Windows packages. After some feverish
	plotting, we decided to update GTK and Daniel prepped an update to
	libpng to address recent security advisories. Besides plotting and
	a little bit of testing, this NEWS is all I really did. Oh, I also
	rerefixed the transparency plugin... again! Our beloved Hermanator
	should be back next time around, for 0.83.

0.81 (08/05/2004):
	Sean: Three weeks again!  Sticking to schedules is awesome!  Just
	like Gaim v0.81.  This is what we in the industry call a "bugfix
	release."  We closed over TWO HUNDRED bugs since 0.80.  That's
	awesome.  Thanks to everyone who helped report, triage, fix, and
	test.

	Christian: Yay for three weeks working so well. Boo for me not
	doing much of anything this release, aside from a small memory
	leak fix. I'm starting a new job and leaving my current one, so
	when the dust settles and my schedule is a bit better, the very
	cool status rewrite will be finished up. Especially now that I have
	some help! I'd like to second Sean's thanks to all the people who
	helped with this bug fix release. Gaim should be a bit more stable
	for a lot of you. For those experiencing MSN problems still, we'll
	get that nailed for you soon, promise.

	Mark: I was going to point out that we closed an insane amount of
	bugs for this release, but Sean already did that.  I feel like 
	we've had some really talented new contributors contributing 
	recently.  I won't say names... but watch your backs.  Or something.

	Nathan: I did next to nothing for this release.   I am however
	settled in to my new job, and in a couple days, I should be settled
	into my new domicile.  If the DSL gods are in a good mood, I'll
	have a connection there shortly, and can start being useful again.

0.80 (07/15/2004):
	Sean: Three weeks!  Hooray for timeliness!  I didn't do much here
	but drag-and-droppable file transfers.  Drag something into a
	conversation window, and it will be sent.  Kinda neat.

	Mark: We have a small ant problem here.  I can't help but think
	I somehow brought this upon myself.

	Tim: I don't really have any news, but at least I don't have an
	ant problem either. You might think I've been hard at work on
	Gaim-vv, but I haven't, I've just been lazy. I plan on doing
	some cool things "soon" though, both with Gaim and Gaim-vv.
	Bleeter sent me some nice dumps I need to implement yet.

	Luke: We have a nice timely release, with a Changelog that seems
	small, but remember, this is summer, and people have lives. SILC
	and Zephyr are making good progress from our Crazy Patch Writters,
	and everyone begging to send files to people not on their buddy
	list will be happy. good stuff. No, the msn buddy icon scalling
	problem isn't fixed yet, maybe next release

0.79 (06/24/2004):
	Sean: We've moved to a three-week release cycle which we'll
	hopefully be able to keep up more realistically than a two-week
	cycle.  Yahoo! went and broke last night, but it's fixed now thanks
	to a quick fix sent in by Cerulean Studios this morning. Reports say
	they'll continue to try to break us, though, so don't be surprised
	if your Yahoo cuts out again.

	Luke: I was really distracted this cycle, I want to thank my co-
	developers and our crazy patch writers for keeping things going.
	We have a fairly long changelog for you this release, including some
	nice bug fixes and some much-requested new features, the ChangeLog
	has all the details there of course. Enjoy!

	Christian: Great release! MSN buddy icons and file transfer. A big round
	of applause to Felipe! Too bad about the Yahoo thing, but.. eep! I have
	to go! Movie with the girls and Farmer's Market.

	Tim: This release brings us /commands in the core, which hopefully
	works better, and Yahoo! buddy icons. Thanks to all the people I
	bugged for packet captures, like Simguy, Bleeter, and odl. Yahoo!
	broke again, so I did a little last minute work on the web
	messenger stuff, but then Cerulean Studios was cool and fixed the
	problem already, so all that code's disabled. I also finally added
	the Yahoo! Japan support, for those of you with Yahoo! Japan
	accounts.

	Mark: I fixed that icon animation thing that caused Gaim to lock-up.
	I also stepped on something at the beach and I think there might be
	a little rock or something in my foot now.

	Nathan: I've been really busy, what with having a new job and all.
	I didn't think I had done anything, but apparently I fixed some
	Jabber stuff, and some IPv6 stuff.  I must have been sleepcoding
	or something, because I haven't had time for such things.  Ah well,
	enjoy this release.  We'll see what I can get to in the next 3 weeks.

0.78 (05/30/2004):
	Luke: A very long time, once again, since the last release. I think
	its mostly worth it. A few of you will still have trouble with msn
	but we've worked out a number of bugs even there.  Thanks to heroic
	efforts on the part of Mark, we closed 400 some odd reports this
	month.  We are also welcoming Tim to the project, a very active
	crazy patch writer who has brought massive improvements to WYSIWYG
	and direct im this release. Again, it still won't work for every
	one, but it will work for more people than it used to. Most
	noticably, this release brings a LARGE simplicfication of the
	preferences available. Please don't complain if your favorite
	preference is no longer there. Take some time to think about
	how and if it could be useful to a majority of people who use
	Gaim in ways nothing like you. You'll find that the answer will
	usually be that the preference isn't all that important.

	Tim: I continued with the other crazy patch writers in fixing those
	WYSIWYG bugs. Then they went and made me a developer. Which is cool.
	They told me I could commit WYSIWYG and Yahoo! changes. So I went
	and fixed IM Image and Direct Connect in AIM for some reason. I also
	added some new Yahoo! smileys at least. Also you change your link
	color in your ~/.gtkrc-2.0 file now. I might work on some of those
	new Yahoo! features for next release, like buddy icons. But don't
	count on it. Thanks to everyone who congratulated me. And thanks
	to all our Crazy Patch Writers, who now expect me to apply all their
	Crazy Patches.

	Christian: First of all, congrats to Tim! He's our latest Gaim
	developer, and we're all glad to have him on board. He's been a
	valuable contributor for awhile now. Thanks again to Felipe Contreras
	for all his MSN work this release. He has some exciting stuff that
	we'll be seeing in 0.79. And last, but not least, thanks to all our
	crazy and not-so-crazy patch writers. There's been a lot done this
	release.  I've been taking a small break, first due to school and now
	work, but I'll be coming back strong in the next couple of releases. In
	the meantime, enjoy.

	Gary: Congrats to Tim, no more competing for most ChangeLog entries.
	This means you _should_ be winning every release.  Anyways, I didn't
	finish nearly as much as I wanted to for this release but all of that
	and then some should appear in 0.79.

	Sean: I'll write my entry down here tonight.  Removing preferences
	was my big crusade this week, and the team did a great job at it,
	but I still have a nagging feeling that our preferences are still
	overwhelming.  Everyone's been doing a real great job; it's entirely
	my fault we keep failing to meet our three-week schedule.  Send your
	complaints this way.

	Nathan: I really didn't do much thanks to exams, and graduation, and all
	of that fun stuff.  For next release, I'll have all new excuses, like my
	new job, or maybe something I haven't even thought of yet.  Oh yeah, and
	a big warm welcome to Tim!

0.77 (04/22/2004):
	Sean: We're back to a somewhat regular release cycle now.  Hooray!
	WYSIWYG is much improved in this release, and you can now copy and
	paste rich text to and from Gaim and other applications (see: Mozilla,
	Evolution OpenOffice).  Also, Novell has released their first release
	of their GroupWise plugin, included in this release.  Good stuff all
	around.

	Luke: Only a week "late" this time around, much nicer than the delay
	before the last release.  Anyway, this release sees a HUGE number of
	improvements to the WYSIWYG support, much thanks to all involved. If
	you weren't impressed before, you should be now!  This release also
	sees the end of our TOC support, no one has been working on this in
	some time and its causing problems. DON'T USE IT!.  Also plugin
	authors will want to take note of the fact that the plugin api version
	changed. A nice solid release for you all :-)

	Ethan:  Once  again  I  thought  about doing some things and committed
	things that other people did.  This development model is  awesome.   I
	helped  Mark  refactor  some  stuff  and our collective code ownership
	helped us utilize a coherent system metaphor during our pair  program-
	ming  sessions.   It was extremely extreme.  Look for some hard crypto
	lovin' from yet another crazy contributor in the near future...

	Ka-Hing: I actually did something for this release... or rather, the
	previous release, but LSchiere2 didn't commit that until this release.
	So blame him. System logging is back, so you can log people's signon/
	off/away/idle-ness again. There may be bugs with it, I don't know, not
	like I use it. I will try to work on something that I will actually use
	for the next release.

	Etan: Looking for someone to pair program with.

	Christian: A round of applause to our crazy patch writers! Their
	contributions this release is impressive. WYSIWYG has come a long way
	since 0.76 thanks to them. Also, thanks to Felipe Contreras for his
	MSN contributions. We should see some good stuff going into there soon.
	I myself didn't do a huge amount, aside from breaking everybody's
	plugins, although I have some work going on in the background that will
	hopefully make it into release soon.

0.76 (04/01/2004):
	Sean: Yeah, it's been a long time since the last release, and despite
	what others may tell you, we were just really lazy.  This is pretty
	much just 0.75 again, but, like, someone changed the "Info" icon and
	I think, like, the Chinese translation may have been updated.  We did
	nothing interesting on it at all.  Others may tell you "we haven't just
	been lazy," or "you guys will find that we've managed to do some neat
	stuf in this one."  They lie.  All of them.

	Luke: Okay, normally I wait for Sean to go first, but he said to commit.
	Its been a few months since the last release, but we haven't just been
	lazy. A very long ChangeLog for you all. Most notably of course is the
	addition of WYSIWYG input for chats and conversations. Many thanks to
	DAYS of long work by Sean, Gary Kramlich, Kevin Stange, Tim Ringenbach,
	and Stu Tomlinson for their efforts writting, fixing, and testing
	this.  Without the dedicated support of our crazy patch writters, this
	release would have taken yet longer. Sean also has yahoo working again,
	with some assistance from our friends over at Trillian, you may all
	officially rejoice. We also have a large number of bug fixes, closing
	more than 200 bug reports this month alone.

	Christian: It's been a long time between the last release, but I think
	you guys will find that we've managed to do some neat stuff in this one.
	So many bug fixes and new features. It's enough to drive a wombat mad!
	The new WYSIWYG input is cool stuff. You'll either love it or hate it,
	I guess. I'm working on some stuff that some of you are going to love,
	but I'm not promising it for a few more versions. It's a secret!

	Mark: Our crazy patch writers rock.  Gary Kramlich, Tim Ringenbach,
	Kevin Stange, and Stu Tomlinson did an amazing job of tying up
	loose ends and helping get this release out the door.  Thanks guys!

	Rob: My birthday is in a few days.  I like cool stuff.  Buy me something
	grand!!

	Tim: Luke said write a NEWS, so I thought I would.  There's a room
	list dialog now. And Nathan and I doubled the number of protocols that
	can transfer files.  After that I got lazy/busy and let Gary, Kevin,
	and Stu fix all the bugs.

	Nathan: Rob happens to share a birthday with my sister.  So far she's
	been very vague about what she wants.  She's not an easy person to shop
	for.  As for things you probably care more about, this release has so
	much in it that I've forgotten about most of it.  The stupidest of the
	bugs from 0.75 are fixed.  Jabber has a first pass at file transfer
	support (no proxy support yet).  SOCKS 5 proxy support may have gotten
	a little better as a side-effect.  Twinkies and penguin points to all
	of the crazy patch writers, who did more than their fair share this
	release.

	Ethan:   My   birthday  was  yesterday, and not on the same day as Rob
	and Nathan's sister.  And I don't mean that Rob and  Nathan  have  the
	same  sister.   For this release, I thought about making IRC better, I
	thought about making Tcl better, and I committed patches from  several
	others  who  actually   did  these  things.   And  probably some other
	things, too.  Let's hear it for crazy patch writers, and for the  open
	source philosophy that lets them get so CRAZY.

0.75 (01/09/2004):
	Rob: Woah, what's this? Me? Making a NEWS post!? Say it ain't so!
	That's right, kiddos, I'm finally coming out of my reclusiveness.
	I had a pretty shitty few months, and also just needed a break from
	things.  But, I'm back, and that's good.  Right?  Yes.  And now,
	a little word from Eric Warmenhoven.. :P

	Eric: Ah, Rob and Eric.  Just like the good ol' days.  Now, if
	you'll excuse me, I have to go make some commits with Led Zeppelin
	lyrics as my commit logs.  heh.  What do you mean, I look a lot 
	like Sean Egan?  I'm... oh fine, you got me.  It's really just Sean
	in an Eric Warmenhoven costume.

	So, Yahoo! works again, and that's good.  And 0.76 is going to have
	something _very_ neat.

	Nathan: You're running out of excuses to not use Jabber.  Our chat
	support is now bar-some, quickly approaching bar-none!  Everything
	else in Jabber got neat improvements too.  I'll leave it up to you
	to figure out what they were.

	<boilerplate promises for cool features in $version++>

	Christian: I've been a bit absent this release, due to life stuff
	and working on some other projects. Some MSN goodies are going to be
	available in an upcoming version, and I have some neat Gaim-related
	stuff I'm working on that will hopefully see the light of day. I'd
	like to say good job to the other developers. Good release. (Of course,
	every time I say that, something breaks horribly right after we
	release it.)

	Luke: Okay, so Sean rocks and got Yahoo working again in 12 minutes.
	Unfortunately, he took out the chat support in doing so. So use
	conferences for now if you use yahoo. Users begging for file
	transfer support should thank Tim 'marv' Ringenbach for Yahoo ft,
	and everyone should be happy to note that 0.75 leaks far less than
	0.74. Also, a lot of other bug fixes happened that escape my notice
	right now.

	Ethan: I just want to say that now logging really doesn't eat
	memory 'till the cows come home.  We don't think.

	I would like to thank each and every one of these people, and
	I think you should, too:

	Paul A, Daniel Atallah, Patrick Aussems, Brian Bernas,
	Jonas Birmé, Ethan Blanton (hi Mom), Joshua Blanton, Herman
	Bloggs, Jason Boerner, Graham Booker, Craig Boston, Chris
	Boyle, Jeremy Brooks, Sean Burke, Cerulean Studios LLC,
	Ka-Hing Cheung, Arturo Cisneros Jr., Vincas Ciziunas, Joe
	Clarke, Todd Cohen, Felipe Contreras, Jeramey Crawford, Mark
	Doliner, Nuno Donato, Jim Duchek, Tom Dyas, Andrew Echols,
	Sean Egan, Brian Enigma, Stefan Esser, Larry Ewing, Jesse
	Farmer, Gavan Fantom, Rob Flynn, Nathan Fredrickson, Free
	Software Foundation, Decklin Foster, Adam Fritzler, Michael
	Golden, Ryan C. Gordon, Christian Hammond, Andy Harrison, G.
	Sumner Hayes, Mike Heffner, Iain Holmes, Karsten Huneycutt,
	Akuke Kok, Tero Kuusela, Dennis Lambe Jr., Ho-seok Lee, Moses
	Lei, Ambrose C. Li, Nicolas Lichtmaier, Artem Litvinovich, Syd
	Logan, Matthew Luckie, Brian Macke, Paolo Maggi, Willian T.
	Mahan, John Matthews, Ryan McCabe, Robert McQueen, Robert
	Mibus, Benjamin Miller, Kevin Miller, Paul Miller, Arkadiusz
	Miskiewicz, Andrew Molloy, Matt Pandina, Ricardo Fernandez
	Pascual, Havoc Pennington, Ari Pollak, Robey Pointer, Nathan
	Poznick, Brent Priddy, Federicco Mena Quintero, David Raeman,
	Etan Reisner, Kristian Rietveld, Tim Ringenbach, Andrew
	Rodland, Neil Sanchala, Carsten Schaar, Luke Schierer, Torrey
	Searle, Jim Seymour, John Silvestri, David Smock, Mark
	Spencer, Lex Spoon, Kevin Stange, David Stoddard, Stu
	Tomlinson, Brian Tarricone, Peter Teichman, Arun A. Tharuvai,
	Philip Tellis, Bill Tompkins, Tom Tromey, Junichi Uekawa,
	Bjoern Voigt, Nathan Walp, Eric Warmenhoven, Jason Willis,
	Matt Wilson, Ximian, Jaroen Zwartepoorte.

	Thanks, all.

0.74 (11/25/2003):
	Sean: Christian and Nathan were wrong.

	Ethan: I don't know how solid or good this release will be, but
	hopefully it's better than 0.73!  Not that 0.73 didn't rock or
	anything, but for those users bit by its peculiar little bugs
	it wasn't as nice as this will be.

	Nathan: Jabber got some good tweaks, and logging doesn't eat
	memory until the cows come home.  Which is good, because they
	said they'll be out until late.

	Luke: Always nice when directories get created correctly ;-)

0.73 (11/21/2003):
	Nathan: This should be a really solid release.  I fixed most if not
	all of the idiotic Jabber bugs from 0.72, and re-enabled the SASL
	login stuff, now that it is finalized in the XMPP drafts.  Oh, and
	we now have a release notification plugin, so you can find out when
	the latest and greatest version of Gaim is out without breaking that
	reload button in your browser.  There's other fun new stuff, but I
	forget what it is.

	Christian: This is a good release, as Nathan said. For all those who
	hated all the disconnect dialogs, we now have a {dis,re}connect{ed,}
	dialog that replaces all of them and shows every account that became
	disconnected. Also, there were some MSN fixes thrown in, such as
	the problem with unblocking users. My personal favorite, since it's
	really been bugging me for awhile, is the bug with the border on the
	close buttons is fixed.  Oh yes, and let's not forget the new logging.
	It simply rocks.  This is a pretty stable release, so get it.  0.74 is
	going to have some niceties that people have been waiting for.

0.72 (10/30/2003):
	Sean: I think I'll go as the Gaim logo guy for Halloween.  That
	would be a cool costume.

	Luke: We've had a record month for number of bugs submitted (395 as
	of now) this month, but the total number of bugs open has grown by
	less than 20, so while it might be fustrating for those of you out
	there who think your bug report is being ignored, know that we are
	doing our best to look at them all :-). This release fixes a goodly
	number of bugs including the troubles with signing on icq (thanks
	to Mark). Enjoy!

	Christian: Last release brought forward a lot of bug reports, such
	as the ICQ bug, and also trouble with installing SSL. I can't count
	how many people were confused as to why their MSN plugin wasn't
	loading. Now, it'll load regardless, and when you try to connect,
	it'll give you an error dialog saying to install SSL (if you don't
	have it installed, of course). I didn't do a whole lot this release,
	but that'll change with the next. There are some fun things coming.

	Ethan: In complete defiance of history, I did something this
	release.  It had to do with IRC.  If I type here for long
	enough, I'm sure I'll remember what it was...  Oh yeah, all of
	you paranoid people can hide your local username by changing
	your IRC account settings.  I also want to note that we are
	aware that building Gaim is Harder than it Should Be on
	Solaris, and I am seeking solutions to some of the issues
	there.  Everyone remember to give some love to the developers
	who actually did something of note this release (i.e. not me)!

	Nathan: Jabber got a ton better this release, as I fixed most of the
	bugs introduced in the last release.  Registration works again, and
	the next person to break it is going to suffer.  I also fixed a
	handfull of other little things that I can't remember.  This should
	be a good release.

0.71 (10/09/2003):
	Rob: It's been a while since I've commited some news.  I've had a
	very hectic few weeks/months.  Thing are finally coming together
	again for me.  This release features much copying and pasting. Yeah.

	Sean: I can't wait for everything to be core/ui split!

	Christian: This is a good release, and I don't think people will have
	too many problems. There are a lot of little nice feature additions,
	and much progress has been made on the core/UI split. We should be done
	in a couple of releases, assuming we can get the remaining two or three
	parts core/UI-split. Oh, and plugin authors are going to hate me again,
	as a lot of code (specifically, the conversations code and utility
	functions) changed names. This is a Good Thing (TM), as always, but may
	require modifications to some plugins. Not all, fortunately, but some
	:) Many SSL problems were fixed, though we still have some to go.  If
	you don't have SSL, you now need it for MSN. MSN won't even load without
	it. Starting October 15th, the old protocol won't be supported
	anymore, so there's no reason to support the old one anymore.

	Herman: I bet some plugin authors have resorted to making voodoo dolls
	of Christian.  Nothing new for Win Gaim users other than a fix for
	missing aim buddy icons, and removal of gtk-wimp (until it matures).

	Mark: People are going to make a voodoo doll of me and shower it with
	kisses and chocolate women: When an AIM user is away, you can now view
	the person's away message in their tooltip.  This is very similar to
	what iChat does, only our tooltip will wrap lines rather than displaying
	off your screen :-)

	Nathan: Chocolate women are cool, but I'm a bigger fan of the real kind.
	I re-wrote the Jabber support from scratch, so now there's at least one
	person who knows what's going on with it.  I got lost in the old code,
	even in the parts I wrote.  It now supports the SASL login stuff from
	the XMPP protocol specs, and will automagically upgrade the conncetion
	to SSL if it's supported.  If anything doesn't work like it did before,
	it's probably better, and you should be thankful for it.

	Ethan: I'm sure I'll be showered with all kinds of wonderful things,
	but I doubt it's because I did anything.  The reason being that I
	really don't think I did anything.  I meant to do some gaim_
	prepension and documentation for IRC and Tcl, and handle IRC errors
	more responsibly, but I've been meaning to do that for months.
	Except the Tcl part, the Tcl plugin hasn't even existed for months.
	I figure if I write enough NEWS no one will notice I didn't do
	anything during the release cycle.  Oh, I did close some bugs.  I
	didn't fix them, mind you, I just closed them.  With abandon.
	Don't tell Luke.

	Luke: Mmmm, I probly did even less than Ethan, except I closed rather
	more bugs for other reasons. Lots of you submitting duplicate bugs.
	This should be a pretty good release. We still have a couple crashes
	in ssl stuff, but we fixed a number of the bugs in the tracker, and
	the code cleaning helps alot as well. Enjoy!

0.70 (9/28/2003):
	Sean: Yahoo! works (for now).  That's good NEWS if I've ever heard it.  
	Huge thanks to our dear friends over at Cerulean Studios, creators of
	Trillian, for helping us out.

	Nathan: This release also works out most of the kinks in the new
	contact support.  The Jabber goodies I promised will have to wait
	for now.

	Christian: I didn't really do anything except fix a couple of issues
	loading protocol plugins that had plugin dependencies and getting perl
	to install where we tell it to. I had hoped that 0.70 would include
	a finished libgaim, but Yahoo kind of wrecked that dream. We'll see it
	within the next few releases. Life has been busy in a good way :)

0.69 (9/24/2003):
	Sean: MSN and Yahoo! work.  That's good NEWS if I've ever heard it.

	Herman: Win Gaim has been around for more than a year now.. Time Flies.

	Nathan: {{Meta,}{Contact,Buddy},Person} support for all!  Also, SSL
	support for Jabber makes its debut.  More Jabber goodies next release.

	Christian: It's a good release. The main highlight really is
	Nathan's Contact support, which is just beautiful. My buddy list
	shrunk considerably. As Sean stated, MSN and Yahoo! work.  MSN
	does not support the new MSN buddy icons and stuff, unfortunately,
	but we'll see about 0.70.  There were a whole bunch of Perl fixes,
	so hopefully there will be less complaints directed to my code in
	that area ;) Among other new additions of mine are SSL support
	(both Mozilla NSS and GNUTLS), Plugin IPC (letting plugins talk to
	each other), and some visual niceties in the Accounts window.
	Ka-Hing Cheung put in animated smileys, which should please many.
	Yeah, good release. Just you wait until 0.70 though.

	Robot101: Hi mom. My patch isn't in this release. Watch for the next
	one.

	Mark: Metacontact support, yeah.  Right click on a dude and 
	select "Expand."

	Ethan: God bless the USA.

0.68 (09/01/2003):
	Rob: Wow. I am so incredibly tired.

	Sean: School starts tomorrow!  How fun!  I'll have more time to hack 
	gaim (isn't that supposed to be the reverse?)*

	*Some NEWS recycled from v0.10.0
	
	Nathan: I didn't do much for this release, except make Jabber
	registration work, and put in a slight tweak to make Gaim work a
	little better with jabberd2.  Next release you'll all see what I've
	been spending my time on, but for now enjoy the fruits of everyone
	else's labor.

	Mark: I've been really busy with other stuff, but I've spent my 
	Gaim-time on working towards a more formal translation process.  
	Hopefully this will result in Gaim shipping with more complete 
	translation files.  Also, all our awesome translators are mentioned 
	in the about window now.

	Christian: I've been really busy with this stuff. Gaim got a new
	signal architecture, which is just really cool. The old events system
	is gone. Now you connect a signal from a handle (which can be
	a plugin or whatever) to a function, and plugins can register their
	own functions, and other neat things. Oh yeah, and perl was rewritten.
	There's a new HOWTO in the Doxygen docs (make docs), but no API
	reference yet. Developers, look at the plugins/perl/common/*.xs files
	for now. I also wrote plugin dependencies, which will be more useful
	down the road. Gaim v0.69 is going to have the new MSN plugin that
	works with the latest MSN protocol. Please be patient for that, as
	we're getting a lot of MSN questions we answer over and over.

	Luke: Wow, I actually did something for this release besides commit
	translations! Well, sorta. I got permission to commit some patches 
	so gaim now has color support for yahoo, and you can fetch some 
	basic info on yahoo and msn users. Yay for people submitting patches!

0.67 (08/14/2003):

	Rob: I live in Georgia.  I don't care about blackouts.  We only
	have to deal with floods and tornadoes.

	Sean: Fortunately me for me, I live in the only place in New York
	that still has power tonight!  New features in 0.6@%f)*2.{\
	NO CARRIER

	Christian: I guess Sean couldn't be here to tell you about all the
	great new things. New stuff was done! It's simply amazing. Yeah. So,
	new IRC protocol plugin, tab text is greyed on events (like "So and
	so has signed off!"), protocol icons on tabs (thanks to Etan Reisner),
	some dialog rewrites.. Great stuff. Gaim's looking more teh perrty.
	My big "wow" thing is that the core and UI were split enough for me
	to remove the remaining UI code and make a patch, and libgaim was born,
	for experimental purposes. However, using it, I was able to make the
	second UI ever for Gaim - Gaim for Qtopia (Zaurus and iPaq PDAs).
	This is viewable at http://qpe-gaim.sf.net/ (shameless plug?). More
	UIs to come I hope! :) Exciting time in Gaim.

0.66 (07/18/2003):
	Rob: Oops!!!!  This reminds me of other silly things that we've
	done. I agree with what Herman is going to say. ;-)

	Sean: Man, 0.65 was so super lame and boring.  But 0.66?  WOW!
	This is the most incredible thing EVER.  We've done tons of work
	since 0.65, and I'm really proud of what we came out with.  Thanks
	to everyone who helped!

	Christian: Wow, I can't even begin to describe how long we've worked
	on this one. Monstrous release. Best ever! You won't even recognize
	it. If you've had account import problems, delete your accounts.xml
	and upgrade to 0.66. Just, wow.

	Herman: This is to make up for slipping off the two week release cycle.

	Luke: Okay, people, yes we did test 0.65 for bugs, but hey, some things
	slip through. This release makes up for that. This should fix the bugs 
	0.65 introduced, at least the ones that most of you would otherwise hit.

	Nathan: We are so smart.  S-M-R-T...I mean S-M-A-R-T.

0.65 (07/16/2003):
	Rob: Wooo! We're finally ready for 0.65.  Are you guys excited?  I
	haven't worked on anything in this release, either.  I've been
	working offline on a MacOSX UI.  No, you're not allowed to ask
	me when it will be ready.  If you ask me then I won't answer 
	you.  You've been warned! :-D

	Sean: Although I tend to go right here in the two slot in NEWS,
	we don't always commit in this order.  This is the third time I've
	rewritten this because the jerks below me keep commiting while I'm
	writing causing mass conflictination.  Grrr.  Stupid jerks.  Anyway,
	this is Gaim 0.65.  Like other Gaim releases, this allows you to 
	converse with people far away over the "Internet."  That's about it.
	It's really not that interesting.  In fact, I wouldn't even bother
	reading the other people's NEWS.  It's all boring.  There's some 
	crap about forest fires and fangs and claws.  It's really boring.
	Great, now Luke just committed NEWS causing more conflictination.
	I wouldn't bother reading his either.  Oh, and I don't want to thank
	Megan (Cae) or Kevin (SimGuy).  They're stupid jerks too.  Grrr...

	Mark: I actually did stuff for this release.  Go me.  I probably 
	shouldn't speak for all of us, but I'm going to anyway: We feel that 
	this release is one of Gaim's best.  It should be relatively bug 
	free, and the code is cleaner than ever, thanks to lots of work by 
	Christian and Nathan.  We had some help from a few civilians 
	finding and fixing bugs.  Thanks to Megan (Cae), Ka-Hing Cheung 
	(javabsp), and Kevin Stange (SimGuy) for their work.  Man, I was just 
	looking at Sean's NEWS entry for 0.64--that's talent.  Also, stay 
	in school.  Just say no.  Only you can prevent forest fires.

	Christian: This has been a great release. faceprint rocks, as he got
	things moving in the core/UI split by redoing preferences, which forced
	us to think about how things would be split. We now have XML
	preferences, accounts, pounces, and away messages. No more .gaimrc
	ugliness. The accounts and connection code now have new core/UI split
	APIs, and there is very little to do before our split is ready to be
	used. Rob and I are working off an experimental tarball of what will
	eventually be libgaim. He's working on a MacOS X UI (don't ask him
	about it, he'll ignore you) and I'm doing a Qtopia UI (you can ask
	about that, it's usable!). We added a new protocol, Trepia.
	Information about it can be found at http://www.trepia.com/. It's not
	complete, so don't send in bug reports about it not finding people in
	your local area, please. Oh, and lots of MSN bugs were fixed.
	Practically all the known ones. I feared 0.65 would be unstable due to
	our rewrites, I believe this is going to be one of the most stable
	releases we've had in awhile (knock on wood), thanks to Megan (Cae),
	who has done an amazing job at locating, categorizing and documenting
	the various bugs she has run into, and kevin (SimGuy). Stay tuned for
	upcoming releases. Neat things are coming, but if it has fangs and
	claws, curl into a ball. Or yell at it. I can't remember which is
	correct.

	Luke: Wow! Finally releasing 0.65! Christian, Nathan, and Mark have
	worked really hard for this release, all the credit goes to them.
	The new preferences are awesome, and there are more bugs fixed for 
	this release than in the last 3 or 4 releases. Your MSN should work
	reliably again, your preferences saved, your accounts resort, the 
	list goes on and on. A couple preferences, most notably your buddy
	list sorting preference won't be imported, but almost all of them 
	will be	and its probly a good idea for you to take a second look 
	through preferences again anyway, alot of you are starting to 
	forget that things are optional again. :-)

	Nathan: I think I did something for this release a while ago.  I've
	got a mailbox full of commit emails, and some have my name on them,
	so I must have done something, right?  Probably some minor jabber stuff,
	and lots of crazy bugfixes.  It was a team effort, I'd like to thank the
	academy, our producer Rob Flynn, and of course all the fans. You rock.

	Herman: I was told to write something.. so here it goes.  Windows users
	will be happy to know that they can now rearrange their Buddy Lists.  
	I finally got stuck into GTK+ code and fixed the bug in question (this 
	release will include a patched version of GTK+ 2.2.1).  I integrated 
	the WinGaim systray code into the docklet plugin bringing those nice 
	docklet features (i.e. Message queuing) to WinGaim.  Another major
	WinGaim change of note is that debug versions of all dlls can now be
	built, providing useful backtraces not only for gaim.dll but for the
	plugins as well.

0.64 (05/29/2003):
	Rob: I didn't do anything this release either.  We're under a crunch
	week at work.  Friday is the end of the crunch. Hooray!! Thanks for
	all of your hard work, guys :).

	Sean: Unlike every other time we say, "the next release will be loaded
	with cool new features, this time, we really mean it. In fact, they're
	already in CVS (don't use CVS).  The only obvious new feature for 0.64
	is buddy list sorting.  This has been much requested and can be set in
	the buddy list preferences.  You can sort by name, by status, and even
	by log file size--putting people you talk to most at the top.  Plugins
	can even easily add their own sorting methods.  It's all very cool.  I
	want to thank Luke and Ka-Hing for their initial work on it.  And yes,
	I did make my entire NEWS entry justified on purpose.

	Christian: I have a few new goodies in 0.64, but they're mostly
	back-end stuff that people like us care about. The things that most
	of you will like the most is that almost all of the reported MSN
	bugs were fixed. Users with an empty contact list can now login again.
	The friendly name bug is gone. E-mail notifications work again. Yay!
	We have some big changes in store for 0.65. Careful if you use CVS...
	Things will break. :)

	Mark: I never really have anything important to add.  I'd just like to 
	thank Jack Daniels for his exquisite bug reports.  And whiskey.

	Nathan: I don't think I did anything for this release.  I'm a bum.

0.63 (05/16/2003)
	Rob: Wow, so, what can I say? I've been rather AWOL for the past few
	releases.  However, that's okay.  Work has been pretty friggin hec-
	tic, so, that's my excuse.  Work is finally going to be slowing down
	some. I plan to be doing more Gaim work.  That makes me happy. That
	makes you happy.  That makes us all happy.  Now, I just need to
	finish rebuilding my car's engine.  Engine rebuilds put the FU in
	fun!

	Sean: Yay!  School is finally over.  I have to give tons of cherry-
	flavored props to everyone whose been helping out while I stayed away
	from Gaim to keep myself from failing again, especially Christian and
	Nathan.

	Luke: Okay, this is NOT a bug fix release, at least for those of you
	who use MSN. Christian put in a TON of effort rewritting the MSN prpl,
	mega props to him on this release. In other news, we have alot of bugs
	fixed, and a goodly number of the translations are more up to date 
	than they were in earlier releases. There are some other significant
	changes, but they are mostly backend stuff, yay for core/ui splits ;-)

	Christian: As Sean and Luke said, I did a tiny bit of work in this
	release. The MSN prpl was rewritten, and should now work better. It's
	compatible with the MSNP7 protocol that MSN v4.x uses. Unfortunately,
	MSNP9 is being worked on. Bah. Also, it has MSN Mobile support, so you
	can register your MSN account with http://mobile.msn.com/ and people
	can page your mobile device. You can also page other MSN Mobile users.
	Groups are now stored on server. Oh, and due to the nature of MSNP7,
	conversations are timed out after 5 minutes, so you'll unfortunately
	see a message indicating that. Sorry! I wrote experimental support
	for my own implementation of MSN buddy icons. You can set them in your
	account settings much like with AIM, and when you talk to other gaim
	users, they'll get your buddy icon. This will last for a few releases,
	until the buddy icon implementation in the upcoming MSNP9 protocol is
	figured out, and we have support for that. That'll be a couple months
	away at least. Also, we have a rewrite of the plugin interface, so
	rewrite your plugins! Things are going to get very cool from it. The
	debug API was core/UI split, and some enhancements were made to the
	debug window. I think that's all from me.  It's been a fun release.
	Stay tuned, I have some great things coming up!

	Nathan: It seems like 0.62 was forever and a day ago.  I had to look
	at the ChangeLog to remember what I did.  Apparently I made it so you
	can put chats in your buddy list.  And then I tweaked a bunch of stuff
	and fixed a bunch of crashes.  Then exams came, and then I went home
	for a week and left my laptop's power cable here at school, so I didn't
	get anything done.  Jabber will get all sorts of fun new stuff for
	the next release.  Really.  ;-)

0.62 (04/23/2003):
	Sean: This is just another standard bi-weekly Gaim release.  Nothing
	really interesting, but it has some good bugfixes.  Personally, I've
	been a bit removed from Gaim development lately what with school getting
	tough and stuff, but the rest of the guys have really been doing great
	work without me.  Thanks, guys.

	Christian: I can't remember what I did here.. Think I'll take a quick
	look at the ChangeLog.... Okay, guess I was useless. That's okay,
	though, because I have some really cool stuff going into 0.63. Plugin
	authors will hate me for it. A rewrite of the plugins interface! This is
	actually a Good Thing (TM). Anyhow, upgrade to this release, and tell
	your friends.  33 Gaim users can't be wrong!

	Luke: I didn't do much here besides the odd translation patch and a
	couple bug fix patches. This is primarily a bug fix release, and much
	needed at that. Didn't get a chance to write sorting code, work has been
	busy.  Hopeefully it will happen for 0.63.

	Mark: Gaim is coming along quite beautimously.  I'm going to eat 
	my Pop-tarts now.

	Nathan: oh dot sixty two.  There are a lot of bugs fixed in this
	release, and one major new feature.  Our Jabber plugin now supports
	XHTML-IM.  In plain english, this means that you can now format your
	jabber messages, and other people will see the formatting.  GtkIMHTML
	still needs some work to get it to parse valid XHTML-IM better, but that
	will come in time.  That time would come sooner if my CS prof accepted
	"I was hacking on Gaim" as a valid excuse for an extension ;-)

0.61 (04/07/2003):
	Rob: Nathan commited his news first.  However, I'm cooler so I'm putting
	my entry above his.  Yeah, so, there were some DnD issues with 0.60. I 
	blame it on the rain. It was falling, falling.  I blame it on the
	faucet. It drips all night.

	Sean: I committed my news after Rob.  I'm cooler than Nathan (by far)
	but not as cool as Rob.  So I go here.  Actually, I didn't do anything
	since 0.60 other than commit some other peoples patches.  The one from
	Dave Camp is cool.  How 'bout this snow?  Isn't that crazy?  Oh, and
	thanks to everyone who wished me a happy birthday.

	Nathan: You want frequent releases?  You got 'em ;-)  Chip wrote some
	cool new pounce stuff, and things shouldn't get weird when you drag
	groups and buddies around.  It's bad enough having 1 of some of my
	buddies on my list, I definitely don't need duplicates.  Being that I
	have class in the morning, I'll just raise my juice glass for this one.

	Christian: I'm not as cool as Rob, Sean, or Nathan, so I go down here.
	Well, among some of the fixes is my new buddy pounce code! This adds new
	buddy pounce types, core/ui splitifies the code, and makes the dialog
	box spiffy. Yay frequent releases! Erm, I can't think of anything else
	cool to say here. Have fun, everyone!

	Luke: Okay, i'm probly the least cool, so I'll go last. I committed a
	few patches from other people here, nothing earth shattering though. The
	biggest thing in this release is the group re-ordering bug fix, having
	that fixed will make for fewwer questions. Get used to using releases
	people, we want to use cvs for actual development :-).

	Mark: I didn't want to write any news without actually having done 
	anything, so I fixed a meaningless compile warning.  Boo-yeah.

	Sean: Luke can't spell "fewer".  How un-cool is that?

0.60 (04/04/2003):
	Rob: Wow. So, it has been a really long time since we started the
	gtk2 fork. It's finally ready for public consumption. Sean is about
	to go out and buy a case of beer.  My roommate is downstairs right
	now pouring me a shot of his choice.  Everyone, raise your beers if
	you've got them.  It's been a cool almost 10-months of development.
	I hope you all enjoy. Drink'em if you got'em!

	Sean: I'm writing this 3 minutes before my 21st birthday.  Nobody can
	believe we're finally ready to relase 0.60.  Many thanks to everyone
	who helped out; I'm convinced that Gaim 0.60 is the best IM client to
	date (only to be bested by 0.61).  There's WAY too much stuff to mention.
	Even the ChangeLog is somewhat incomplete.  Yay, I'm 21 now!  Everyone
	enjoy! :)

	Nathan:  Happy birthday Sean!  Rob decided to let me start cleaning up
	after everyone, so here I am.  "sexy" is the only word that can be used
	to describe 0.60.  Prepare to be shocked and amazed.  /me raises his
	(shot) glass ;-)

	Christian: Geeeeeze this took a long time. Worth it though! Personally,
	I thought we'd all just give up on releases altogether and tell
	everybody just to grab CVS. I'm pretty happy with this release. I was
	able to contribute quite a bit to it. Makes me feel proud to be a gaim
	developer!  I'm really looking forward to the future releases. I have
	some neat stuff planned. Yay, I'm still 19! Mmmm, Sierra Mist. Make me a
	sammich!

	Mark: Whoops, I started drinking a little earlier than I was supposed 
	to.  I guess I missed the memo.  Hmm, I ate at a restaurant somewhere, 
	I think it was at Snowshoe, and the menu had "sammiches" on it.  It was 
	pretty sweet.  I'd like to give a shout out to all the Gaim 
	devizelopers for rizocking the hizzy the past few months.  Word.


0.59 (06/24/2002):
	Rob: I guess Sean is busy at home or something and Jim is asleep.
	I'm very tired but it's time for a release.  Enjoy.  :)
	SORRY FOR THE DELAY. :(

	Sean: It's been a long time since our last release, and for no 
	good reason either.  Rob and I just haven't been able to get together 
	to do it.  But now we have.  Aside from some Jabber changes and some 
	crucial MSN fixes, most of this release's changes are transparent, 
	but none-the-less important.  Well get some better changes when my 
	computer works again, you have my word*

	*My word is worthless.


0.58 (05/13/2002):
	Rob: Yeah, so, my computer has been bad which is why the release
	didn't go out on time. Oh well.  I would like to welcome
	Jim Seymour aboard the development team.  He's going to be taking
	over the work on our Jabber code as well as doing various other
	nit picking. He likes to pick nits, nats, and umm, knots, I think.

	Sean: This release has a long ChangeLog.  Higlights include an
	important security fix for MSN and a few nice new features.
	Not *much* cooler than 0.57--but we're making progress ;)

	Jim: Hmmm... Rob said I have to say *something*, so here it is:
	Rob's a mango.

0.57 (04/25/2002):
	Rob: Not too much in this release, as Sean said below. (This is
	what happens when the bottom person goes first.) New translation,
	a few fixes, secure msn hotmail logins, blah blah blah. As Sean
	said, the next release will be cooler. If only you could read
	our minds ;-).

	Sean: Nothing too special here, but a critical Yahoo fix that
	ensures Yahoo! will work when they discontinue the old protocol
	all the other 3rd party clients are using.  Next release will be
	cooler, I promise.

0.56 (04/11/2002):
	Rob: Well, what do you know. I have another headache. I always have
	these damned headaches. I got pissed off with the way GtkTree looks.
	I wanted to move to using GtkCTree. I think they're pretty.
	Unfortunately, GtkCTree sucks. After a little digging through
	the code, I managed to molest GtkTree into looking like
	GtkCTree. Thanks to everyone that helped track down that one
	annoying style problem.

	Sean: Hello.  This is another minor release while Rob and I finish 
	up on some bigger projects.  We're reworking a lot of the UI to make 
	it easier to use, nicer looking, and more compatible with gtk2.  
	I've also been trying to bring the Yahoo plugin up to date, so it 
	will work for Indian users and avoid a potential problem in the near 
	future.

0.55 (03/29/2002):
	Rob: 0.55 is here. I've been away for a few days on business. Sean
	has been on Spring Break. Therefore, this release is mostly a patch
	release. It does fix some bugs and makes a few thing slightly cooler,
	so it's better in that aspect, I suppose.  Enjoy.

	Sean: This is mostly a bugfix release.  I'm on Spring Break, not
	doing any coding at all.  But lots of people sent in great patches
	anyway.  Thanks guys!

0.54 (03/14/2002):
	Rob: Well, here we are. 0.54. We got a lot of fun things in this
	release. Better working SSI, Image sending, protocol specific
	smiley faces, and a whole lot of triscuits. *gobble*

	Sean: We fixed a lot of bugs in this one, and probably introduced
	a bunch too. ;)  We were both really busy, and did all the coding
	late at night when we were tired, so if something isn't working, 
	it's probably just tired code.  Enjoy the triscuits!

0.53 (02/28/2002):
	Rob: Well, we missed yesterday's release. That's Okay, I head a
	nasty headache. You can all just deal. ;-)


	Sean: Neat Goodies!  Whee!!  Oscar got a lot of great additions.
	It can do Screen Name formatting, it can save and store your buddy
	list on the server, it can do typing notifications in Direct
	Connections, and yes, it can receive IM Images!  Sending images will
	be added in the next release.  MSN and Yahoo! can do typing 
	notification too.  Hooray!


0.52 (02/17/2002):
	Rob: Well, after a long delay we're finally ready for another release. 
	I finally got settled into my new apartment, the new job is going 
	well, and I finally have internet connectivity again. You can expect 
	us to be back on our usually bi-monthly schedule.  Enjoy these fixen, 
	as they resolve a few connectivity issues. :-)

	Sean: It looks like things are back on track now.  Eric left which is 
	sad.  He's done so much for Gaim, and I know we're all thankful.  
	Thanks Eric!  I'll be stepping in and do more development, but I can 
	never replace Eric.  This release fixes a long-standing problem in 
	MSN.  If you've gotten errors when trying to connect to MSN, you want 
	this release.  If you've suddenly found yourself unable to connect to 
	Yahoo!, you want this release too.  The "neat goodies" will be in the 
	next release ;)

	Rob: Operation Evil does not exist! ;-)


0.51 (01/24/2002):
	Rob: Well, here we go. I FINALLY got around to making a release
	after over a month, Sorry for the delay, all. Things got really
	hectic around the gaim house hold.  This release isn't as complete
	as I had hoped, but I promised to get something out. There's some
	neat goodies in mind for the next release, right Sean? :-)


0.50 (12/13/2001):
	Rob: I am tired. Tonight was weird. Bleh!!!!

	Eric: I second that.

0.49 (11/29/2001):
	Rob: *still mamboing*
	
	Whew! That was a bad little mambo.  I hope everyone had a nice
	little Holiday, if you celebrate. If not, then I hope you had
	a sucky weekend. :-D. 

	Oh, lots of cheese for everyone!! (Beware the duffle)

	It's getting cloudy. I think it's going to storm somethin'
	fierce. That's my southern talk. Do you like it? 

	Eric: I want to be like you.

	Do the cha cha cha!

0.48 (11/18/2001):
	Rob: Hi! It's 4:12am! I'm watching The Simpsons. :). 
	Oh boy, sleep! That's where I'm a viking! :) There's not
	too much for me to say in this release. I'd just like to
	thank Eric for his hard work. :)

	Eric: Everybody mambo!

0.47 (11/01/2001):
	Rob: Hi. Gaim v0.47 has been released, as you should already
	know. I hope all of you had a nice little halloween. There are
	quite a number of changes in this release. There are a few too
	many to list here, so I will redirect you to ye olde ChangeLog.

	Eric: Remember back in the day when TOC was the only protocol
	Gaim could use? Remember the login window from back then? Back
	before Gaim had perl or plugins or multiple connections or
	10 different protocols. Things have changed so much since then.
	Many more changes in this release as well. All good things.
	Don't forget to talk to SmarterChild.
	
0.46 (10/18/2001):
	Rob: Hey guys! The smores were great! I really enjoyed meeting
	up with all of you guys and singing campfire songs. It was 
	really awesome.  Thanks for the beer, too. Next time, it's on me.
	
	This release has quite the number of bug fixes. I won't bother
	going into detail here. Just ust it, love it, live it - SEGA!

	Eric: Lots of fixes. Things compile well now. ICQ has stopped
	crashing on PPC and Sparc. If you know someone who isn't using
	Gaim because it was unstable, please get them to try this
	version. It's much better, I promise.

0.45 (10/04/2001):
	Eric: Well, it seems that the time has come for yet another
	release. There are several yummy additions in this release, and
	quite a few useful bugfixes as well. Unfortunately it seems that
	Rob is currently unavailable; he joins us in spirit. He'll be
	joining us later for a group sing-along and smores by the
	campfire. But for now, you'll need to keep yourselves occupied
	with 0.45. And remember, a happy hacker is a pimpin' penguin.

0.44 (09/20/2001):
	Rob: Another release has come upon us. There were actually quite
	a number of things in ye old ChangeLog for this release. I don't
	feel like talking about them here, so you can read about them
	in ... you guessed it .. the ChangeLog.  Oh, and if you're 
	wondering about setting buddy icons, wait til 0.45 or 
	use CVS shortly after this release. ;-)

	Eric: You should all be using CVS anyway. This has become the
	slogan in our IRC room, #gaim on irc.openprojects.net. The IRC
	plugin got lots of updates (mostly because I felt bad about using
	X-Chat for IRC when gaim supposedly had an IRC plugin), so you
	should load the plugin and join us. :)

0.43 (09/06/2001):

	Rob: Well, I knew that the day would eventually come. I just didn't
	expect it to be so soon. ;-).  Yes, that's right, Eric and I finally
	got sick of all of the pre releases.  We didn't want to make this
	release an official 0.11.0. We thought that it would cause a lot
	of confusion. We didn't want to continue our trend of prereleases
	either. So, since gaim was first released officially, there
	have been 42 releases.  This is number 43, hence the 0.43 version
	number.  We're going to stick with this trend from now on. :-).

	Eric: We're also going to be starting a release early, release
	often trend, that hopefully we'll stick to this time. Hopefully
	we'll be putting out a new release every two weeks or so. You
	should all be using CVS anyway :) And as always, don't forget to
	report bugs! Anyway, since there's only been 9 days since the
	last release not much has changed. A bug-fix release and a version
	change mostly :)

0.11.0-pre15 (08/28/2001):
	Eric: This isn't a real release. Really. It's just a quick thing
	because pre14 doesn't cut it for some people. Also not counting
	the month break that I took it's been a month since the last
	release, so it's about time. You should all be using CVS anyway.
	Instructions are at http://gaim.sourceforge.net/cvs.shmtl. And
	don't forget to report bugs! http://gaim.sourceforge.net/bug.php3.

	Rob: Hey guys.  I've been rather inactive as well. It's a long
	story, but essentially, my company layed off a bunch of people,
	myself included, due to poor management.  I've taken a new
	job which required moving across the country.  I'm finally back
	online.  Once I manage to actually get a desk at home I'll be
	able to code with out infliciting intense pain upon my lower
	back and neck.  So, basically, we were inactive, but not dead.

	Also, just to keep you all updated, the AOL battle is still
	in progress.  Our lawyers are still in negotiation with thiers.
	We'll keep you updated with what happens.

0.11.0-pre14 (06/17/2001):
	Eric: Wee. Lots of fun things. BIG bug fix release. I did a lot of
	stupid things in the last one, hehe. You all forgive me though,
	right?

	Reality is always controlled by the people who are most insane.
	Remember that. It's a great Scott Adams quote.

	Rob: I feel naughty. I should have released this a lot earlier
	in the day.  I have a problem though. I started cooking, invited
	a couple friends over for dinner and then took a walk to a
	24hr doughnut shop where I sat outside and talked about
	random stuff.  Oh well, at least it's still before the 18th.

	Enjoy this release guys! :-)


0.11.0-pre13 (06/06/2001):
	Rob: \O.  Howdy doodie!  This release isn't coming too far behind
	the previous release but hey, what can ya say, there were a couple
	of good fixes in this one.  Jabber & IRC can set / view the topics
	of chat rooms now, napster doesnt crash on bad login names and
	passwords, and the man page got a big update.  

	Well, that's about all, folks.  Next release, I hope to try to get
	group MSN chat support added as well as DCC support in the IRC 
	plugin. 

	Peace!

	Eric: I apologize if any of you had to restart your X server because
	of me. This release won't make you have to do that, I promise. There
	were a couple other minor fixes with the buddy icon stuff, it still
	has a way to go but at least it's better than it was before. Oh yeah,
	and Oscar is able to sign on again.

0.11.0-pre12 (05/29/2001):
	Rob: Hi!  O/.  My girlfriend was visiting me so I've been busy being
	unavailable online.  Hooray.

	There have been a lot of good changes in this release.  Some improved
	dialogs, some updates to IRC and MSN, as well as a nifty little thing
	that Eric did that I'll let him tell you about.  

	Oh yeah, I also got food poisoned by bad eggs.  Ugh!

	Eric: Every protocol except TOC has been improved since the last
	release. All of them except Zephyr and ICQ now use the same proxy
	options, which you can set in the preferences. ICQ can use them if
	you set it to Socks5 though.

	There are a bunch of other good additions and fixes for each
	protocol which you can read about in the ChangeLog. And, there's one
	super cool feature that everyone seems to be asking for: Buddy Icons.
	Right now you can only receive them and only in Oscar, but hey, they're
	there.

	So that's it. Have fun with it :)

0.11.0-pre11 (04/30/2001):
	Rob: I bought a big carton of juice today.  It is now 50% empty.
	A lot of the plugins got some new options and/or improvements. I
	have a headache right now, though, so I won't say much.  I'll let
	Eric talk :)

	Eric: I uh. I bought 72 cans of soda yesterday. It only cost $15
	or so. I figure I'll be through it in less than two weeks. A
	dollar a day on soda isn't so bad. For the fourth release in a row,
	Oscar is fixed. Isn't that exciting. Judging from history I'd say
	that it won't stay fixed long; but judging from what I know has
	changed, we shouldn't have any more troubles.

	Rob: --. .- .. -- /  .. ... /  --. .-. . .- - --..-- /  --. .- .. -- /  
	     .. ... / --. --- --- -.. .-.-.-  

	I don't have a headache anymore!  Hooray! Eric got a good deal on those
	drinks.  I bought some bananas.  They're very green.  Oh, and I cooked
	a steak last night.  It was 16 oz.  It was good.  

0.11.0-pre10 (04/13/2001):
	Rob: EEP! It's Friday the 13th!!!  I think I fixed a few buggies
	in MSN and then added some new features to IRC.  I have a headache
	right now, though, so I won't talk much.  I think I'm going to go
	to sleep.  Next release, I should have a good bit more done on
	IRC and will have made Napster more stable.  Have fun!!

	Eric: There's a new protocol plugin, Zephyr. Don't use it! unless
	you know what Zephyr is, and have zhm set up correctly. Also there
	were a lot of other good bugfixes (like registering for Jabber
	accounts!) and a few neat features. In this release, Oscar is also
	working, but we'll see how long that lasts, eh?

0.11.0-pre9 (03/26/2001):
	Rob: Well, looks AOL was doing something naughty earlier this
	morning.  Thanks to a very nice guy named Adam Fritzler (you
	all know him from libfaim) we're now back online.  Thanks,
	Adam.  I'll buy you a drink sometime :-).  

0.11.0-pre8 (03/23/2001):
	Eric: Oo wow :) So I guess the big news is that this release should
	help you avoid the battle between Jabber and AOL. Most protocols
	got a few good bugfixes; thanks to people who pointed them out :).
	Hopefully for the next release I'll make it so you can register a
	jabber.org account, and then you can support Jabber using Gaim.
	I think (I *think*) Oscar blocking is working now. Haha, get it?
	Oscar blocking? It took me a while to get it, too. But no, really,
	I think that the permit/deny list in Oscar might be working.

	Rob: MSN got some fixes and should be really stable now.  It had 
	a little 100% CPU eating bug but that's taken care of now.  Next
	on my list of repairs is the napster plugin.  It works -- sorta --
	sometimes.  Heh.   As all of you probably know already, our Oscar
	support was broken yesterday.  There's a little battle going on
	between AOL and Jabber and we caught a bullet during the crossfire.
	I think I just won the award for the most cliches used in one
	paragraph, as a matter of fact. ;-). 

	** Good luck to the Jabber guys in getting this resolved **


0.11.0-pre7 (03/16/2001):
	Rob: Hey! I finally rewrote the MSN plugin.  Sorry, I'm just 
	a lazy code whore sometimes, heheh.  It pretty much has the same
	functionality as before with the exception of instability.  I
	didn't really like that feature very much so I removed it.  I hope
	you guys don't mind too terribly much ;-). 

	Eric: In this week's installment of gaim you'll find a new Yahoo!
	library and an option to have all conversations in one window,
	in addition to numerous bug fixes and other improvements. Don't
	forget to send us your feedback. If there's something you want
	added, changed, or fixed, head over to our SourceForge page at
	http://sourceforge.net/projects/gaim/ and tells us about it.


0.11.0-pre6 (03/06/2001):
	Eric: Yay! I get to go first!

	The biggest change in this release is the TODO file. Lots of things
	got added. There's going to be a lot of prereleases. Please help.
	Other than that it's mostly just a lot of bugfixes. Oscar got a few
	new features. Head on over to http://sourceforge.net/projects/gaim
	and tell us what you'd like to see in gaim. We've gotten a lot of
	great requests so far, thanks.

	I think I like releasing every week.

	Rob: I've been bad so Eric got to go first.  The biggest change
	In this release is the NEWS file.  It's the only thing I contributed
	to!  heh, just kidding.  This is a bug fix release, as Eric said.
	Next release will contain my newly rewritten MSN plugin.  You guys
	should be happy with it :).  

	Oh yeah, TUCAN rocks :)  Oh yeah, Eric rocks too. 


0.11.0-pre5 (02/26/2001):
	Rob: Yeah, I promise this is the last pre-release :-D.  That seems
	to be a pretty common saying around here, huh?  Well, I must first
	appologize.  The protocols that I was working on really should be
	much more developed at this point -- they should be completed,
	actually.  Unfortunately, my real life job (yes, I have one hehe) got
	a little too busy and ate up all of my free time.  I promise that
	things will get better now :).  

	Eric: I don't promise that this is the last pre-release. :) But
	hopefully releases can start coming more often than once every two
	months. I don't really have much else to say. It's been a slow
	couple of months.

	Rob: I promise to hack gaim again.  Please don't hate me.

0.11.0-pre4:
	Rob: HOORAY FOR DISNEYLAND!

	Eric: One more prerelease. I'm actually starting to think these
	prereleases are a good idea; a lot of people reported a lot of
	bugs in pre3 and most of them are fixed now. Also, it helps with
	the whole release early-release often philosophy.

	The big news in this prerelease is two more protocols: Jabber and
	Napster. Both of them don't have any of the features that make
	these services cool, yet. You can't use the transports in Jabber
	and you can't download file in Napster. But you will be able to,
	soon :)

	Rob and I are going on vacation starting today until after New
	Year's, which is a lot of the reason we wanted to get this release
	out; it's much improved over pre3. Happy Holidays everyone.

0.11.0-pre3 (12/15/2000):
	Rob: Well, I hadn't initially planned on an 0.11.0pre3 but it 
	looks like it was needed.  That's not necessarially a bad thing,
	mind you.  It just means you get to see more goodies!  
	
	This release includes some other fun features.  See the ChangeLog
	for more information.  Also found in this wonderful release is
	an MSN plugin.  For all of you who have been holding onto Windows
	simply because you have friends on MSN Messenger that you don't want
	to leave, this plugin is for you! :) 

	Guys, make sure you send us bug reports; preferably on the 
	SourceForge bug report forum at 
	http://www.sourceforge.net/projects/gaim/.  This will allow both
	Eric and I to handle the bugs and will prevent either one of us
	from losing the bug reports that are sent via AIM :-)

	Eric: Hey everybody, Rob and I really want to hear what you guys want
	to see in gaim. Head over to http://sourceforge.net/projects/gaim and
	leave a message in the Open Discussion forum. We've gotten a lot of
	good ideas so far (most of them didn't make it into this release,
	unfortunately).

	If any of you want to test out your mad coding skills, I can think of
	a few projects that would be incredibly useful. Send me or Rob an IM
	and we'll let you know how you can help. And don't forget to read the
	HACKING file to see how gaim's put together.

	This is hopefully going to be the last prerelease; now that all the
	protocols that we're going to be doing for 0.11.0 are available it's
	mostly just going to be hacking on them and getting them in usable
	condition before the final release. Don't forget to send us bug
	reports ;)

0.11.0-pre2 (12/04/2000):
	Rob: I messed up.  Oh well, it's fixed.

0.11.0-pre1 (12/03/2000):
	Rob: Hey guys!  Guess what!?  Yup, you're correct!  It's the pre1 
	release  of 0.11.0. We have all sorts of goodies in this release!  
	Check out the  ChangeLog file.  As always if you find any bugs, 
	please report them on www.sourceforge.net/projects/gaim/
	
	You may find several small bugs as this is still a prerelease.  

	You may want to note that my IRC plugin does not have full 
	functionality as of yet.  All of the important / commands will be 
	added before the final release. Also, if someone could send me 
	some good buddylist pixmaps for the irc plugin then I'd much 
	appreciate it.  Thanks to everyone who made this new release possible!

	If you have any ideas, comments, or suggestions, please let us know 
	either by e-mail or via the source forge message board at the URL 
	above. :)


	Eric: So what was Yay! For Gaim!? Yay was the codename for the 
	Yahoo plugin. The whole point of all of these changes was I wanted to 
	make a proof-of-concept plugin that would let Gaim sign into Yahoo. It 
	turned out to be pretty much impossible with the old code. So,
	Rob and I hacked gaim so we could do just that. There's now a whole new 
	class of plugins, Protocol Plugins, that let users dynamically add new 
	protocols to Gaim. Just load the plugin, and create a new account that 
	uses that protocol, and you're set! Yay! (Oscar and TOC are both still 
	static. Gaim is, after all, primarily an AIM client.)

	Lots of people have been very generous and contributed a lot of 
	time and  effort to writing some really nice patches for gaim since 
	the last release. To all of you, a big thanks.

0.10.3 (10/09/2000):
	Rob: I am dumb.
	Eric: I am not dumb.
	
0.10.2 (10/07/2000):
	Rob: What do you want me to say for yours?
	Eric: What happened since the last release?
	Rob: You got DSL.
	Eric: Oh yeah, I'm more available now.
	Rob: On a more serious note, this is just a quick release
	to hold everyone over.  Look for some very awesome things
	coming in the next version.  I can't say what, just yet,
	but what I can say is, Yay! For Gaim!

0.10.1 (09/15/2000):

	Rob: Hi Hi Hi!  Yet another gaim release pushed out the door
	for you guys.  I hope you all enjoy it.  There was a few minor
	issues cleared up in this version as well as the repair of
	OSCAR support.  Hopefully we won't run into the same problem
	as before.  Oh well ;-).  There's also a few small extra goodies
	in here for you guys just check out the Change Log.  I hope you all
	enjoy and take care! 

	Eric: Wanna know what the Oscar problem was? You'll laugh. 2 bytes.
	The fix was changing 0x07da to 0x0686. Anyway, aside from the fix
	for that, there are a couple other good things. Beware of DSL nazis.
	They won't give you service until 6 weeks after you order it. So um,
	yeah.

0.10.0 (09/11/2000):
	Rob: Well peoples, I know that it's been a while since our
	last release.  Here we go.  Some brand spankin' new interfaces
	for you guys to oogle at.  I hope you all enjoy it.  Hopefully
	our next release won't take as long to finish up.  Real life
	kind of crept up on Eric and I and took up a lot of our times.
	Life sucks that way sometimes.  Anyways, we're back and all
	is well.  Thanks for hanging in there guys and we hope
	you enjoy it! 

	Eric: LWE was so cool. Rob and I met up there, we had a blast. But I
	only got to go for one day and Rob got to go for three. Lucky bastard.
	It's been so long since the last release that I don't even remember
	what's changed. But all of it is good :) Like Rob said, all kinds of
	new UI stuff. I think there are some new features in there too. Now
	I'm headed back to school so I'll have more time to hack gaim (isn't
	that supposed to be the reverse?), just as soon as I get my internet
	connection back >:-/ .

	Rob: Oh yeah, some of our pixmaps may need a little work.  We took
	a lot of them from the Gnome Stock icons.  If anyone could do some
	custom ones that stay within the 24x24 boundary and keep the same
	idea and feel as the gnome icons then we would be more than happy
	to use them.  Thanks much!! Viva la LWE.
 

0.9.20 (07/14/2000):
	Rob: Well, guys, I hope you enjoy this version.  I've done quite a bit
	of work to the user interface.  It's still not in the state that I
	would like it to be, though.  Over the next few versions you will
	notice a few more interface changes as we try to bring a more
	professional look to Gaim.  As always, we will stay true to our
	pimpin' penguin atittude. 

	Eric: While Rob's been busy making things pretty, I've been busy
	making things work :). The chat and IM windows got merged, which
	means that they both have the same features (notably, IM has /me
	and chat has font/color dialogs and smileys). Also smileys should
	work better in general now (thanks fflew).
	
	Rob: By the way, what Eric is saying is that he's smart and I'm
	not and that he does all of the work and I sit on my butt all
	day and claim to do work.  WOOO!  Just kidding, brother :-P


0.9.19 (06/09/2000):
	Rob: PLA PLA PLA PLA PLA PLA PLA PLA PLA PLA PLA PLA PLA PLA PLA PLA 
	PLA PLA PLA PLA PLA PLA PLA PLA PLA PLA PLA PLA PLA PLA PLA PLA PLA PLA 
	PLA PLA PLA PLA PLA PLA PLA PLA PLA PLA PLA PLA PLA PLA PLA PLA PLA  

	All of that nonsense aside, there are a few things that DIDN'T happen
	in this version of gaim.  The user interface changes will wait until
	the 0.9.20 release.  We've decided to turn 0.9.19 into a "new feature
	and major bug fix" release.  All/Most major bugs should be worked out
	now.  We're sorry about the problem of segfaulting when your buddylist
	stored on the server was null.  Oops! We won't let it happen again,
	we promise.

	Eric: Lots of good changes in this one, including locale support. Chat
	had a lot of things done to it, but it's still not finished. The UI
	didn't get the overhaul we were planning, but we wanted to get a few
	bugfixes out.

	Lemme say something about reporting bugs. Please do. Please try to give
	as much information as you can. But regardless of how much information
	you give, please be POLITE. If you tell us our software is crap then
	we're probably not going to respond well.
	
	Rob: Before I close up and say goodnight, I'd like to say that I 
	agree with Eric.  Reporting problems and/or helpful criticism in
	a polite manner always yields the best results.  Peace all, and 
	happy hacking.

0.9.18 (06/02/2000):
	Rob: Talk about release early, release often - sheesh!  We're going
	insane.  Ya know, I'm not too happy with the Gaim UI.  I dont know
	how the rest of you feel but it's time for a nice overhaul.  In the
	next few days I'll be sitting down with some of my friends and coming
	up with an improved interface.  I hope you all enjoy it.  It'll
	include better looking dialogs, icons, sounds (hopefully lol), etc.

	And -- for your random silly message of the day --

	"Beans and Franks, Beans and Franks, Wine And Beer, Have No Fear!
	I can sing! I can dance! I have a penguin in my pants!"

	- Rob Flynn after not having enough sleep.

	Eric: I've had less sleep than Rob, I can guarantee you that. There's
	actually a lot going on in this release, despite 2 releases 2 days ago.
	Don't ask me how; I think the elves had something to do with it.

	Oscar support is almost to the point where I'm considering removing
	the 'experimental' label from configure. For those of you brave enough
	to try it, I'd like feedback. (And if you happen to write a patch to
	fix some of the stuff that would be really cool too.) Hopefully for the
	next release, in addition to the cool new UI, Gaim/Faim will be able to
	do nearly everything Gaim/TOC can do. (Big things coming in 0.9.19, I
	can feel it....)

	And just remember, you *can* have too many gummi candies. Especially if
	you eat nearly a whole kilo of them. Believe me. I know. But the gummi
	cherries are damn good.

0.9.17 (05/31/2000):
	Rob: I am an e-mail fiend!
	(after receiving 60 emails within a 5 minute period about a problem
	and responding to all of them immediately)

	I am stupid.

	Eric: Heh heh. 2 releases in one day. I'm impressed. Maybe one of these
times we'll actually get some of it right ;) Anyway, yeah. Just bug fixes in
this one.

	Rob: Yeah, we wouldn't be ourselves if we released it once and got it
	right, would we? :-)

0.9.16:
	Rob: Blah Blah Blah.

	Eric: Looks like Rob didn't have much to say, so I'll write something
instead :)

	There's a few good things in this release, the most important of them
being: Better proxy support, of course. Oh yeah, and you can sign on now,
so that's a good thing too. There's a few more good things going on in this
release, so check out the ChangeLog. 

	Play nicely, and we'll keep hacking away at it.

	Rob: Go Watch `Road Trip'. 

0.9.15:
	Hey boy's and girls.  There's not much to say here this time.
We're loving Southern California, the new job's going great.  We just
got our company website up and the product development is going pretty
smooth.  Life's pretty sweet now.  

	We've hacked up all kinds of goodies for you in 0.9.15.  There's
some file transfer (receive) support for those of you who have been
wanting it for a while. There's some other misc. goodies tossed in as
well.  Enjoy!! Oh yeah, we need a new website.  Come up with a sweet
design and get in touch with me.  The current site is at:
http://www.marko.net/gaim

Thanks much!


0.9.14:
	Well, there's a few random hacks and fixes in here, along with
a little suprise.  You guessed it, kiddos, support for plugins!  Happy
hacking!

0.9.13:
	Not much to say for this release.  Bug fixes, That's all.  Look
for the goodies I promised in 0.9.13 to appear in 0.9.14 which should be
released very soon now.  

	By the way, our CVS is now hosted over at source forge.  Go check
it out at http://www.sourceforge.net.  Please check there before submitting
any bug reports (You can read our CVS comments to see if we have fixed any
problems).

0.9.12:
	Well guys, looks like we got some nifty things in this version.
TrueType Fonts are supported for those XFSTT buffs out there (or whatever
else you use).  A crap load of those plaguing memory leaks have FINALLY been
fixed.  My brother, Jeramey, and a new friend Peter Teichan helped stomp
those babies out.  A rad guy by the name of Eric Warmenhoven has been
really sweet lately and has all but rewritten the Gnome Applet support :).
He submitted patch after patch.  I finally got annoyed with him (just kidding bud)
and gave him CVS access.  Look for Gnome Applet support in Gaim to start improving.
That's about all for now.  I wanted to get this release out there.  File Receive
support will be in 0.9.13 which is due out soon.
	
0.9.11:
	Jeramey got a new Comfy Chair! Its very very comfy!  Whee!
Jim also had a little hyper-drunken moment and started hacking away at
a new configuration format for Gaim.  Looks like we're running .gaimrc
version 1 now.  Gotta love it.  I got bored and hacked in a couple font
properties that will, in time, contain more features.  That's about it
for this version -- cept for that memory leak we fixed.  Shush! We're
not plumbers! -- rob

** Extra special update **

Well guys, it looks like we all stopped working on gaim, moved to California,
and took up a new job.  Don't worry though, those beach bums out here havent
worn off on us yet.  I've decided to pick up the Gaim torch myself and continue
development ont he prohect.  Hopefully we wont have any more five month braks in
the project.  Sorry about that, guys :)

0.9.10: 
	Umm.  Dont ask.  Silly memory leak.  For those of you who
wondered, you were losing about 256 bytes every 25 seconds for each
person you have on your contact list.  Make fun of us.  Better yet ..
Send us beer.  We'll do better :)

0.9.9:
	Welp, All of you boys and girls who run Mandrake and have some
problems with Gaim working properly, please check out the FAQ file.  It 
contains a nice fix submitted by one of our users.  I hope this works for
you guys!
	Jim appears to have intoxicated himself.  This is, as always, a
Good Thing (tm).  His late-night adventure with the liquid-bread food group
lead to the birth of a nice little feature called `The Lag-O-Meter'.  Dont
ask, just try it out :).  It is pretty pointless if you have a super-fast
connection but if you are a modem user, like many of us are, then try it out.
	There's also some idle preferences and some other little random
bug fixes.  Check'em out yo :)

0.9.8:
	Get Along Lil' Doggies.  Heh.  Looks like we have yet another new
version of gaim for you guys to play with.  Be gentle now, it has a few
new fetures.  The HTML widget is now more robust and we have *da da da* 
HTTP proxy support.  
	Oh By The Way, Do not pay too much attention to what we are doing
with this release.  We are all a little bit happy tonight.  You must love
life.  This is a special release of gaim.  We will be releasing some wonderful
photographs soon .. or perhaps if we get the bloody webcam working then we
will take a couple of quick snapshots.
	Looks like the Gaim developers convention (cool name huh) that we
had this weekend in Auburn, AL went wonderfully :).  yum yum yum. Hahahah. Oh
by the way.  Beware of insecure rednecks in the deli.  Bad things.
	In (non)related news, Jeramey could not successfully slaughter the
one pound hamburger that he ordered.  (I think he could have done it but he
wasn't feeling very well at the time).
	Oh Yes, New Logo Too :) You likes? Thanks, Naru!
	Just a little side-note: it looks like we didnt make the release that
we had expected during the Gaim Convention.  Maybe we partied too much? I am
not sure.  I remember watching the sun rise before I went to bed, though.
Oh well.  Here's your release!  Enjoy!
	By The Way, we have uploaded our party pictures to a website.
http://www.dorky.net/gaim/party/  They are nothing spectacular but I hope you
enjoy them! :).

0.9.7:
	Well, boys and girls, it's that time again!  Yup, time for the good
release fairy to come bless us with her infinite wisdom and divine presence.
Umm, yeah, something like that.  Anyways, this release has several little
"bad" network fixes (as Jim likes to say) and a couple touch-ups to a few
other features.  It also features preliminary oscar support.  Thanks to Jim
and Adam ("the libfaim guy")  hehe :)  We have also corrected a problem with
gaim not wainting to correctly save your password if you have an underscore
in it.  Thanks to w1za7d for pointing out the underscore problem.  ' and \
have also been fixed in passwords. :o) 

0.9.6:
	Sorry about the little segfaulting bugs in the past release.  Rob
is stupid. :).  Anyways, they have been patched up and a couple new features
have been added.  I hope you guys enjoy.

0.9.5:
	Well we added a myriad of new features to this release. (A lot of
small buggie fixes too.)  If you need a detailed list just check out the
ChangeLog.  We now have a new webpage design and have added a FAQ to the
distribution.  Before coming to us with any problems please take a quick
look through the FAQ to make sure we havent already covered your question.
	Also, thanks to our beloved Web Monkey, FlynOrange, we have all
learned the true power of foam weapons, slinkies, and whoopie cushions.  Hmm
gotta love those pranks, eh?

0.8.0:
	Well, just starting the NEWS file.  I'll try to remember what's new
from the last version.  Hmmm.  BIG code reorg.  Import/export, buddy pounce
among the major new features.  Autoconf script too, which is a big win.
Apologies to those who submitted patches which haven't made it in.. I
promise, the next version!  This code reorg took up a lot of my time, and I
want to get it out there.  
<|MERGE_RESOLUTION|>--- conflicted
+++ resolved
@@ -7,13 +7,8 @@
 	patches that have been sitting on Trac forever.  Couple that with some
 	new features and we have an excellent release for all of you!
 
-<<<<<<< HEAD
 	Marcus: Finally time for a new release, seems like it took
-	quite a while this time.  But then again, there is some new features
-=======
-	Marcus: Finally time for a major release again, seems like it took
 	quite a while this time.  But then again, there are some new features
->>>>>>> 50e3fbfb
 	in there, like file transfer preview (thumbnails) support (only on MSN
 	so far), plus a lot of bug fixes.  Enjoy!
 
