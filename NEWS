--- conflicted
+++ resolved
@@ -44,17 +44,11 @@
 	in the world - those who like our new names and those who do not.
 	Enjoy!
 
-	Sadrul: My first NEWS, and on what an occasion! Pidgin 2.0.0 is finally
-	released!! And it's *really* very good!!! Give your soul a break ...
-	Use Pidgin!
-
 	Richard: I'm very glad that we've finally gotten 2.0.0 released and
 	I look forward to returning to a more normal development schedule.
 	Again, a big thanks to everyone who helped in any way to get things
 	where they are today.  Congratulations everyone!
 
-<<<<<<< HEAD
-=======
 	Sadrul: My first NEWS, and on what an occasion! Pidgin 2.0.0 is finally
 	released!! And it's *really* very good!!! Give your soul a break ...
 	Use Pidgin!
@@ -65,7 +59,6 @@
 	far more stable, packed with useful features and, dare I say, prettier
 	than any previous release.
 
->>>>>>> bf6b8437
 2.0.0beta7 (4/29/2007):
 	Sean: Beta 7. The final beta. A few major changes from beta6. For
 	starters, we have some new names. That's pretty cool. We have a new
