--- conflicted
+++ resolved
@@ -634,25 +634,10 @@
 	dnl # Check for stuff needed by the Evolution integration plugin.
 	dnl #######################################################################
 	if test "x$enable_gevolution" = "xyes"; then
-<<<<<<< HEAD
 		evo_deps="libebook-1.2 libedata-book-1.2 evolution-data-server-1.2 >= 3.6"
 		PKG_CHECK_MODULES(EVOLUTION_ADDRESSBOOK, $evo_deps, , [
 			enable_gevolution="no"
 		])
-=======
-		evo_deps="libebook-1.2 libedata-book-1.2 evolution-data-server-1.2 < 3.6"
-		PKG_CHECK_MODULES(EVOLUTION_ADDRESSBOOK, $evo_deps, , [
-			enable_gevolution="no"
-		])
-		if test "x$enable_gevolution" = "xno"; then
-			evo_deps="libebook-1.0 libedata-book-1.0"
-			PKG_CHECK_MODULES(EVOLUTION_ADDRESSBOOK, $evo_deps, [
-				enable_gevolution="yes"
-			], [
-				enable_gevolution="no"
-			])
-		fi
->>>>>>> 34cd8d4a
 		if test "x$enable_gevolution" = "xyes"; then
 			AC_DEFINE(HAVE_EVOLUTION_ADDRESSBOOK, 1, [Define if we're using evolution addressbook.])
 			AC_SUBST(EVOLUTION_ADDRESSBOOK_CFLAGS)
@@ -660,7 +645,7 @@
 		else
 			if test "x$force_deps" = "xyes" ; then
 				AC_MSG_ERROR([
-Evolution development headers not found (libebook, libedata-book, evolution-data-server < 3.6).
+Evolution development headers not found (libebook, libedata-book, evolution-data-server >= 3.6).
 Use --disable-gevolution if you do not need it.
 ])
 			fi
