dnl Process this file with autoconf to produce a configure script.
AC_PREREQ([2.50])

# Making releases:
#   purple_micro_version += 1
# if any functions have been added:
#   purple_micro_version = 0
#   purple_minor_version += 1
#   lt_current += 1
# if backwards compatibility has been broken
#   purple_micro_version = 0
#   purple_minor_version = 0
#   purple_major_version += 1;
#   lt_current += 1
#
<<<<<<< HEAD
# purple_version_suffix should be similar to one of the following:
#   For beta releases:          [beta2]
#   For code under development: [devel]
#   For production releases:    []
#
=======
m4_define([lt_current], [0])

>>>>>>> 9d53cb2f
m4_define([purple_major_version], [2])
m4_define([purple_minor_version], [0])
m4_define([purple_micro_version], [0])
m4_define([purple_version_suffix], [beta7])
m4_define([purple_version],
          [purple_major_version.purple_minor_version.purple_micro_version])
m4_define([purple_display_version], purple_version[]m4_ifdef([purple_version_suffix],[purple_version_suffix]))

AC_INIT([pidgin], [purple_display_version], [devel@pidgin.im])

AC_CANONICAL_SYSTEM
AM_CONFIG_HEADER(config.h)
AM_INIT_AUTOMAKE(AC_PACKAGE_NAME, AC_PACKAGE_VERSION)
#AM_INIT_AUTOMAKE([foreign dist-bzip2])

PURPLE_MAJOR_VERSION=purple_major_version
PURPLE_MINOR_VERSION=purple_minor_version
PURPLE_MICRO_VERSION=purple_micro_version
PURPLE_VERSION=[purple_display_version]
AC_SUBST(PURPLE_MAJOR_VERSION)
AC_SUBST(PURPLE_MINOR_VERSION)
AC_SUBST(PURPLE_MICRO_VERSION)
AC_SUBST(PURPLE_VERSION)

m4_define([lt_revision], [purple_micro_version])
m4_define([lt_age], [purple_minor_version])
LT_VERSION_INFO="lt_current:lt_revision:lt_age"
AC_SUBST(LT_VERSION_INFO)


AC_DEFINE(PIDGIN_NAME, "Pidgin", [The user-visible application name])

AC_PATH_PROG(sedpath, sed)

dnl Storing configure arguments
AC_DEFINE_UNQUOTED(CONFIG_ARGS, "$ac_configure_args", [configure arguments])

dnl Checks for programs.
AC_PROG_CC
AC_DISABLE_STATIC
AM_PROG_LIBTOOL
LIBTOOL="$LIBTOOL --silent"
AC_PROG_INSTALL
AC_PROG_INTLTOOL
PKG_PROG_PKG_CONFIG

GETTEXT_PACKAGE=pidgin
AC_SUBST(GETTEXT_PACKAGE)


# before gettexting, in case iconv matters
case "$host_os" in
darwin*)
	AC_CHECK_LIB(resolv, res_query)

	AC_CHECK_HEADER(CoreFoundation/CoreFoundation.h, [
		AC_CHECK_HEADER(IOKit/IOKitLib.h, [
			AC_DEFINE(HAVE_IOKIT, 1, [Define if we have IOKit])
			LIBS="$LIBS -framework IOKit -framework CoreFoundation"
		], [])
	], [])

	AC_MSG_CHECKING([for fink])
	if test -d /sw; then
		AC_MSG_RESULT([found, adding /sw to search paths])
		CPPFLAGS="$CPPFLAGS -I/sw/include"
		LDFLAGS="$LDFLAGS -L/sw/lib"
	else
		AC_MSG_RESULT([not found])
	fi
	;;
*)
	;;
esac

ALL_LINGUAS="af am ar az bg bn bs ca ca@valencia cs da de dz el en_AU en_CA en_GB eo es et eu fa fi fr gl gu he hi hu id it ja ka kn ko ku lt mk my_MM nb ne nl nn pa pl pt_BR pt ps ro ru sk sl sq sr sr@Latn sv ta te th tr uk vi xh zh_CN zh_HK zh_TW"
AM_GLIB_GNU_GETTEXT

dnl we don't use autobreak on cygwin!!
dnl AC_CYGWIN

dnl Checks for header files.
AC_HEADER_STDC
AC_HEADER_SYS_WAIT
AC_CHECK_HEADERS(arpa/nameser_compat.h fcntl.h sys/time.h unistd.h locale.h signal.h stdint.h regex.h)

dnl Checks for typedefs, structures, and compiler characteristics.
AC_C_CONST
AC_STRUCT_TM
AC_CHECK_SIZEOF(time_t, ,[
#include <stdio.h>
#include <time.h>])

AC_C_BIGENDIAN

dnl Checks for library functions.
AC_TYPE_SIGNAL
AC_FUNC_STRFTIME
AC_CHECK_FUNCS(strdup strstr atexit setlocale)
dnl Checks for getopt in standard library
AC_CHECK_FUNCS(getopt_long,,
[
	AC_LIBOBJ(getopt)
	AC_LIBOBJ(getopt1)
])

dnl Check for inet_aton
AC_CHECK_FUNC(inet_aton, , [AC_CHECK_LIB(resolv, inet_aton, ,
				         [AC_ERROR(inet_aton not found)])])
AC_CHECK_LIB(resolv, __res_query)
AC_CHECK_LIB(nsl, gethostent)
AC_CHECK_FUNC(socket, ,
	[AC_CHECK_LIB(socket, socket, , [AC_ERROR([socket not found])])])
dnl If all goes well, by this point the previous two checks will have
dnl pulled in -lsocket and -lnsl if we need them.
AC_CHECK_FUNC(getaddrinfo,
	[AC_DEFINE([HAVE_GETADDRINFO], [1],
		[Define to 1 if you have the getaddrinfo function.])],
	[AC_CHECK_LIB(socket, getaddrinfo,
		[AC_DEFINE([HAVE_GETADDRINFO]) LIBS="-lsocket -lsnl $LIBS"], , , -lnsl)])

dnl Check for socklen_t (in Unix98)
AC_MSG_CHECKING(for socklen_t)
AC_TRY_COMPILE([
	#include <sys/types.h>
	#include <sys/socket.h>
	socklen_t x;
], [],
[
	AC_MSG_RESULT(yes)
], [
	AC_TRY_COMPILE([
		#include <sys/types.h>
		#include <sys/socket.h>
		int accept(int, struct sockaddr *, size_t *);
	], [], [
		AC_MSG_RESULT(size_t)
		AC_DEFINE(socklen_t, size_t, [socklen_t size])
	], [
		AC_MSG_RESULT(int)
		AC_DEFINE(socklen_t, int, [socklen_t size])
	])
])

dnl to prevent the g_stat()/g_unlink() crash,
dnl (09:50:07) Robot101: LSchiere2: it's easy. +LC_SYS_LARGEFILE somewhere in configure.ac
AC_SYS_LARGEFILE

dnl FreeBSD doesn't have libdl, dlopen is provided by libc
AC_CHECK_FUNC(dlopen, LIBDL="", [AC_CHECK_LIB(dl, dlopen, LIBDL="-ldl")])

AC_MSG_CHECKING(for the %z format string in strftime())
AC_TRY_RUN([
#ifdef HAVE_SYS_TIME_H
#include <sys/time.h>
#endif
#include <time.h>
#include <stdio.h>

int main()
{
	char buf[6];
	time_t t = time(NULL);

	if (strftime(buf, sizeof(buf), "%z", localtime(&t)) != 5)
		return 1;

	fprintf(stderr, "strftime(\"%%z\") yields: \"%s\"\n", buf);

	return !((buf[0] == '-' || buf[0] == '+') &&
	         (buf[1] >= '0' && buf[1] <= '9') &&
	         (buf[2] >= '0' && buf[2] <= '9') &&
	         (buf[3] >= '0' && buf[3] <= '9') &&
	         (buf[4] >= '0' && buf[4] <= '9')
	        );
}
], [
	AC_MSG_RESULT(yes)
	AC_DEFINE([HAVE_STRFTIME_Z_FORMAT], [1],
		[Define to 1 if you have a strftime() that supports the %z format string.])
], [
	AC_MSG_RESULT(no)
], [
	# Fallback for Cross Compiling...
	# This will enable the compatibility code.
	AC_MSG_RESULT(no)
]
)

dnl #######################################################################
dnl # Check for GLib 2.0 (required)
dnl #######################################################################
PKG_CHECK_MODULES(GLIB, [glib-2.0 >= 2.0.0 gobject-2.0 gmodule-2.0 gthread-2.0], , [
	AC_MSG_RESULT(no)
	AC_MSG_ERROR([

You must have the GLib 2.0 development headers installed to build.
])])
AC_SUBST(GLIB_CFLAGS)
AC_SUBST(GLIB_LIBS)

AC_ARG_ENABLE(gtkui, [AC_HELP_STRING([--disable-gtkui],
		[compile without GTK+ user interface])],
	enable_gtkui="$enableval", enable_gtkui="yes")
AC_ARG_ENABLE(consoleui, [AC_HELP_STRING([--disable-consoleui],
		[compile without console user interface])],
	enable_consoleui=$enableval, enable_consoleui=yes)

dnl #######################################################################
dnl # Check for GTK+ 2.0 and other things used by the GTK UI
dnl #######################################################################
AC_ARG_ENABLE(screensaver,
	[AC_HELP_STRING([--disable-screensaver],
		[compile without X screensaver extension (used to detect idleness)])],
	enable_screensaver="$enableval", enable_screensaver="yes")
AC_ARG_ENABLE(sm,
	[AC_HELP_STRING([--disable-sm],
		[compile without X session management support])],
	enable_sm="$enableval", enable_sm="yes")
AC_ARG_ENABLE(startup-notification,
	[AC_HELP_STRING([--disable-startup-notification],
		[compile without startup notification support])],
	enable_startup_notification="$enableval", enable_startup_notification="yes")
AC_ARG_ENABLE(gtkspell,
	[AC_HELP_STRING([--disable-gtkspell],
		[compile without GtkSpell automatic spell checking])],
	enable_gtkspell="$enableval", enable_gtkspell="yes")
AC_ARG_ENABLE(gevolution,
	[AC_HELP_STRING([--disable-gevolution],
		[compile without the Evolution plugin])],
	enable_gevolution="$enableval", enable_gevolution="yes")
AC_ARG_ENABLE(cap,
	[AC_HELP_STRING([--disable-cap],
		[compile without Contact Availability Prediction plugin])],
	enable_cap="$enableval", enable_cap="yes")


AC_PATH_XTRA
# We can't assume that $x_libraries will be set, because autoconf does not
# set it in the case when the X libraries are in a standard place.
# Ditto for $x_includes
if test X"$x_libraries" = X"" || test X"$x_libraries" = XNONE; then
    x_libpath_add=
else
    x_libpath_add="-L$x_libraries"
fi
if test X"$x_includes" = X"" || test X"$x_includes" = XNONE; then
    x_incpath_add=
else
    x_incpath_add="-I$x_includes"
fi

if test "x$enable_gtkui" = "xyes" ; then
	PKG_CHECK_MODULES(GTK, [gtk+-2.0 >= 2.0.0], , [
		AC_MSG_RESULT(no)
		AC_MSG_ERROR([

You must have the GTK+ 2.0 development headers installed to compile Pidgin.
If you only want to build Finch then specify --disable-gtkui when running configure.
])])

	AC_SUBST(GTK_CFLAGS)
	AC_SUBST(GTK_LIBS)

	dnl We only really need Pango >= 1.4 for decent RTL support
	PKG_CHECK_MODULES(pango, [pango >= 1.4.0],
			AC_DEFINE(HAVE_PANGO14, 1, [Define if we have Pango 1.4 or newer.]),:)

	dnl #######################################################################
	dnl # Check for XScreenSaver
	dnl #######################################################################
	if test "x$enable_screensaver" = "xyes" ; then
		old_LIBS="$LIBS"
		LIBS="$LIBS $GTK_LIBS $x_libpath_add"
		XSS_LIBS=""
		XSS_HEADERS=""
		AC_CHECK_LIB(Xext, XScreenSaverRegister,[XSS_LIBS="$X_LIBS $X_PRE_LIBS -lX11 -lXext $X_EXTRA_LIBS"],[],[-lX11 -lXext -lm])
		AC_CHECK_LIB(Xss, XScreenSaverRegister,[XSS_LIBS="$X_LIBS $X_PRE_LIBS -lX11 -lXext $X_LIBS $X_EXTRA_LIBS -lXss"],[],[-lX11 -lXext -lm])
		if test "x$XSS_LIBS" != "x"; then
			oldCPPFLAGS="$CPPFLAGS"
			CPPFLAGS="$CPPFLAGS $x_incpath_add"
			AC_TRY_COMPILE([
					#include <X11/Xlib.h>
					#include <X11/extensions/scrnsaver.h>
				], [], [], [enable_screensaver=no])
			CPPFLAGS="$oldCPPFLAGS"
		else
			enable_screensaver=no
		fi
		LIBS="$old_LIBS"

		if test "x$enable_screensaver" = "xyes" ; then
			AC_DEFINE(USE_SCREENSAVER, 1, [Define if we're using XScreenSaver.])
			AC_SUBST(XSS_LIBS)
		fi
	fi

	dnl #######################################################################
	dnl # Check for X session management libs
	dnl #######################################################################
	if test "x$enable_sm" = "xyes"; then
		enable_sm=no
		AC_CHECK_LIB(SM, SmcSaveYourselfDone, found_sm_lib=true, , [$x_libpath_add -lICE])
		if test "x$found_sm_lib" = "xtrue"; then
			oldCPPFLAGS="$CPPFLAGS"
			CPPFLAGS="$CPPFLAGS $x_incpath_add"
			AC_CHECK_HEADERS(X11/SM/SMlib.h, SM_LIBS="$x_libpath_add -lSM -lICE" enable_sm=yes)
			CPPFLAGS="$oldCPPFLAGS"
		fi

		if test "x$enable_sm" = "xyes"; then
			AC_DEFINE(USE_SM, 1, [Define if we're using X Session Management.])
			AC_SUBST(SM_LIBS)
		fi
	fi

	dnl #######################################################################
	dnl # Check for startup notification
	dnl #######################################################################
	if test "x$enable_startup_notification" = "xyes"; then
		PKG_CHECK_MODULES(STARTUP_NOTIFICATION, [libstartup-notification-1.0 >= 0.5], , [
			AC_MSG_RESULT(no)
			enable_startup_notification=no
		])

		if test "x$enable_startup_notification" = "xyes"; then
			AC_DEFINE(HAVE_STARTUP_NOTIFICATION, 1, [Define if we're using libstartup-notification.])
			AC_SUBST(STARTUP_NOTIFICATION_CFLAGS)
			AC_SUBST(STARTUP_NOTIFICATION_LIBS)
		fi
	fi

	dnl #######################################################################
	dnl # Check for GtkSpell
	dnl #######################################################################
	if test "x$enable_gtkspell" = "xyes" ; then
		PKG_CHECK_MODULES(GTKSPELL, gtkspell-2.0 >= 2.0.2, , [
			AC_MSG_RESULT(no)
			enable_gtkspell=no
		])
		if test "x$enable_gtkspell" = "xyes" ; then
			AC_DEFINE(USE_GTKSPELL, 1, [Define if we're using GtkSpell])
			AC_SUBST(GTKSPELL_CFLAGS)
			AC_SUBST(GTKSPELL_LIBS)
		fi
	fi

	dnl #######################################################################
	dnl # Check for stuff needed by the Evolution integration plugin.
	dnl #######################################################################
	if test "x$enable_gevolution" = "xyes"; then
		evo_deps="libebook-1.2 libedata-book-1.2"
		PKG_CHECK_MODULES(EVOLUTION_ADDRESSBOOK, $evo_deps, , [
			AC_MSG_RESULT(yes)
			enable_gevolution="no"
		])
		if test "x$enable_gevolution" = "xno"; then
			evo_deps="libebook-1.0 libedata-book-1.0"
			PKG_CHECK_MODULES(EVOLUTION_ADDRESSBOOK, $evo_deps, [
				enable_gevolution="yes"
			], [
				AC_MSG_RESULT(yes)
			])
		fi
		if test "x$enable_gevolution" = "xyes"; then
			AC_DEFINE(HAVE_EVOLUTION_ADDRESSBOOK, 1, [Define if we're using evolution addressbook.])
			AC_SUBST(EVOLUTION_ADDRESSBOOK_CFLAGS)
			AC_SUBST(EVOLUTION_ADDRESSBOOK_LIBS)
		fi
	fi

	dnl #######################################################################
	dnl # Check for libsqlite3 (for the Contact Availability Prediction plugin)
	dnl #######################################################################
	if test "x$enable_cap" = "xyes"; then
		PKG_CHECK_MODULES(SQLITE3, sqlite3 >= 3.3,,[
													AC_MSG_RESULT(no)
													enable_cap="no"
													])
	fi

else # GTK
	enable_cap=no
	enable_gevolution=no
	enable_gtkspell=no
	enable_screensaver=no
	enable_sm=no
	enable_startup_notification=no
fi	# GTK

AM_CONDITIONAL(ENABLE_GTK, test "x$enable_gtkui" = "xyes")
AM_CONDITIONAL(BUILD_GEVOLUTION, test "x$enable_gevolution" = "xyes")
AM_CONDITIONAL(ENABLE_CAP, test "x$enable_cap" = "xyes")

dnl #######################################################################
dnl # Check for ncurses and other things used by the console UI
dnl #######################################################################
GNT_LIBS=""
GNT_CFLAGS=""
AC_ARG_WITH(ncurses-headers, [AC_HELP_STRING([--with-ncurses-headers=DIR],
		[compile finch against the ncurses includes in DIR])],
		[ac_ncurses_includes="$withval"], [ac_ncurses_includes=""])
if test "x$enable_consoleui" = "xyes"; then
	AC_CHECK_LIB(ncursesw, initscr, [GNT_LIBS="-lncursesw"], [enable_consoleui=no])
	AC_CHECK_LIB(panelw, update_panels, [GNT_LIBS="$GNT_LIBS -lpanelw"], [enable_consoleui=no])

	if test "x$enable_consoleui" = "xyes"; then
		dnl # Some distros put the headers in ncursesw/, some don't
		found_ncurses_h=no
		for location in $ac_ncurses_includes $NCURSES_HEADERS /usr/include/ncursesw /usr/include
		do
			f="$location/ncurses.h"
			AC_CHECK_HEADER($f,[
				AC_MSG_CHECKING([if $f supports wide characters])
				AC_TRY_COMPILE([
					#define _XOPEN_SOURCE_EXTENDED
					#include <$f>
				], [
					#ifndef get_wch
					# error get_wch not found!
					#endif
				], [
					dir=$location
					if test x"$dir" != x"." ; then
						GNT_CFLAGS="-I$dir/"
					else
						GNT_CFLAGS=""
					fi

					found_ncurses_h=yes
					AC_MSG_RESULT([yes])
					break
				], [
					AC_MSG_RESULT([no])
				])
			])
		done

		if test x"$found_ncurses_h" = x"no" ; then
			GNT_LIBS=""
			GNT_CFLAGS=""
			enable_consoleui=no
		fi
	else
		# ncursesw was not found. Look for plain old ncurses
		enable_consoleui=yes
		AC_CHECK_LIB(ncurses, initscr, [GNT_LIBS="-lncurses"], [enable_consoleui=no])
		AC_CHECK_LIB(panel, update_panels, [GNT_LIBS="$GNT_LIBS -lpanel"], [enable_consoleui=no])
		AC_DEFINE(NO_WIDECHAR, 1, [Define to 1 if you don't have wide-character support.])
		if test x"$ac_ncurses_includes" != "x"; then
			GNT_CFLAGS="-I$ac_ncurses_includes"
		else
			if test x"$NCURSES_HEADERS" != "x"; then
				GNT_CFLAGS="-I$NCURSES_HEADERS"
			fi
		fi
	fi

	PKG_CHECK_MODULES(X11, x11,
		[AC_DEFINE(HAVE_X11, 1, [Define to 1 if you have X11])], [AC_MSG_RESULT(no)])
	AC_SUBST(X11_LIBS)
	AC_SUBST(X11_CFLAGS)
fi

AC_SUBST(GNT_LIBS)
AC_SUBST(GNT_CFLAGS)
AM_CONDITIONAL(ENABLE_GNT, test "x$enable_consoleui" = "xyes")

#AC_CHECK_FUNC(wcwidth, [AC_DEFINE([HAVE_WCWIDTH], [1], [Define to 1 if you have wcwidth function.])])

dnl #######################################################################
dnl # Check for LibXML2 (required)
dnl #######################################################################
PKG_CHECK_MODULES(LIBXML, [libxml-2.0 >= 2.6.0], , [
	AC_MSG_RESULT(no)
	AC_MSG_ERROR([

You must have libxml2 >= 2.6.0 development headers installed to build.
])])
AC_SUBST(LIBXML_CFLAGS)
AC_SUBST(LIBXML_LIBS)

dnl #######################################################################
dnl # GConf schemas
dnl #######################################################################
AC_PATH_PROG(GCONFTOOL, gconftool-2, no)
AM_CONDITIONAL(USE_GCONFTOOL, test "x$GCONFTOOL" != "xno")
AM_GCONF_SOURCE_2

dnl #######################################################################
dnl # Check for GStreamer
dnl #######################################################################
AC_ARG_ENABLE(gstreamer,
	[AC_HELP_STRING([--disable-gstreamer], [compile without GStreamer audio support])],
	enable_gst="$enableval", enable_gst="yes")
PKG_CHECK_MODULES(GSTREAMER, [gstreamer-0.10], , [
	AC_MSG_RESULT(no)
	enable_gst="no"
])
if test "x$enable_gst" != "xno"; then
	AC_DEFINE(USE_GSTREAMER, 1, [Use GStreamer for playing sounds])
	AC_SUBST(GSTREAMER_CFLAGS)
	AC_SUBST(GSTREAMER_LIBS)
fi

dnl #######################################################################
dnl # Check for Meanwhile headers (for Sametime)
dnl #######################################################################
PKG_CHECK_MODULES(MEANWHILE, [meanwhile >= 1.0.0 meanwhile < 2.0.0], [
	have_meanwhile="yes"
], [
	AC_MSG_RESULT(no)
	have_meanwhile="no"
])
AC_SUBST(MEANWHILE_CFLAGS)
AC_SUBST(MEANWHILE_LIBS)

dnl #######################################################################
dnl # Check for Howl headers (for Bonjour)
dnl #######################################################################
AC_ARG_WITH(howl-includes, [AC_HELP_STRING([--with-howl-includes=DIR], [compile the Bonjour plugin against the Howl includes in DIR])], [ac_howl_includes="$withval"], [ac_howl_includes="no"])
AC_ARG_WITH(howl-libs, [AC_HELP_STRING([--with-howl-libs=DIR], [compile the Bonjour plugin against the Howl libs in DIR])], [ac_howl_libs="$withval"], [ac_howl_libs="no"])
HOWL_CFLAGS=""
HOWL_LIBS=""

dnl Attempt to autodetect avahi-compat-howl
PKG_CHECK_MODULES(HOWL, avahi-compat-howl, [
	howlincludes="yes"
	howllibs="yes"
], [
	AC_MSG_RESULT(no)
	howlincludes="no"
	howllibs="no"
])

dnl Attempt to autodetect Howl
if test "x$howlincludes" = "xno"; then
	PKG_CHECK_MODULES(HOWL, howl, [
		howlincludes="yes"
		howllibs="yes"
	], [
		AC_MSG_RESULT(no)
		howlincludes="no"
		howllibs="no"
	])
fi

dnl Override HOWL_CFLAGS if the user specified an include dir
if test "$ac_howl_includes" != "no"; then
	HOWL_CFLAGS="-I$ac_howl_includes"
fi
CPPFLAGS_save="$CPPFLAGS"
CPPFLAGS="$CPPFLAGS $HOWL_CFLAGS"
AC_CHECK_HEADER(howl.h, [howlincludes=yes], [howlincludes=no])
CPPFLAGS="$CPPFLAGS_save"

dnl Override HOWL_LIBS if the user specified a libs dir
if test "$ac_howl_libs" != "no"; then
	HOWL_LIBS="-L$ac_howl_libs -lhowl"
fi
AC_CHECK_LIB(howl, sw_discovery_init, [howllibs=yes], [howllibs=no], $HOWL_LIBS)

AC_SUBST(HOWL_CFLAGS)
AC_SUBST(HOWL_LIBS)

dnl #######################################################################
dnl # Check for SILC client includes and libraries
dnl #######################################################################
AC_ARG_WITH(silc-includes, [AC_HELP_STRING([--with-silc-includes=DIR], [compile the SILC plugin against includes in DIR])], [ac_silc_includes="$withval"], [ac_silc_includes="no"])
AC_ARG_WITH(silc-libs, [AC_HELP_STRING([--with-silc-libs=DIR], [compile the SILC plugin against the SILC libs in DIR])], [ac_silc_libs="$withval"], [ac_silc_libs="no"])
SILC_CFLAGS=""
SILC_LIBS=""
if test -n "$with_silc_includes" || test -n "$with_silc_libs"; then
	silc_manual_check="yes"
else
	silc_manual_check="no"
fi
if test "x$silc_manual_check" = "xno"; then
	PKG_CHECK_MODULES(SILC, silcclient, [
		have_silc="yes"
		silcincludes="yes"
		silcclient="yes"
	], [
		AC_MSG_RESULT(no)
		have_silc="no"
	])
	dnl If silcclient.pc wasn't found, check for just silc.pc
	if test "x$have_silc" = "xno"; then
		PKG_CHECK_MODULES(SILC, silc, [
			have_silc="yes"
			silcincludes="yes"
			silcclient="yes"
		], [
			AC_MSG_RESULT(no)
			have_silc="no"
		])
	fi
else
	if test "$ac_silc_includes" != "no"; then
		SILC_CFLAGS="-I$ac_silc_includes"
	fi
	CPPFLAGS_save="$CPPFLAGS"
	CPPFLAGS="$CPPFLAGS $SILC_CFLAGS"
	AC_CHECK_HEADER(silcincludes.h, [silcincludes=yes])
	CPPFLAGS="$CPPFLAGS_save"

	if test "$ac_silc_libs" != "no"; then
		SILC_LIBS="-L$ac_silc_libs"
	fi
	SILC_LIBS="$SILC_LIBS -lsilc -lsilcclient -lpthread $LIBDL"
	AC_CHECK_LIB(silcclient, silc_client_init, [silcclient=yes], , $SILC_LIBS)
fi
AC_SUBST(SILC_LIBS)
AC_SUBST(SILC_CFLAGS)
dnl SILC Toolkit >= 1.0.1 has a new MIME API
if test "x$silcclient" = "xyes"; then
	CPPFLAGS_save="$CPPFLAGS"
	CPPFLAGS="$CPPFLAGS $SILC_CFLAGS"
		AC_MSG_CHECKING(for silcmime.h)
		AC_TRY_COMPILE([
#include <silcincludes.h>
#include <silcmime.h>
		], [], [
		AC_MSG_RESULT(yes)
		AC_DEFINE(HAVE_SILCMIME_H, 1, [Define if we have silcmime.h])
		], [
		AC_MSG_RESULT(no)
		])
	CPPFLAGS="$CPPFLAGS_save"
fi

dnl #######################################################################
dnl # Check for Gadu-Gadu client includes and libraries
dnl #######################################################################
AC_ARG_WITH(gadu-includes, [AC_HELP_STRING([--with-gadu-includes=DIR], [compile the Gadu-Gadu plugin against includes in DIR])], [ac_gadu_includes="$withval"], [ac_gadu_includes="no"])
AC_ARG_WITH(gadu-libs, [AC_HELP_STRING([--with-gadu-libs=DIR], [compile the Gadu-Gadu plugin against the libs in DIR])], [ac_gadu_libs="$withval"], [ac_gadu_libs="no"])
GADU_CFLAGS=""
GADU_LIBS=""
if test -n "$with_gadu_includes" || test -n "$with_gadu_libs"; then
	gadu_manual_check="yes"
else
	gadu_manual_check="no"
fi
if test "x$gadu_manual_check" = "xno"; then
	PKG_CHECK_MODULES(GADU, libgadu, [
		gadu_includes="yes"
		gadu_libs="yes"
	], [
		AC_MSG_RESULT(no)
	])
else
	if test "$ac_gadu_includes" != "no"; then
		GADU_CFLAGS="-I$ac_gadu_includes"
	fi
	CPPFLAGS_save="$CPPFLAGS"
	CPPFLAGS="$CPPFLAGS $GADU_CFLAGS"
	AC_CHECK_HEADER(libgadu.h, [gadu_includes=yes])
	CPPFLAGS="$CPPFLAGS_save"

	if test "$ac_gadu_libs" != "no"; then
		GADU_LIBS="-L$ac_gadu_libs"
	fi
	GADU_LIBS="$GADU_LIBS -lgadu"
	AC_CHECK_LIB(gadu, gg_libgadu_version, [gadu_libs=yes], , $GADU_LIBS)
fi

if test "x$gadu_libs" = "xyes"; then
	AC_MSG_CHECKING(for libgadu GPL compatibility)
	CPPFLAGS_save="$CPPFLAGS"
	CPPFLAGS="$CPPFLAGS $GADU_CFLAGS"
	AC_TRY_COMPILE([#include <libgadu.h>], [
#ifdef __GG_LIBGADU_HAVE_OPENSSL
#error "libgadu is not compatible with the GPL when compiled with OpenSSL support."
#endif
	], [
		AC_MSG_RESULT(yes)
		AC_DEFINE([HAVE_LIBGADU], [1],
			[Define to 1 if you have libgadu.])
	], [
		AC_MSG_RESULT(no)
		echo
		echo
		echo "libgadu is not compatible with the GPL when compiled with OpenSSL support."
		echo "Please recompile libgadu using:"
		echo "./autogen.sh --disable-libgadu-openssl --disable-static --enable-shared"
		echo "Then rerun this ./configure"
		echo
		echo
		GADU_LIBS=""
		GADU_CFLAGS=""
		gadu_libs=no
	])
	CPPFLAGS="$CPPFLAGS_save"
fi

AM_CONDITIONAL(USE_INTERNAL_LIBGADU, test "x$gadu_libs" != "xyes")

AC_SUBST(GADU_LIBS)
AC_SUBST(GADU_CFLAGS)


AC_ARG_ENABLE(distrib,,,enable_distrib=no)
AM_CONDITIONAL(DISTRIB, test "x$enable_distrib" = "xyes")
DYNAMIC_PRPLS=all
AC_ARG_WITH(static-prpls, [AC_HELP_STRING([--with-static-prpls], [Link to certain protocols statically])], [STATIC_PRPLS=`echo $withval | $sedpath 's/,/ /g'`], [STATIC_PRPLS=""])
if test "x$STATIC_PRPLS" != "x" -a "x$DYNAMIC_PRPLS" = "xall"; then
	DYNAMIC_PRPLS=""
fi

if test "x$STATIC_PRPLS" = "xall" ; then
	STATIC_PRPLS="bonjour gg irc jabber msn novell oscar qq sametime silc simple yahoo zephyr"
fi
if test "x$have_meanwhile" != "xyes" ; then
	STATIC_PRPLS=`echo $STATIC_PRPLS | $sedpath 's/sametime//'`
fi
if test "x$howlincludes" != "xyes" -o "x$howllibs" != "xyes"; then
	STATIC_PRPLS=`echo $STATIC_PRPLS | $sedpath 's/bonjour//'`
fi
if test "x$silcincludes" != "xyes" -o "x$silcclient" != "xyes"; then
	STATIC_PRPLS=`echo $STATIC_PRPLS | $sedpath 's/silc//'`
fi
AC_SUBST(STATIC_PRPLS)
STATIC_LINK_LIBS=
extern_init=
load_proto=
for i in $STATIC_PRPLS ; do
	dnl Ugly special case for "libsilcpurple.a":
	if test "x$i" = "xsilc"; then
		STATIC_LINK_LIBS="$STATIC_LINK_LIBS protocols/$i/lib${i}purple.a"
	else
		STATIC_LINK_LIBS="$STATIC_LINK_LIBS protocols/$i/lib$i.a"
	fi
	extern_init="$extern_init extern gboolean purple_init_${i}_plugin();"
	load_proto="$load_proto purple_init_${i}_plugin();"
	case $i in
		bonjour)	static_bonjour=yes ;;
		gg)			static_gg=yes ;;
		irc)		static_irc=yes ;;
		jabber)		static_jabber=yes ;;
		msn)		static_msn=yes ;;
		novell)		static_novell=yes ;;
		oscar)		static_oscar=yes ;;
		aim)		static_oscar=yes ;;
		icq)		static_oscar=yes ;;
		qq)			static_qq=yes ;;
		sametime)	static_sametime=yes ;;
		silc)		static_silc=yes ;;
		simple)		static_simple=yes ;;
		toc)		static_toc=yes ;;
		yahoo)		static_yahoo=yes ;;
		zephyr)		static_zephyr=yes ;;
		*)			echo "Invalid static protocol $i!!" ; exit ;;
	esac
done
AM_CONDITIONAL(STATIC_BONJOUR, test "x$static_bonjour" = "xyes" -a "x$howlincludes" = "xyes" -a "x$howllibs" = "xyes")
AM_CONDITIONAL(STATIC_GG, test "x$static_gg" = "xyes")
AM_CONDITIONAL(STATIC_IRC, test "x$static_irc" = "xyes")
AM_CONDITIONAL(STATIC_JABBER, test "x$static_jabber" = "xyes")
AM_CONDITIONAL(STATIC_MSN, test "x$static_msn" = "xyes")
AM_CONDITIONAL(STATIC_NOVELL, test "x$static_novell" = "xyes")
AM_CONDITIONAL(STATIC_OSCAR, test "x$static_oscar" = "xyes")
AM_CONDITIONAL(STATIC_QQ, test "x$static_qq" = "xyes")
AM_CONDITIONAL(STATIC_SAMETIME, test "x$static_sametime" = "xyes" -a "x$have_meanwhile" = "xyes")
AM_CONDITIONAL(STATIC_SILC, test "x$static_silc" = "xyes" -a "x$silcincludes" = "xyes" -a "x$silcclient" = "xyes")
AM_CONDITIONAL(STATIC_SIMPLE, test "x$static_simple" = "xyes")
AM_CONDITIONAL(STATIC_TOC, test "x$static_toc" = "xyes")
AM_CONDITIONAL(STATIC_YAHOO, test "x$static_yahoo" = "xyes")
AM_CONDITIONAL(STATIC_ZEPHYR, test "x$static_zephyr" = "xyes")
AC_SUBST(STATIC_LINK_LIBS)
AC_DEFINE_UNQUOTED(STATIC_PROTO_INIT, $extern_init static void static_proto_init() { $load_proto },
	[Loads static protocol plugin module initialization functions.])

AC_ARG_WITH(dynamic_prpls, [AC_HELP_STRING([--with-dynamic-prpls], [specify which protocols to build dynamically])], [DYNAMIC_PRPLS=`echo $withval | $sedpath 's/,/ /g'`])
if test "x$DYNAMIC_PRPLS" = "xall" ; then
	DYNAMIC_PRPLS="bonjour gg irc jabber msn novell oscar qq sametime silc simple yahoo zephyr"
fi
if test "x$have_meanwhile" != "xyes"; then
	DYNAMIC_PRPLS=`echo $DYNAMIC_PRPLS | $sedpath 's/sametime//'`
fi
if test "x$howlincludes" != "xyes" -o "x$howllibs" != "xyes"; then
	DYNAMIC_PRPLS=`echo $DYNAMIC_PRPLS | $sedpath 's/bonjour//'`
fi
if test "x$silcincludes" != "xyes" -o "x$silcclient" != "xyes"; then
	DYNAMIC_PRPLS=`echo $DYNAMIC_PRPLS | $sedpath 's/silc//'`
fi
AC_SUBST(DYNAMIC_PRPLS)
for i in $DYNAMIC_PRPLS ; do
	case $i in
		bonjour)	dynamic_bonjour=yes ;;
		gg)			dynamic_gg=yes ;;
		irc)		dynamic_irc=yes ;;
		jabber)		dynamic_jabber=yes ;;
		msn)		dynamic_msn=yes ;;
		novell)		dynamic_novell=yes ;;
		oscar)		dynamic_oscar=yes ;;
		aim)		dynamic_oscar=yes ;;
		icq)		dynamic_oscar=yes ;;
		qq)			dynamic_qq=yes ;;
		sametime)	dynamic_sametime=yes ;;
		silc)		dynamic_silc=yes ;;
		simple)		dynamic_simple=yes ;;
		toc)		dynamic_toc=yes ;;
		yahoo)		dynamic_yahoo=yes ;;
		zephyr)		dynamic_zephyr=yes ;;
		*)			echo "Invalid dynamic protocol $i!!" ; exit ;;
	esac
done
AM_CONDITIONAL(DYNAMIC_BONJOUR, test "x$dynamic_bonjour" = "xyes" -a "x$bonjourincludes" = "xyes" -a "x$bonjourclient" = "xyes")
AM_CONDITIONAL(DYNAMIC_GG, test "x$dynamic_gg" = "xyes")
AM_CONDITIONAL(DYNAMIC_IRC, test "x$dynamic_irc" = "xyes")
AM_CONDITIONAL(DYNAMIC_JABBER, test "x$dynamic_jabber" = "xyes")
AM_CONDITIONAL(DYNAMIC_MSN, test "x$dynamic_msn" = "xyes")
AM_CONDITIONAL(DYNAMIC_NOVELL, test "x$dynamic_novell" = "xyes")
AM_CONDITIONAL(DYNAMIC_OSCAR, test "x$dynamic_oscar" = "xyes")
AM_CONDITIONAL(DYNAMIC_QQ, test "x$dynamic_qq" = "xyes")
AM_CONDITIONAL(DYNAMIC_SAMETIME, test "x$dynamic_sametime" = "xyes" -a "x$have_meanwhile" = "xyes")
AM_CONDITIONAL(DYNAMIC_SILC, test "x$dynamic_silc" = "xyes" -a "x$silcincludes" = "xyes" -a "x$silcclient" = "xyes")
AM_CONDITIONAL(DYNAMIC_SIMPLE, test "x$dynamic_simple" = "xyes")
AM_CONDITIONAL(DYNAMIC_TOC, test "x$dynamic_toc" = "xyes")
AM_CONDITIONAL(DYNAMIC_YAHOO, test "x$dynamic_yahoo" = "xyes")
AM_CONDITIONAL(DYNAMIC_ZEPHYR, test "x$dynamic_zephyr" = "xyes")

AC_ARG_ENABLE(plugins, [AC_HELP_STRING([--disable-plugins], [compile without plugin support])], , enable_plugins=yes)
AC_ARG_WITH(krb4, [AC_HELP_STRING([--with-krb4=PREFIX], [compile Zephyr plugin with Kerberos 4 support])], kerberos="$withval", kerberos="no")
AC_ARG_WITH(zephyr, [AC_HELP_STRING([--with-zephyr=PREFIX], [compile Zephyr plugin against external libzephyr])], zephyr="$withval", zephyr="no")
AM_CONDITIONAL(EXTERNAL_LIBZEPHYR, test "x$zephyr" != "xno")

AC_CHECK_HEADER(sys/utsname.h)
AC_CHECK_FUNC(uname)

AC_ARG_ENABLE(fortify, [AC_HELP_STRING([--disable-fortify], [compile without FORTIFY_SOURCE support])], enable_fortify="$enableval", enable_fortify=yes)

AC_ARG_ENABLE(mcheck, [AC_HELP_STRING([--enable-mcheck], [compile with mcheck (malloc debugging) support])], enable_mcheck="$enableval", enable_mcheck="$enable_debug")
if test "x$enable_mcheck" = "xyes" ; then
	orig_LIBS="$LIBS"
	LIBS="$LIBS -lmcheck"
	AC_MSG_CHECKING(for mcheck support)
	AC_TRY_COMPILE([], [
		int main() {return 0;}
	], [
		AC_MSG_RESULT(yes)
	], [
		AC_MSG_RESULT(no)
		LIBS="$orig_LIBS"
	])
fi

if test "x$GCC" = "xyes"; then
	dnl We enable -Wall later.
	dnl If it's set after the warning CFLAGS in the compiler invocation, it counteracts the -Wno... flags.
	dnl This leads to warnings we don't want.
	CFLAGS=`echo $CFLAGS |$sedpath 's/-Wall//'`

	dnl ENABLE WARNINGS SUPPORTED BY THE VERSION OF GCC IN USE
	dnl
	dnl Future Possibilities
	dnl
	dnl Consider adding -Wbad-function-cast.
	dnl	This leads to spurious warnings using GPOINTER_TO_INT(), et al. directly on a function call.
	dnl		We'd need an intermediate variable.
	dnl
	dnl Consider adding -Wfloat-equal.
	dnl	This leads to warnings with Perl.
	dnl		Perhaps we could write ugly configure magic and pass -Wno-float-equal down to that subdirectory.
	dnl		On the other hand, it's probably actually broken, so maybe the Perl folks should fix that?
	dnl
	dnl Consider removing -Wno-sign-compare (from the -Wextra set) and fixing all those cases.
	dnl	This is likely non-trivial.
	dnl
	for newflag in \
			"-Waggregate-return" \
			"-Wcast-align" \
			"-Wdeclaration-after-statement" \
			"-Wendif-labels" \
			"-Werror-implicit-function-declaration" \
			"-Wextra -Wno-sign-compare -Wno-unused-parameter" \
			"-Winit-self" \
			"-Wmissing-declarations" \
			"-Wmissing-noreturn" \
			"-Wmissing-prototypes" \
			"-Wnested-externs" \
			"-Wpointer-arith" \
			"-Wundef" \
	; do
		orig_CFLAGS="$CFLAGS"
		CFLAGS="$CFLAGS $newflag"
		AC_MSG_CHECKING(for $newflag option to gcc)
		AC_TRY_COMPILE([], [
			int main() {return 0;}
		], [
			AC_MSG_RESULT(yes)
			CFLAGS="$orig_CFLAGS"
			DEBUG_CFLAGS="$DEBUG_CFLAGS $newflag"
		], [
			AC_MSG_RESULT(no)
			CFLAGS="$orig_CFLAGS"
		])
	done

	if test "x$enable_fortify" = "xyes"; then
		AC_MSG_CHECKING(for FORTIFY_SOURCE support)
		AC_TRY_COMPILE([#include <features.h>], [
			int main() {
			#if !(__GNUC_PREREQ (4, 1) \
				|| (defined __GNUC_RH_RELEASE__ && __GNUC_PREREQ (4, 0)) \
				|| (defined __GNUC_RH_RELEASE__ && __GNUC_PREREQ (3, 4) \
					&& __GNUC_MINOR__ == 4 \
					&& (__GNUC_PATCHLEVEL__ > 2 \
						|| (__GNUC_PATCHLEVEL__ == 2 && __GNUC_RH_RELEASE__ >= 8))))
			#error No FORTIFY_SOURCE support
			#endif
				return 0;
			}
		], [
			AC_MSG_RESULT(yes)
			DEBUG_CFLAGS="$DEBUG_CFLAGS -Wp,-D_FORTIFY_SOURCE=2"
		], [
			AC_MSG_RESULT(no)
		])
	fi

	DEBUG_CFLAGS="-Wall $DEBUG_CFLAGS"
	CFLAGS="-g $CFLAGS"
fi
AC_SUBST(CFLAGS)

AC_PATH_PROG(pidginpath, pidgin)

dnl #######################################################################
dnl # Check for D-Bus libraries
dnl #######################################################################

AC_ARG_ENABLE(dbus, [AC_HELP_STRING([--enable-dbus], [enable D-Bus support])], , enable_dbus=yes)
AC_ARG_ENABLE(nm, [AC_HELP_STRING([--enable-nm], [enable NetworkManager support (buggy) (requires D-Bus)])], enable_libnm=yes, enable_libnm=no)

if test "x$enable_dbus" = "xyes" ; then
	AC_CHECK_PROG(enable_dbus, dbus-binding-tool, yes, no)
fi

if test "x$enable_dbus" = "xyes" ; then
	PKG_CHECK_MODULES(DBUS, [dbus-1 >= 0.35 dbus-glib-1 >= 0.35], [
		AC_SUBST(DBUS_CFLAGS)
		AC_SUBST(DBUS_LIBS)
		enable_dbus=yes
	], [
		AC_MSG_RESULT(no)
		enable_dbus=no
	])

dnl Check for libnm_glib; if we don't have it, oh well
	if test "x$enable_libnm" = "xyes" ; then
		LIBNM_CFLAGS=""
		LIBNM_LIBS=""
		PKG_CHECK_MODULES(LIBNM, libnm_glib,
		[
			AC_DEFINE(HAVE_LIBNM, 1, [Define if you have NetworkManager])
			enable_libnm=yes
		],
		[
			AC_MSG_RESULT(no)
			enable_libnm=no
		])
		AC_SUBST(LIBNM_CFLAGS)
		AC_SUBST(LIBNM_LIBS)
	fi
else
	enable_libnm=no
fi

dnl #######################################################################
dnl # Check for Python
dnl #######################################################################

dnl Python scripts are used to auto-generate about 3000 lines of C
dnl and XML code that wraps (part of) the existing API so that
dnl it is now accessible through D-Bus.

dnl Python is only required if --enable-dbus is used, and only for
dnl the build process to generate the code, not for running pidgin.
dnl This autogenerated code is system-independent, so in principle we
dnl can generate all of it before shipping.  But I thought adding
dnl auto-generated stuff to the repository is inelegant.
dnl Alternatively, these python scripts could be rewritten
dnl in C (brrrr ...).

AC_ARG_WITH([python],
			AC_HELP_STRING([--with-python=PATH],
						   [which python interpreter to use for dbus code generation]),
			PYTHON=$withval)

if test "x$enable_dbus" = "xyes" ; then
	if test -z "$PYTHON" -o "x$PYTHON" = "xyes"; then
		AC_PATH_PROG([PYTHON], [python], [no])
	fi

	if test x"$python" = x"no" ; then
		AC_MSG_WARN([python interpreter not found in your path])
		enable_dbus=no
	fi
fi

if test "x$enable_dbus" = "xyes" ; then
	if $PYTHON -c "import sys; sys.exit(sys.version[[:3]] >= '2.4')" ; then
		AC_MSG_WARN([python version >= 2.4 required])
		enable_dbus=no
	fi
fi

dnl ###########################################################################
dnl # Find the D-Bus services dir.
dnl #
dnl # This is a 3 step process that
dnl #
dnl # 1. checks if --with-dbus-services was set, if so use that.
dnl # 2. checks if --prefix was given, if so use that.
dnl # 3. fallbacks to installing into what should be the correct system
dnl #    directories.
dnl #
dnl # This is still prone to error if one of the legacy directories exist
dnl # although a newer dbus is installed.  But I have tried to order the
dnl # directory searching to keep this situation at a minimum.
dnl ###########################################################################
AC_ARG_WITH(dbus-services, [AC_HELP_STRING([--with-dbus-services=<dir>], [where the D-Bus services directory is located.])])

DBUS_SERVICES_DIR=""

if test x"$enable_dbus" = "xyes" ; then
	AC_MSG_CHECKING([location of the D-Bus services directory])
	if ! test -z "$with_dbus_services" ; then
		if ! test -d "$with_dbus_services" ; then
			AC_MSG_ERROR([$with_dbus_services does not exist, if this is the correct location please make sure that it exists.])
		fi

		DBUS_SERVICES_DIR="$with_dbus_services"
	else
		if test x"$prefix" = x"NONE" ; then
			dnl # no prefix given, so we look for the correct dbus system paths.
			dnl # if a prefix is given, we use it.

			serviceprefixes="$datadir $libdir /usr/share /usr/local/share"
			DBUS_SERVICES_DIR=""

			for d in $serviceprefixes ; do
				dir="$d/dbus-1/services"
				if test -d $dir ; then
					DBUS_SERVICES_DIR="$dir"
					break
				fi
			done

			if test -z $DBUS_SERVICES_DIR ; then
				AC_MSG_ERROR([D-Bus services directory was not found!  Please use --with-dbus-services and specify it's location.])
			fi
		else
			DBUS_SERVICES_DIR="$datadir/dbus-1/services"
		fi
	fi
	AC_MSG_RESULT([$DBUS_SERVICES_DIR])
	AC_DEFINE(HAVE_DBUS, 1, [Define if we are using D-Bus.])
fi
AC_SUBST(DBUS_SERVICES_DIR)

if test "x$enable_dbus" = "xyes" ; then
	echo "Building with D-Bus support"
else
	echo "Building without D-Bus support"
fi

AM_CONDITIONAL(ENABLE_DBUS, test "x$enable_dbus" = "xyes")

dnl #######################################################################
dnl # Check for Mono support
dnl #######################################################################
AC_ARG_ENABLE(mono, [AC_HELP_STRING([--enable-mono], [compile with Mono runtime support (experimental)])], , enable_mono=no)
if test x"$enable_mono" = x"yes" ; then
	PKG_CHECK_MODULES(MONO, mono, [
		AC_SUBST(MONO_CFLAGS)
		AC_SUBST(MONO_LIBS)
		enable_mono=yes
	], [
		AC_MSG_RESULT(no)
		enable_mono=no
	])
	if test x"$enable_mono" = x"yes"; then
		oldLIBS="$LIBS"
		LIBS="$LIBS $MONO_LIBS"
		AC_MSG_CHECKING(for libmono)
		AC_CHECK_FUNCS(mono_jit_init, [], enable_mono=no)
		LIBS="$oldLIBS"

		oldCPPFLAGS="$CPPFLAGS"
		CPPFLAGS="$CPPFLAGS $MONO_CFLAGS"
		AC_CHECK_HEADERS(mono/jit/jit.h, [], enable_mono=no)
		AC_CHECK_HEADERS(mono/metadata/object.h, [], enable_mono=no)
		CPPFLAGS="$oldCPPFLAGS"

		AC_DEFINE(ENABLE_MONO, 1, [Define if mono enabled.])
	fi
else
	MONO_CFLAGS=
	MONO_LIBS=
	enable_mono=no
fi

AC_SUBST(MONO_CFLAGS)
AC_SUBST(MONO_LIBS)
AM_CONDITIONAL(USE_MONO, test x"$enable_mono" = x"yes")

dnl #######################################################################
dnl # Check for Perl support
dnl #######################################################################
AC_ARG_ENABLE(perl, [AC_HELP_STRING([--disable-perl], [compile without perl scripting])], , enable_perl=yes)

if test "$enable_plugins" = no ; then
	enable_perl=no
fi

if test "$enable_perl" = yes ; then
	AC_PATH_PROG(perlpath, perl)
	AC_MSG_CHECKING(for Perl compile flags)
	PERL_CFLAGS=`$perlpath -MExtUtils::Embed -e ccopts 2>/dev/null`
	if test "_$PERL_CFLAGS" = _ ; then
		AC_MSG_RESULT([not found, building without perl.])
		enable_perl = no
	else
		PERL_LIBS=`$perlpath -MExtUtils::Embed -e ldopts 2>/dev/null |$sedpath 's/-lgdbm //'`
		PERL_LIBS=`echo $PERL_LIBS |$sedpath 's/-ldb //'`
		PERL_LIBS=`echo $PERL_LIBS |$sedpath 's/-lndbm //'`
		if test "$system" = "Linux"; then
			PERL_LIBS=`echo $PERL_LIBS |$sedpath 's/-lnsl //'`
			PERL_LIBS=`echo $PERL_LIBS |$sedpath 's/-lposix //'`
		fi
		PERL_LIBS=`echo $PERL_LIBS |$sedpath 's/-lc //'`
		AC_MSG_RESULT(ok)

		oldLIBS="$LIBS"
		LIBS="$LIBS $PERL_LIBS"
		AC_MSG_CHECKING(for libperl)
		AC_CHECK_FUNCS(perl_run, [], enable_perl=no)
		LIBS="$oldLIBS"

		oldCPPFLAGS="$CPPFLAGS"
		CPPFLAGS="$CPPFLAGS $PERL_CFLAGS"
		AC_CHECK_HEADERS(EXTERN.h)
		AC_CHECK_HEADERS(perl.h, [], enable_perl=no,
		[#if HAVE_EXTERN_H
		 # include <EXTERN.h>
		 #endif])
		CPPFLAGS="$oldCPPFLAGS"
	fi
fi

if test "$enable_perl" = yes ; then
	AC_PROG_PERL_MODULES(ExtUtils::MakeMaker, , have_makemaker=no)

	if test "x$have_makemaker" = "xno"; then
		enable_perl=no
		PERL_CFLAGS=
		PERL_LIBS=
		AM_CONDITIONAL(USE_PERL, false)
		AC_MSG_WARN(Compiling perl requires ExtUtils::MakeMaker)
	else
		AC_DEFINE(HAVE_PERL, [1], [Compile with support for perl])
		AC_SUBST(PERL_CFLAGS)
		AC_SUBST(PERL_LIBS)
		AM_CONDITIONAL(USE_PERL, true)

		dnl This is almost definitely wrong, but in case there's
		dnl something I'm missing, I'll leave it in.
		AC_CHECK_FUNCS(Perl_eval_pv)

		AC_MSG_CHECKING(for old perl)
		PERL_OLD=`$perlpath -e 'if($]<5.006){printf"yes\n";}else{printf"no\n";}'`

		if test "x$PERL_OLD" = "xyes"; then
			AC_DEFINE(OLD_PERL, 1, [Define if old perl is installed.])
			AC_MSG_RESULT(yes)
		else
			AC_MSG_RESULT(no)
		fi

		if test "x$prefix" != "xNONE"; then
			prefix=`eval echo $prefix`
			PERL_MM_PARAMS="INSTALLDIRS=vendor PREFIX=$prefix"
		fi

		AC_ARG_WITH(perl-lib,
		[AC_HELP_STRING([--with-perl-lib=[site|vendor|DIR]],
			[specify where to install the Perl libraries for pidgin. Default is site.])],
		[
			if test "x$withval" = xsite; then
				PERL_MM_PARAMS=""
			elif test "x$withval" = xvendor; then
				if test -z "`$perlpath -v | grep '5\.0'`"; then
					PERL_MM_PARAMS="INSTALLDIRS=vendor"
				else
					PERL_MM_PARAMS="INSTALLDIRS=vendor PREFIX=`perl -e 'use Config; print $Config{prefix}'`"
				fi
			else
				PERL_MM_PARAMS="INSTALLDIRS=vendor PREFIX=$withval"
			fi
		])

		AC_SUBST(PERL_MM_PARAMS)

		AC_MSG_CHECKING(for DynaLoader.a)
		DYNALOADER_A=`echo $PERL_LDFLAGS | $perlpath -pe 's/^(.* )*([[^ ]]*DynaLoader\.a).*/\2/'`

		dnl Don't check libperl.a if dynaloader.a wasn't found.
		if test -n "$DYNALOADER_A"; then
			AC_MSG_RESULT(yes)

			dnl Find either libperl.a or libperl.so
			AC_MSG_CHECKING(for libperl.a or libperl.so)
			LIBPERL_A=`echo "$PERL_LDFLAGS -L/usr/lib"|$perlpath -e 'foreach (split(/ /, <STDIN>)) { if (/^-L(.*)/) { my $dir=$1; if (\`ls $dir/libperl.so* 2>/dev/null\`) { print "-lperl"; last; }; if (-e "$dir/libperl.a") { print "$dir/libperl.a"; last } } };'`
			if test -z "$LIBPERL_A"; then
				AC_MSG_RESULT(no)
				DYNALOADER_A=
			else
				AC_MSG_RESULT(yes)

				if test "$LIBPERL_A" = "-lperl"; then
					LIBPERL_A=
				fi
			fi

			PERL_LIBS=`echo $PERL_LIBS | $perlpath -pe 's/^(.* )*[[^ ]]*DynaLoader\.a/\1libperl_dynaloader.la/'`

			if test -n "$LIBPERL_A"; then
				PERL_LIBS=`echo $PERL_LDFLAGS | $sedpath -e 's/-lperl /libperl_orig.la /' -e 's/-lperl$/libperl_orig.la$/'`
			fi

			AC_SUBST(DYNALOADER_A)
			AC_SUBST(LIBPERL_A)
		else
			AC_MSG_RESULT(no)
		fi
	fi
else
	PERL_CFLAGS=
	PERL_LIBS=
	AM_CONDITIONAL(USE_PERL, false)
fi

dnl #######################################################################
dnl # SSL support
dnl #
dnl # Thanks go to Evolution for the checks.
dnl #######################################################################

dnl These two are inverses of each other <-- stolen from evolution!

AC_ARG_ENABLE(gnutls,
	[  --enable-gnutls=[yes,no]  attempt to use GnuTLS for SSL support (preferred) [default=yes]],
	[enable_gnutls="$enableval"],
	[enable_gnutls="yes"])

AC_ARG_ENABLE(nss,
	[  --enable-nss=[yes,no,static]    attempt to use Mozilla libnss for SSL support [default=yes]],
	[enable_nss="$enableval"],
	[enable_nss="yes"])

msg_ssl="None (MSN and Google Talk will not work without SSL!)"

dnl #
dnl # Check for GnuTLS if it's specified.
dnl #
if test "x$enable_gnutls" != "xno"; then
	enable_gnutls="no"
	prefix=`eval echo $prefix`

	AC_ARG_WITH(gnutls-includes,
		[  --with-gnutls-includes=PREFIX   location of GnuTLS includes.],
		[ with_gnutls_includes="$withval" ],
		[ with_gnutls_includes="$prefix/include" ])

	have_gnutls_includes="no"

	if test "x$with_gnutls_includes" != "xno"; then
		CPPFLAGS_save="$CPPFLAGS"

		AC_MSG_CHECKING(for GnuTLS includes)
		AC_MSG_RESULT("")

		CPPFLAGS="$CPPFLAGS -I$with_gnutls_includes"
		AC_CHECK_HEADERS(gnutls/gnutls.h, [ gnutls_includes="yes" ])
		CPPFLAGS="$CPPFLAGS_save"

		if test "x$gnutls_includes" != "xno" -a \
		        "x$gnutls_includes" != "x"; then
			have_gnutls_includes="yes"

			if test "x$with_gnutls_includes" != "xNONE/include"; then
				GNUTLS_CFLAGS="-I$with_gnutls_includes"
			fi
		else
			GNUTLS_CFLAGS=""
		fi
	else
		AC_MSG_CHECKING(for GnuTLS includes)
		AC_MSG_RESULT(no)
	fi

	AC_ARG_WITH(gnutls-libs,
		[AC_HELP_STRING([--with-gnutls-libs=PREFIX], [location of GnuTLS libraries.])],
		[ with_gnutls_libs="$withval" ])

	if test "x$with_gnutls_libs"     != "xno" -a \
	        "x$have_gnutls_includes" != "xno"; then

		LIBS_save="$LIBS"

		case $with_gnutls_libs in
			""|-L*) ;;
			*) with_gnutls_libs="-L$with_gnutls_libs" ;;
		esac

		AC_CACHE_CHECK([for GnuTLS libraries], gnutls_libs,
		[
			LIBS="$LIBS $with_gnutls_libs -lgnutls -lgcrypt"
			AC_TRY_LINK_FUNC(gnutls_init, gnutls_libs="yes", gnutls_libs="no")
			LIBS="$LIBS_save"
		])

		if test "x$gnutls_libs" != "xno"; then
			AC_DEFINE(HAVE_GNUTLS, 1, [Define if you have GnuTLS])
			AC_DEFINE(HAVE_SSL)
			msg_gnutls="GnuTLS"
			GNUTLS_LIBS="$with_gnutls_libs -lgnutls -lgcrypt"

			enable_gnutls="yes"
		else
			GNUTLS_CFLAGS=""
			GNUTLS_LIBS=""
		fi
	else
		AC_MSG_CHECKING(for GnuTLS libraries)
		AC_MSG_RESULT(no)
	fi
else
	GNUTLS_CFLAGS=""
	GNUTLS_LIBS=""
fi

AC_SUBST(GNUTLS_CFLAGS)
AC_SUBST(GNUTLS_LIBS)

AM_CONDITIONAL(USE_GNUTLS, test "x$enable_gnutls" = "xyes")


dnl #
dnl # Check for NSS if it's specified, or if GnuTLS checks failed.
dnl #
if test "x$enable_nss" != "xno"; then

	AC_ARG_WITH(nspr-includes,
		[AC_HELP_STRING([--with-nspr-includes=PREFIX], [specify location of Mozilla nspr4 includes.])],
		[with_nspr_includes="$withval"])

	AC_ARG_WITH(nspr-libs,
		[AC_HELP_STRING([--with-nspr-libs=PREFIX], [specify location of Mozilla nspr4 libs.])],
		[with_nspr_libs="$withval"])

	AC_ARG_WITH(nss-includes,
		[AC_HELP_STRING([--with-nss-includes=PREFIX], [specify location of Mozilla nss3 includes.])],
		[with_nss_includes="$withval"])

	AC_ARG_WITH(nss-libs,
		[AC_HELP_STRING([--with-nss-libs=PREFIX], [specify location of Mozilla nss3 libs.])],
		[with_nss_libs="$withval"])


	if test -n "$with_nspr_includes" || test -n "$with_nspr_libs" || \
	   test -n "$with_nss_includes"  || test -n "$with_nss_libs"  ||
	   test "x$enable_nss" = "xstatic"; then

		nss_manual_check="yes"
	else
		nss_manual_check="no"
	fi

	enable_nss="no"

	if test "x$nss_manual_check" = "xno"; then
		if `$PKG_CONFIG --exists mozilla-nss`; then
			PKG_CHECK_MODULES(NSS, mozilla-nss, [
				have_nss="yes"
			], [
				AC_MSG_RESULT(no)
				have_nss="no"
			])
			mozilla_nspr="mozilla-nspr"
			mozilla_nss="mozilla-nss"
		else
			if `$PKG_CONFIG --exists nss`; then
				PKG_CHECK_MODULES(NSS, nss, [
					have_nss="yes"
				], [
					AC_MSG_RESULT(no)
				])
				mozilla_nspr="nspr"
				mozilla_nss="nss"
			fi
		fi

		if test "x$have_nss" = "xyes"; then

			AC_DEFINE(HAVE_NSS, 1, [Define if you have Mozilla NSS])
			AC_DEFINE(HAVE_SSL, 1, [Define if you have SSL])

			msg_nss="Mozilla NSS"
			enable_nss="yes"
		else
			nss_manual_check="yes"
		fi
	fi

	if test "x$nss_manual_check" = "xyes"; then
		mozilla_nss=""
		have_nspr_includes="no"

		if test "x$with_nspr_includes" != "xno"; then
			CPPFLAGS_save=$CPPFLAGS

			AC_MSG_CHECKING(for Mozilla nspr4 includes in $with_nspr_includes)
			AC_MSG_RESULT("")

			CPPFLAGS="$CPPFLAGS -I$with_nspr_includes"
			AC_CHECK_HEADERS(nspr.h prio.h, [ moz_nspr_includes="yes" ])
			CPPFLAGS=$CPPFLAGS_save

			if test "x$moz_nspr_includes" != "xno" -a \
			        "x$moz_nspr_includes" != "x"; then

				have_nspr_includes="yes"
				NSPR_CFLAGS="-I$with_nspr_includes"
			fi
		else
			AC_MSG_CHECKING(for Mozilla nspr4 includes)
			AC_MSG_RESULT(no)

			enable_nss="no"
		fi

		have_nspr_libs="no"

		if test "x$with_nspr_libs"     != "xno" -a \
		        "x$have_nspr_includes" != "xno"; then

			CFLAGS_save=$CFLAGS
			LDFLAGS_save=$LDFLAGS

			if test "$enable_nss" = "static"; then
				if test -z "$with_nspr_libs"; then
					AC_MSG_ERROR(
						[Static linkage requested, but path to nspr libraries not set.]
						[Please specify the path to libnspr4.a]
						[Example: --with-nspr-libs=/usr/lib])

					enable_nss="no"
				else
					nsprlibs="$LIBDL $with_nspr_libs/libplc4.a $with_nspr_libs/libplds4.a $with_nspr_libs/libnspr4.a $PTHREAD_LIB"
				fi
			else
				nsprlibs="$LIBDL -lplc4 -lplds4 -lnspr4 $PTHREAD_LIB"
			fi

			AC_CACHE_CHECK([for Mozilla nspr libraries], moz_nspr_libs,
			[
				LIBS_save=$LIBS
				CFLAGS="$CFLAGS $NSPR_CFLAGS"

				LIBS="$nsprlibs"

				if test "x$with_nspr_libs" != "x"; then
					LDFLAGS="$LDFLAGS -L$with_nspr_libs"
				else
					LDFLAGS="$LDFLAGS"
				fi

				AC_TRY_LINK_FUNC(PR_Init,
					[moz_nspr_libs="yes"],
					[moz_nspr_libs="no"])

				CFLAGS=$CFLAGS_save
				LDFLAGS=$LDFLAGS_save
				LIBS=$LIBS_save
			])

			if test "x$moz_nspr_libs" != "xno"; then
				have_nspr_libs="yes"
				NSPR_LIBS="-L$with_nspr_libs $nsprlibs"
			else
				NSPR_CFLAGS=""
				enable_nss="no"
			fi
		else
			AC_MSG_CHECKING(for Mozilla nspr4 libraries)
			AC_MSG_RESULT(no)
		fi

		have_nss_includes="no"

		if test "x$with_nss_includes" != "xno" -a \
				"x$have_nspr_libs"    != "xno"; then

			CPPFLAGS_save=$CPPFLAGS

			AC_MSG_CHECKING(for Mozilla nss3 includes in $with_nss_includes)
			AC_MSG_RESULT("")

			if test "x$with_nspr_includes" != "x"; then
				CPPFLAGS="$CPPFLAGS -I$with_nspr_includes -I$with_nss_includes"
			else
				CPPFLAGS="$CPPFLAGS -I$with_nss_includes"
			fi

			AC_CHECK_HEADERS(nss.h ssl.h smime.h,
				[moz_nss_includes="yes"],
				[moz_nss_includes="no"])

			CPPFLAGS=$CPPFLAGS_save

			if test "x$moz_nss_includes" = "xyes"; then
				have_nss_includes="yes"
				NSS_CFLAGS="-I$with_nss_includes"
			else
				NSPR_CFLAGS=""
				NSPR_LIBS=""
				enable_nss="no"
			fi
		else
			AC_MSG_CHECKING(for Mozilla nss3 includes)
			AC_MSG_RESULT(no)
			enable_nss="no"
		fi

		if test "x$with_nss_libs"     != "xno" -a \
				"x$have_nss_includes" != "xno"; then

			LDFLAGS_save=$LDFLAGS

			if test "$enable_nss" = "static"; then
				if test -z "$with_nss_libs"; then
					AC_MSG_ERROR(
						[Static linkage requested, but path to nss libraries not set.]
						[Please specify the path to libnss3.a]
						[Example: --with-nspr-libs=/usr/lib/mozilla])
					enable_nss="no"
				else
					nsslibs="-ldb1 $with_nss_libs/libnssckfw.a $with_nss_libs/libasn1.a $with_nss_libs/libcrmf.a $with_nss_libs/libswfci.a $with_nss_libs/libjar.a $with_nss_libs/libpkcs12.a $with_nss_libs/libpkcs7.a $with_nss_libs/libpki1.a $with_nss_libs/libsmime.a $with_nss_libs/libssl.a $with_nss_libs/libnss.a $with_nss_libs/libpk11wrap.a $with_nss_libs/libsoftokn.a $with_nss_libs/libfreebl.a $with_nss_libs/libnsspki.a $with_nss_libs/libnssdev.a $with_nss_libs/libcryptohi.a $with_nss_libs/libcerthi.a $with_nss_libs/libcertdb.a $with_nss_libs/libsecutil.a $with_nss_libs/libnssb.a"

					case "$host" in
						*solaris*)
							nsslibs="$nsslibs $with_nss_libs/libfreeb1.a"
							;;
					esac
				fi
			else
				nsslibs="-lssl3 -lsmime3 -lnss3 -lsoftokn3"
			fi

			AC_CACHE_CHECK([for Mozilla nss libraries], moz_nss_libs,
			[
				LIBS_save=$LIBS
				LDFLAGS="$LDFLAGS -L$with_nspr_libs -L$with_nss_libs"
				LIBS="$nsslibs $nsprlibs"

				AC_TRY_LINK_FUNC(NSS_Init,
					[moz_nss_libs="yes"],
					[moz_nss_libs="no"])

				if test "x$moz_nss_libs" = "xno"; then
					nsslibs="-lssl3 -lsmime3 -lnss3 -lsoftokn3"
					LDFLAGS="$LDFLAGS -L$with_nspr_libs -L$with_nss_libs" 
					LIBS="$LIBS $nsslibs"
					AC_TRY_LINK_FUNC(NSS_Init,
						[moz_nss_libs="yes"],
						[moz_nss_libs="no"])
				fi

				LDFLAGS=$LDFLAGS_save
				LIBS=$LIBS_save
			])

			if test "x$moz_nss_libs" != "xno"; then
				AC_DEFINE(HAVE_NSS)
				AC_DEFINE(HAVE_SSL)

				NSS_LIBS="-L$with_nss_libs $nsslibs"

				if test "$enable_nss" = "static"; then
					msg_nss="Mozilla NSS (static)"
				else
					msg_nss="Mozilla NSS"
				fi

				enable_nss="yes"
			else
				NSS_CFLAGS=""
				NSPR_CFLAGS=""
				NSPR_LIBS=""
				enable_nss="no"
			fi
		else
			AC_MSG_CHECKING(for Mozilla nss libraries)
			AC_MSG_RESULT(no)
		fi

		NSS_CFLAGS="$NSPR_CFLAGS $NSS_CFLAGS"
		NSS_LIBS="$NSPR_LIBS $NSS_LIBS"
	fi

	AC_SUBST(NSS_CFLAGS)
	AC_SUBST(NSS_LIBS)
fi

AM_CONDITIONAL(USE_NSS, test "x$enable_nss" = "xyes")

if test "x$msg_nss" != "x" -a "x$msg_gnutls" != "x"; then
	msg_ssl="$msg_nss and $msg_gnutls"
elif test "x$msg_nss" != "x"; then
	msg_ssl=$msg_nss
elif test "x$msg_gnutls" != "x"; then
	msg_ssl=$msg_gnutls
fi

dnl #######################################################################
dnl # Check for Tcl
dnl #######################################################################
AC_ARG_ENABLE(tcl, [AC_HELP_STRING([--disable-tcl],
	[compile without Tcl scripting])], enable_tcl="$enableval", enable_tcl="yes")
AC_ARG_WITH(tclconfig, [AC_HELP_STRING([--with-tclconfig=DIR],
	[directory containing tclConfig.sh])])

if test "$enable_plugins" = no; then
	enable_tcl=no
fi

if test "$enable_tcl" = yes; then
	AC_MSG_CHECKING([for tclConfig.sh])
	TCLCONFIG=no
	TCLCONFIGDIRS="/usr/lib \
			/usr/lib64 \
			/usr/lib/tcl8.4 \
			/usr/lib/tcl8.3 \
			/usr/lib/tcl8.2 \
			/System/Library/Tcl/8.3 \
			/usr/local/lib"
	for dir in $with_tclconfig $TCLCONFIGDIRS; do
		if test -f $dir/tclConfig.sh; then
			TCLCONFIG=$dir/tclConfig.sh
			AC_MSG_RESULT([yes ($TCLCONFIG)])
		fi
	done
	if test "$TCLCONFIG" = "no"; then
		AC_MSG_RESULT([no])
		enable_tcl=no
	else
		. $TCLCONFIG
		AC_MSG_CHECKING([Tcl version compatability])
		if test "$TCL_MAJOR_VERSION" -ne 8 -o "$TCL_MINOR_VERSION" -lt 3; then
			AC_MSG_RESULT([bad, $TCL_VERSION found but 8.3 or later required])
			enable_tcl=no
		else
			AC_MSG_RESULT([ok, $TCL_VERSION])
			eval "TCL_LIB_SPEC=\"$TCL_LIB_SPEC\""
			AC_MSG_CHECKING([for Tcl linkability])
			oldCPPFLAGS=$CPPFLAGS
			CPPFLAGS="$CPPFLAGS $TCL_INCLUDE_SPEC -I$TCL_PREFIX/include"
			oldLIBS=$LIBS
			LIBS="$LIBS $TCL_LIB_SPEC"
			AC_TRY_LINK([#include <tcl.h>],
				[Tcl_Interp *interp=NULL; Tcl_Init(interp)],
				[AC_MSG_RESULT([yes]);enable_tcl=yes],
				[AC_MSG_RESULT([no]);enable_tcl=no])
			CPPFLAGS="$oldCPPFLAGS"
			LIBS="$oldLIBS"
		fi
	fi
fi

if test "$enable_tcl" = yes; then
	AM_CONDITIONAL(USE_TCL, true)
	TCL_LIBS=$TCL_LIB_SPEC
	AC_DEFINE(HAVE_TCL, [1], [Compile with support for the Tcl toolkit])
	AC_SUBST(TCL_LIBS)
	TCL_CFLAGS="$TCL_INCLUDE_SPEC -I$TCL_PREFIX/include"
	if test "x$GCC" = "xyes"; then
		TCL_CFLAGS="$TCL_CFLAGS -fno-strict-aliasing"
	fi
	AC_SUBST(TCL_CFLAGS)
else
	AM_CONDITIONAL(USE_TCL, false)
fi

dnl #######################################################################
dnl # Check for Tk
dnl #######################################################################
AC_ARG_ENABLE(tk, [AC_HELP_STRING([--disable-tk],
	[compile without Tcl support for Tk])], enable_tk="$enableval", enable_tk="yes")
AC_ARG_WITH(tkconfig, [AC_HELP_STRING([--with-tkconfig=DIR],
	[directory containing tkConfig.sh])])

if test "$enable_tcl" = yes -a "$enable_tk" = yes; then
	AC_MSG_CHECKING([for tkConfig.sh])
	TKCONFIG=no
	TKCONFIGDIRS="/usr/lib \
			/usr/lib64 \
			/usr/lib/tk8.4 \
			/usr/lib/tk8.3 \
			/usr/lib/tk8.2 \
			/usr/local/lib"
	for dir in $with_tkconfig $TKCONFIGDIRS; do
		if test -f $dir/tkConfig.sh; then
			TKCONFIG=$dir/tkConfig.sh
			AC_MSG_RESULT([yes ($TKCONFIG)])
		fi
	done
	if test "$TKCONFIG" = "no"; then
		AC_MSG_RESULT([no])
		enable_tk=no
	else
		. $TKCONFIG
		eval "TK_LIB_SPEC=\"$TK_LIB_SPEC\""
		AC_MSG_CHECKING([for Tk linkability])
		oldCPPFLAGS=$CPPFLAGS
		CPPFLAGS="$CPPFLAGS $TCL_CFLAGS"
		oldLIBS=$LIBS
		LIBS="$LIBS $TCL_LIB_SPEC $TK_LIB_SPEC"
		AC_TRY_LINK([#include <tk.h>],
				[Tcl_Interp *interp=NULL; Tcl_Init(interp); Tk_Init(interp);],
				[AC_MSG_RESULT([yes]);enable_tk=yes],
				[AC_MSG_RESULT([no]);enable_tk=no])
		CPPFLAGS="$oldCPPFLAGS"
		LIBS="$oldLIBS"
	fi
else
	enable_tk=no
fi

if test "$enable_tk" = yes; then
	AM_CONDITIONAL(USE_TK, true)
	AC_DEFINE(HAVE_TK, [1], [Compile with support for the Tk toolkit])
	TK_LIBS=$TK_LIB_SPEC
	AC_SUBST(TK_LIBS)
else
	AM_CONDITIONAL(USE_TK, false)
fi

if test "$ac_cv_cygwin" = yes ; then
	LDADD="$LDADD -static"
	AC_DEFINE(DEBUG, 1, [Define if debugging is enabled.])
fi

AC_SUBST(DEBUG_CFLAGS)
AC_SUBST(LDADD)
AC_SUBST(LIBS)

if test "x$enable_plugins" = "xyes" ; then
	AC_DEFINE(PURPLE_PLUGINS, 1, [Define if plugins are enabled.])
	AM_CONDITIONAL(PLUGINS, true)
else
	AM_CONDITIONAL(PLUGINS, false)
fi

dnl #######################################################################
dnl # Check for Cyrus-SASL (for Jabber)
dnl #######################################################################
dnl AC_CHECK_SIZEOF(short)
AC_CHECK_FUNCS(snprintf connect)
AC_SUBST(SASL_LIBS)
AC_ARG_ENABLE(cyrus-sasl, AC_HELP_STRING([--enable-cyrus-sasl], [enable Cyrus SASL support for jabberd]), enable_cyrus_sasl=$enableval, enable_cyrus_sasl=no)
if test "x$enable_cyrus_sasl" = "xyes" ; then
	AC_CHECK_LIB(sasl2, sasl_client_init, [
			AC_DEFINE(HAVE_CYRUS_SASL, [1], [Define to 1 if Cyrus SASL is present])
			SASL_LIBS=-"lsasl2"
		], [
			AC_ERROR(Cyrus SASL library not found)
		])
fi

dnl #######################################################################
dnl # Check for Kerberos (for Zephyr)
dnl #######################################################################
AC_DEFINE(ZEPHYR_INT32, long, [Size of an int32.])
AC_SUBST(KRB4_CFLAGS)
AC_SUBST(KRB4_LDFLAGS)
AC_SUBST(KRB4_LIBS)
if test "$kerberos" != "no" ; then
	if test "$kerberos" != "yes" ; then
		KRB4_CFLAGS="-I${kerberos}/include"
		if test -d "$kerberos/include/kerberosIV" ; then
			KRB4_CFLAGS="$KRB4_CFLAGS -I${kerberos}/include/kerberosIV"
		fi
		KRB4_LDFLAGS="-L${kerberos}/lib"
	elif test -d /usr/local/include/kerberosIV ; then
		KRB4_CFLAGS="-I/usr/local/include/kerberosIV"
	elif test -d /usr/include/kerberosIV ; then
		KRB4_CFLAGS="-I/usr/include/kerberosIV"
	fi
	AC_DEFINE(ZEPHYR_USES_KERBEROS, 1, [Define if kerberos should be used in Zephyr.])

	orig_LDFLAGS="$LDFLAGS"
	LDFLAGS="$LDFLAGS $KRB4_LDFLAGS"
	AC_CHECK_LIB(krb4, krb_rd_req,
			[KRB4_LIBS="-lkrb4 -ldes425 -lkrb5 -lk5crypto -lcom_err"],
			[AC_CHECK_LIB(krb, krb_rd_req,
				[KRB4_LIBS="-lkrb -ldes"],
				[AC_ERROR(Kerberos 4 libraries not found)],
				-ldes)],
			-ldes425 -lkrb5 -lk5crypto -lcom_err)
	orig_LIBS="$LIBS"
	LIBS="$LIBS $KRB4_LIBS"
	AC_CHECK_FUNCS(krb_set_key krb_rd_req krb_get_lrealm)
	AC_CHECK_FUNCS(krb_get_err_text krb_log)
	LIBS="$orig_LIBS"
	LDFLAGS="$orig_LDFLAGS"
fi

dnl #######################################################################
dnl # Check for external libzephyr
dnl #######################################################################
AC_SUBST(ZEPHYR_CFLAGS)
AC_SUBST(ZEPHYR_LDFLAGS)
AC_SUBST(ZEPHYR_LIBS)
if test "$zephyr" != "no" ; then
	if test "$zephyr" != "yes" ; then
		ZEPHYR_CFLAGS="-I${zephyr}/include"
		ZEPHYR_LDFLAGS="-L${zephyr}/lib"
	elif test -d /usr/athena/include/zephyr ; then
		ZEPHYR_CFLAGS="-I/usr/athena/include"
	elif test -d /usr/include/zephyr ; then
		ZEPHYR_CFLAGS="-I/usr/include"
	elif test -d /usr/local/include/zephyr ; then
		ZEPHYR_CFLAGS="-I/usr/local/include"
	fi
	AC_DEFINE(LIBZEPHYR_EXT, 1 , [Define if external libzephyr should be used.])
	AM_CONDITIONAL(EXTERNAL_LIBZEPHYR, test "x$zephyr" != "xno")
	orig_LDFLAGS="$LDFLAGS"
	LDFLAGS="$LDFLAGS $ZEPHYR_LDFLAGS"
	AC_CHECK_LIB(zephyr, ZInitialize,
		[ZEPHYR_LIBS="-lzephyr"],
		[AC_ERROR(Zephyr libraries not found)],
		-lzephyr)
	orig_LIBS="$LIBS"
	LIBS="$orig_LIBS"
	LDFLAGS="$orig_LDFLAGS"
fi

AC_MSG_CHECKING(for me pot o' gold)
AC_MSG_RESULT(no)
AC_CHECK_FUNCS(gethostid lrand48)
AC_CHECK_FUNCS(memcpy memmove random strchr strerror vprintf)
AC_CHECK_HEADERS(malloc.h paths.h sgtty.h stdarg.h sys/cdefs.h)
AC_CHECK_HEADERS(sys/file.h sys/filio.h sys/ioctl.h sys/msgbuf.h)
AC_CHECK_HEADERS(sys/select.h sys/uio.h sys/utsname.h sys/wait.h)
AC_CHECK_HEADERS(termios.h)
AC_VAR_TIMEZONE_EXTERNALS

AC_CACHE_CHECK(for tm_gmtoff in struct tm, ac_cv_struct_tm_gmtoff,
        AC_TRY_COMPILE([
                #include <time.h>
        ], [
                struct tm tm;
                tm.tm_gmtoff = 1;
        ], ac_cv_struct_tm_gmtoff=yes, ac_cv_struct_tm_gmtoff=no))
if test $ac_cv_struct_tm_gmtoff = yes; then
        AC_DEFINE(HAVE_TM_GMTOFF, 1, [Define if you have a tm_gmtoff member in struct tm])
fi

dnl #######################################################################
dnl # Check for check
dnl #######################################################################
PKG_CHECK_MODULES(CHECK,[check >= 0.9.4],:,[
					ifdef([AM_PATH_CHECK],
					[AM_PATH_CHECK(0.8.2,:,:)],
					[AC_MSG_RESULT([no, testing is disabled])])
				  ])
AM_CONDITIONAL(HAVE_CHECK, [test "x$CHECK_LIBS" != "x"])
AC_SUBST(CHECK_CFLAGS)
AC_SUBST(CHECK_LIBS)

dnl #######################################################################
dnl # Check for Doxygen and dot (part of GraphViz)
dnl #######################################################################
AC_ARG_ENABLE(doxygen,
	[AC_HELP_STRING([--disable-doxygen],
		[enable documentation with doxygen])],
	enable_doxygen="$enableval", enable_doxygen="yes")
AC_ARG_ENABLE(dot,
	[AC_HELP_STRING([--enable-dot],
		[enable graphs in doxygen via 'dot'])],
	enable_dot="$enableval", enable_dot="yes")

if test "x$enable_doxygen" = xyes; then
	AC_CHECK_PROG(DOXYGEN, doxygen, true, false)
	if test $DOXYGEN = false; then
		AC_MSG_WARN([*** Doxygen not found, docs will not be available])
		enable_doxygen="no"
	else
		AC_DEFINE_UNQUOTED(HAVE_DOXYGEN, 1, [whether or not we have doxygen])

		if test "x$enable_dot" = "xyes"; then
			AC_CHECK_PROG(DOT, dot, true, false)

			if test $DOT = false; then
				enable_dot="no";
				AC_MSG_WARN([*** GraphViz dot not found, docs will not have graphs])
			else
				AC_DEFINE_UNQUOTED(HAVE_DOT, 1, [whether or not we have dot])
			fi
		fi
	fi
else
	enable_dot="no"
fi

AC_SUBST(enable_doxygen)
AC_SUBST(enable_dot)
AM_CONDITIONAL(HAVE_DOXYGEN, test "x$enable_doxygen" = "xyes")

AC_ARG_ENABLE(debug, [AC_HELP_STRING([--enable-debug],
	[compile with debugging support])], , enable_debug=no)
if test "x$enable_debug" = "xyes" ; then
	AC_DEFINE(DEBUG, 1, [Define if debugging is enabled.])
fi

AC_ARG_ENABLE(fatal-asserts, [AC_HELP_STRING([--enable-fatal-asserts],
	[make assertions fatal (useful for debugging)])], , enable_fatal_asserts=no)
if test "x$enable_fatal_asserts" = "xyes" ; then
	AC_DEFINE(PURPLE_FATAL_ASSERTS, 1, [Define to make assertions fatal (useful for debugging).])
fi

AC_OUTPUT([Makefile
		   Doxyfile
		   doc/Makefile
		   doc/pidgin.1
		   doc/finch.1
		   m4macros/Makefile
		   pidgin.apspec
		   pidgin/Makefile
		   pidgin/pidgin.pc
		   pidgin/pidgin-uninstalled.pc
		   pidgin/pixmaps/Makefile
		   pidgin/pixmaps/animations/Makefile
		   pidgin/pixmaps/animations/16/Makefile
		   pidgin/pixmaps/buddy_icons/Makefile
		   pidgin/pixmaps/buddy_icons/qq/Makefile
		   pidgin/pixmaps/dialogs/Makefile
		   pidgin/pixmaps/dialogs/16/Makefile
		   pidgin/pixmaps/dialogs/16/scalable/Makefile
		   pidgin/pixmaps/dialogs/64/Makefile
		   pidgin/pixmaps/dialogs/64/scalable/Makefile
		   pidgin/pixmaps/emblems/Makefile
		   pidgin/pixmaps/emblems/16/Makefile
		   pidgin/pixmaps/emblems/16/scalable/Makefile
		   pidgin/pixmaps/emotes/Makefile
		   pidgin/pixmaps/emotes/default/Makefile
		   pidgin/pixmaps/emotes/default/22/Makefile
		   pidgin/pixmaps/emotes/default/22/scalable/Makefile
		   pidgin/pixmaps/emotes/none/Makefile
		   pidgin/pixmaps/icons/Makefile
		   pidgin/pixmaps/icons/16/Makefile
		   pidgin/pixmaps/icons/16/scalable/Makefile
		   pidgin/pixmaps/icons/24/Makefile
		   pidgin/pixmaps/icons/24/scalable/Makefile
		   pidgin/pixmaps/icons/32/Makefile
		   pidgin/pixmaps/icons/32/scalable/Makefile
		   pidgin/pixmaps/icons/48/Makefile
		   pidgin/pixmaps/icons/48/scalable/Makefile
		   pidgin/pixmaps/protocols/Makefile
		   pidgin/pixmaps/protocols/16/Makefile
		   pidgin/pixmaps/protocols/16/scalable/Makefile
		   pidgin/pixmaps/protocols/22/Makefile
		   pidgin/pixmaps/protocols/22/scalable/Makefile
		   pidgin/pixmaps/protocols/48/Makefile
		   pidgin/pixmaps/protocols/48/scalable/Makefile
		   pidgin/pixmaps/status/Makefile
		   pidgin/pixmaps/status/16/Makefile
		   pidgin/pixmaps/status/16/rtl/Makefile
		   pidgin/pixmaps/status/16/scalable/Makefile
		   pidgin/pixmaps/status/22/Makefile
		   pidgin/pixmaps/status/22/rtl/Makefile
		   pidgin/pixmaps/status/22/scalable/Makefile
		   pidgin/pixmaps/status/32/Makefile
		   pidgin/pixmaps/status/32/rtl/Makefile
		   pidgin/pixmaps/status/32/scalable/Makefile
		   pidgin/pixmaps/status/48/Makefile
		   pidgin/pixmaps/status/48/rtl/Makefile
		   pidgin/pixmaps/toolbar/Makefile
		   pidgin/pixmaps/toolbar/16/Makefile
		   pidgin/pixmaps/toolbar/16/scalable/Makefile
		   pidgin/pixmaps/toolbar/22/Makefile
		   pidgin/pixmaps/toolbar/22/scalable/Makefile
		   pidgin/pixmaps/tray/Makefile
		   pidgin/pixmaps/tray/16/Makefile
		   pidgin/pixmaps/tray/22/Makefile
		   pidgin/plugins/Makefile
		   pidgin/plugins/cap/Makefile
		   pidgin/plugins/gestures/Makefile
		   pidgin/plugins/gevolution/Makefile
		   pidgin/plugins/musicmessaging/Makefile
		   pidgin/plugins/perl/Makefile
		   pidgin/plugins/perl/common/Makefile.PL
		   pidgin/plugins/ticker/Makefile
		   pidgin/sounds/Makefile
		   libpurple/example/Makefile
		   libpurple/gconf/Makefile
		   libpurple/purple.pc
		   libpurple/purple-uninstalled.pc
		   libpurple/plugins/Makefile
		   libpurple/plugins/mono/Makefile
		   libpurple/plugins/mono/api/Makefile
		   libpurple/plugins/mono/loader/Makefile
		   libpurple/plugins/perl/Makefile
		   libpurple/plugins/perl/common/Makefile.PL
		   libpurple/plugins/ssl/Makefile
		   libpurple/plugins/tcl/Makefile
		   libpurple/Makefile
		   libpurple/protocols/Makefile
		   libpurple/protocols/bonjour/Makefile
		   libpurple/protocols/gg/Makefile
		   libpurple/protocols/irc/Makefile
		   libpurple/protocols/jabber/Makefile
		   libpurple/protocols/msn/Makefile
		   libpurple/protocols/novell/Makefile
		   libpurple/protocols/oscar/Makefile
		   libpurple/protocols/qq/Makefile
		   libpurple/protocols/sametime/Makefile
		   libpurple/protocols/silc/Makefile
		   libpurple/protocols/simple/Makefile
		   libpurple/protocols/toc/Makefile
		   libpurple/protocols/yahoo/Makefile
		   libpurple/protocols/zephyr/Makefile
		   libpurple/tests/Makefile
		   libpurple/version.h
		   finch/Makefile
		   finch/libgnt/Makefile
		   finch/libgnt/gnt.pc
		   finch/libgnt/wms/Makefile
		   finch/plugins/Makefile
		   po/Makefile.in
		   pidgin.spec
		  ])

echo
echo $PACKAGE $VERSION

echo
echo Build GTK+ 2.x UI............. : $enable_gtkui
echo Build console UI.............. : $enable_consoleui
echo
echo Protocols to build dynamically : $DYNAMIC_PRPLS
echo Protocols to link statically.. : $STATIC_PRPLS
echo
echo Build with GStreamer support.. : $enable_gst
echo Build with D-Bus support...... : $enable_dbus
if test "x$enable_dbus" = "xyes" ; then
	eval eval echo D-Bus services directory...... : $DBUS_SERVICES_DIR
fi
echo Build with NetworkManager..... : $enable_libnm
echo SSL Library/Libraries......... : $msg_ssl
echo Build with Cyrus SASL support. : $enable_cyrus_sasl
echo Use kerberos 4 with zephyr.... : $kerberos
echo Use external libzephyr........ : $zephyr
echo Has you....................... : yes
echo
echo Use XScreenSaver Extension.... : $enable_screensaver
echo Use X Session Management...... : $enable_sm
echo Use startup notification...... : $enable_startup_notification
echo Build with GtkSpell support... : $enable_gtkspell
echo
echo Build with plugin support..... : $enable_plugins
echo Build with Mono support....... : $enable_mono
echo Build with Perl support....... : $enable_perl
echo Build with Tcl support........ : $enable_tcl
echo Build with Tk support......... : $enable_tk
echo
echo Print debugging messages...... : $enable_debug
echo Assertions are fatal.......... : $enable_fatal_asserts
echo
eval eval echo Pidgin will be installed in $bindir.
if test "x$pidginpath" != "x" ; then
	echo Warning: You have an old copy of Pidgin at $pidginpath.
fi
echo
echo configure complete, now type \'make\'
echo<|MERGE_RESOLUTION|>--- conflicted
+++ resolved
@@ -13,16 +13,12 @@
 #   purple_major_version += 1;
 #   lt_current += 1
 #
-<<<<<<< HEAD
 # purple_version_suffix should be similar to one of the following:
 #   For beta releases:          [beta2]
 #   For code under development: [devel]
 #   For production releases:    []
 #
-=======
 m4_define([lt_current], [0])
-
->>>>>>> 9d53cb2f
 m4_define([purple_major_version], [2])
 m4_define([purple_minor_version], [0])
 m4_define([purple_micro_version], [0])
