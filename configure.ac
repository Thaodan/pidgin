--- conflicted
+++ resolved
@@ -1012,26 +1012,17 @@
 dnl #######################################################################
 dnl # Check for GStreamer
 dnl #######################################################################
-<<<<<<< HEAD
 
 dnl AC_ARG_ENABLE is declared near GTK2/3 configuration
-=======
-AC_ARG_ENABLE(gstreamer,
-	[AS_HELP_STRING([--disable-gstreamer], [compile without GStreamer audio support])],
-	enable_gst="$enableval", enable_gst="yes")
->>>>>>> a7ccab93
 AC_ARG_WITH(gstreamer, [AS_HELP_STRING([--with-gstreamer=<version>],
 		[compile with GStreamer 0.10 or 1.0 interface (default: auto)])],
 	with_gstreamer="$withval", with_gstreamer="auto")
 if test "x$enable_gst" != "xno"; then
-<<<<<<< HEAD
 	if test "x$with_gstreamer" == "xauto" -a "x$with_gtk" = "x3"; then
 		with_gstreamer="1.0"
 	elif test "x$with_gstreamer" == "xauto" -a "x$with_gtk" = "x2"; then
 		with_gstreamer="0.10"
 	fi
-=======
->>>>>>> a7ccab93
 	if test "x$with_gstreamer" == "xauto"; then
 		PKG_CHECK_MODULES(GSTREAMER, [gstreamer-1.0], [
 			AC_DEFINE(USE_GSTREAMER, 1, [Use GStreamer for playing sounds])
