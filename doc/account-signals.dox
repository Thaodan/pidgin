/** @page account-signals Account Signals

 @signals
  @signal account-added
  @signal account-connecting
  @signal account-removed
  @signal account-disabled
  @signal account-enabled
  @signal account-setting-info
  @signal account-set-info
  @signal account-status-changed
<<<<<<< HEAD
  @signal account-authorization-requested
  @signal account-authorization-denied
  @signal account-authorization-granted
  @signal account-error-changed
=======
  @signal account-alias-changed
>>>>>>> e676b607
 @endsignals

 @see account.h

 <hr>

 @signaldef account-added
  @signalproto
void (*account_added)(PurpleAccount *account);
  @endsignalproto
  @signaldesc
   Emitted when an account is added.
  @param account The account that was added.
 @endsignaldef

 @signaldef account-connecting
  @signalproto
void (*account_connecting)(PurpleAccount *account);
  @endsignalproto
  @signaldesc
   This is called when an account is in the process of connecting.
  @param account The account in the process of connecting.
 @endsignaldef

 @signaldef account-removed
  @signalproto
void (*account_removed)(PurpleAccount *account);
  @endsignalproto
  @signaldesc
   Emitted when an account is removed.
  @param account The account that was removed.
 @endsignaldef

 @signaldef account-disabled
  @signalproto
void (*account_disabled)(PurpleAccount *account);
  @endsignalproto
  @signaldesc
   Emitted when an account is disabled.
  @param account The account that was disabled.
 @endsignaldef

 @signaldef account-enabled
  @signalproto
void (*account_enabled)(PurpleAccount *account);
  @endsignalproto
  @signaldesc
   Emitted when an account is enabled.
  @param account The account that was enabled.
 @endsignaldef

 @signaldef account-setting-info
  @signalproto
void (*account_setting_info)(PurpleAccount *account, const char *new_info);
  @endsignalproto
  @signaldesc
   Emitted when a user is about to send his new user info, or
   profile, to the server.
  @param account  The account that the info will be set on.
  @param new_info The new information to set.
 @endsignaldef

 @signaldef account-set-info
  @signalproto
void (*account_set_info)(PurpleAccount *account, const char *new_info);
  @endsignalproto
  @signaldesc
   Emitted when a user sent his new user info, or profile, to the server.
  @param account  The account that the info was set on.
  @param new_info The new information set.
 @endsignaldef

 @signaldef account-status-changed
  @signalproto
void (*account_status_changed)(PurpleAccount *account, PurpleStatus *old, PurpleStatus *new);
  @endsignalproto
  @signaldesc
   Emitted when the status of an account changes (after the change).
  @param account The account that changed status.
  @param old     The status before change.
  @param new     The status after change.
 @endsignaldef

 @signaldef account-alias-changed
  @signalproto
void (*account_alias_changed)(PurpleAccount *account, const char *old);
  @endsignalproto
  @signaldesc
   Emitted when the alias of an account changes (after the change).
  @param account The account for which the alias was changed.
  @param old     The alias before change.
 @endsignaldef

 @signaldef account-authorization-requested
  @signalproto
void (*account_authorization_requested)(PurpleAccount *account, const char *user);
  @endsignalproto
  @signaldesc
   Emitted when a user requests authorization.
  @param account The account.
  @param user    The name of the user requesting authorization.
  @return Less than zero to deny the request without prompting, greater
          than zero if the request should be granted. If zero is returned,
          then the user will be prompted with the request.
  @since 2.3.0
 @endsignaldef

 @signaldef account-authorization-denied
  @signalproto
void (*account_authorization_denied)(PurpleAccount *account, const char *user);
  @endsignalproto
  @signaldesc
   Emitted when the authorization request for a buddy is denied.
  @param account The account.
  @param user    The name of the user requesting authorization.
  @since 2.3.0
 @endsignaldef

 @signaldef account-authorization-granted
  @signalproto
void (*account_authorization_granted)(PurpleAccount *account, const char *user);
  @endsignalproto
  @signaldesc
   Emitted when the authorization request for a buddy is granted.
  @param account The account.
  @param user    The name of the user requesting authorization.
  @since 2.3.0
 @endsignaldef

 @signaldef account-error-changed
  @signalproto
void (*account_error_changed)(PurpleAccount *account, const PurpleConnectionErrorInfo *old_error, const PurpleConnectionErrorInfo *current_error);
  @endsignalproto
  @signaldesc
   Emitted when @a account's error changes.
  @param account   The account whose error has changed.
  @param old_error The account's previous error, or @c NULL if it had no
                   error.  After this signal is emitted, @a old_error is
                   not guaranteed to be a valid pointer.
  @param new_error The account's new error, or @c NULL if it has no error.
                   If not @c NULL, @a new_error will remain a valid until
                   pointer just after the next time this signal is emitted
                   for this @a account.
  @see purple_account_get_current_error()
  @since 2.3.0
 @endsignaldef

 */
// vim: syntax=c.doxygen tw=75 et<|MERGE_RESOLUTION|>--- conflicted
+++ resolved
@@ -9,14 +9,11 @@
   @signal account-setting-info
   @signal account-set-info
   @signal account-status-changed
-<<<<<<< HEAD
+  @signal account-alias-changed
   @signal account-authorization-requested
   @signal account-authorization-denied
   @signal account-authorization-granted
   @signal account-error-changed
-=======
-  @signal account-alias-changed
->>>>>>> e676b607
  @endsignals
 
  @see account.h
