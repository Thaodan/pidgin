## Process this file with automake to produce Makefile.in

# We require automake 1.6 at least.
AUTOMAKE_OPTIONS = 1.6

# This is a blank Makefile.am for using gtk-doc.
# Copy this to your project's API docs directory and modify the variables to
# suit your project. See the GTK+ Makefiles in gtk+/docs/reference for examples
# of using the various options.

# The name of the module, e.g. 'glib'.
DOC_MODULE=finch

# Uncomment for versioned docs and specify the version of the module, e.g. '2'.
#DOC_MODULE_VERSION=2

# The top-level XML file (SGML in the past). You can change this if you want to.
DOC_MAIN_SGML_FILE=$(DOC_MODULE)-docs.xml

# The directory containing the source code. Relative to $(srcdir).
# gtk-doc will search all .c & .h files beneath here for inline comments
# documenting the functions and macros.
# e.g. DOC_SOURCE_DIR=../../../gtk
DOC_SOURCE_DIR=$(top_srcdir)/$(DOC_MODULE)

# Extra options to pass to gtkdoc-scangobj. Not normally needed.
SCANGOBJ_OPTIONS=

# Extra options to supply to gtkdoc-scan.
# e.g. SCAN_OPTIONS=--deprecated-guards="GTK_DISABLE_DEPRECATED"
SCAN_OPTIONS=\
	--deprecated-guards="PURPLE_DISABLE_DEPRECATED|GNT_DISABLE_DEPRECATED|FINCH_DISABLE_DEPRECATED" \
	--rebuild-types \
	--rebuild-sections

# Extra options to supply to gtkdoc-mkdb.
# e.g. MKDB_OPTIONS=--xml-mode --output-format=xml
MKDB_OPTIONS=--xml-mode --output-format=xml

# Extra options to supply to gtkdoc-mktmpl
# e.g. MKTMPL_OPTIONS=--only-section-tmpl
MKTMPL_OPTIONS=

# Extra options to supply to gtkdoc-mkhtml
MKHTML_OPTIONS=

# Extra options to supply to gtkdoc-fixref. Not normally needed.
# e.g. FIXXREF_OPTIONS=--extra-dir=../gdk-pixbuf/html --extra-dir=../gdk/html
FIXXREF_OPTIONS=

# Used for dependencies. The docs will be rebuilt if any of these change.
# e.g. HFILE_GLOB=$(top_srcdir)/gtk/*.h
# e.g. CFILE_GLOB=$(top_srcdir)/gtk/*.c
HFILE_GLOB=$(top_srcdir)/$(DOC_MODULE)/*.h
CFILE_GLOB=$(top_srcdir)/$(DOC_MODULE)/*.c

# Extra header to include when scanning, which are not under DOC_SOURCE_DIR
# e.g. EXTRA_HFILES=$(top_srcdir}/contrib/extra.h
EXTRA_HFILES=

# Header files or dirs to ignore when scanning. Use base file/dir names
# e.g. IGNORE_HFILES=gtkdebug.h gtkintl.h private_code
IGNORE_HFILES=\
	plugins \
	test \
	wms \
	getopt.h \
	gntinternal.h \
	gntmarshal.h \
	gnt-skel.h

# Images to copy into HTML directory.
# e.g. HTML_IMAGES=$(top_srcdir)/gtk/stock-icons/stock_about_24.png
HTML_IMAGES=

# Extra SGML files that are included by $(DOC_MAIN_SGML_FILE).
# e.g. content_files=running.sgml building.sgml changes-2.0.sgml
content_files=version.xml

# SGML files where gtk-doc abbrevations (#GtkWidget) are expanded
# These files must be listed here *and* in content_files
# e.g. expand_content_files=running.sgml
expand_content_files=

# CFLAGS and LDFLAGS for compiling gtkdoc-scangobj with your library.
# Only needed if you are using gtkdoc-scangobj to dynamically query widget
# signals and properties.
# e.g. GTKDOC_CFLAGS=-I$(top_srcdir) -I$(top_builddir) $(GTK_DEBUG_FLAGS)
# e.g. GTKDOC_LIBS=$(top_builddir)/gtk/$(gtktargetlib)
GTKDOC_CFLAGS = \
	-I$(top_srcdir) \
	-I$(top_srcdir)/libpurple \
	-I$(top_srcdir)/finch \
	-I$(top_srcdir)/finch/libgnt \
	$(DEBUG_CFLAGS) \
	$(GLIB_CFLAGS) \
	$(GPLUGIN_CFLAGS) \
	$(DBUS_CFLAGS) \
	$(LIBXML_CFLAGS) \
	$(GSTREAMER_CFLAGS) \
	$(INTROSPECTION_CFLAGS) \
	$(GNT_CFLAGS)

GTKDOC_LIBS = \
	$(top_builddir)/finch/libfinch.la \
	$(DBUS_LIBS) \
	$(INTLLIBS) \
	$(GLIB_LIBS) \
	$(GPLUGIN_LIBS) \
	$(LIBXML_LIBS) \
	$(GNT_LIBS) \
	$(GSTREAMER_LIBS) \
<<<<<<< HEAD
	$(INTROSPECTION_LIBS)
=======
	$(top_builddir)/finch/libgnt/libgnt.la
>>>>>>> 8fded184

# This includes the standard gtk-doc make rules, copied by gtkdocize.
include $(top_srcdir)/gtk-doc.make

# Other files to distribute
# e.g. EXTRA_DIST += version.xml.in
EXTRA_DIST += version.xml.in

# Files not to distribute
# for --rebuild-types in $(SCAN_OPTIONS), e.g. $(DOC_MODULE).types
# for --rebuild-sections in $(SCAN_OPTIONS) e.g. $(DOC_MODULE)-sections.txt
DISTCLEANFILES = $(DOC_MODULE).types $(DOC_MODULE)-sections.txt

dist-hook: html-build.stamp

# Comment this out if you want 'make check' to test you doc status
# and run some sanity checks
if ENABLE_GTK_DOC
TESTS_ENVIRONMENT = \
  DOC_MODULE=$(DOC_MODULE) DOC_MAIN_SGML_FILE=$(DOC_MAIN_SGML_FILE) \
  SRCDIR=$(abs_srcdir)
#TODO: fix and enable
#TESTS = $(GTKDOC_CHECK)
endif<|MERGE_RESOLUTION|>--- conflicted
+++ resolved
@@ -110,11 +110,8 @@
 	$(LIBXML_LIBS) \
 	$(GNT_LIBS) \
 	$(GSTREAMER_LIBS) \
-<<<<<<< HEAD
-	$(INTROSPECTION_LIBS)
-=======
+	$(INTROSPECTION_LIBS) \
 	$(top_builddir)/finch/libgnt/libgnt.la
->>>>>>> 8fded184
 
 # This includes the standard gtk-doc make rules, copied by gtkdocize.
 include $(top_srcdir)/gtk-doc.make
