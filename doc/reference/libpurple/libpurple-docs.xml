--- conflicted
+++ resolved
@@ -62,27 +62,16 @@
       <xi:include href="xml/network.xml" />
       <xi:include href="xml/notify.xml" />
       <xi:include href="xml/ntlm.xml" />
-<<<<<<< HEAD
-      <xi:include href="xml/pluginpref.xml" />
       <xi:include href="xml/plugins.xml" />
-      <xi:include href="xml/pounce.xml" />
-=======
-      <xi:include href="xml/plugin.xml" />
->>>>>>> d7539973
       <xi:include href="xml/prefs.xml" />
       <xi:include href="xml/pluginpref.xml" />
-      <xi:include href="xml/prpl.xml" />
       <xi:include href="xml/presence.xml" />
       <xi:include href="xml/protocol.xml" />
       <xi:include href="xml/protocols.xml" />
       <xi:include href="xml/proxy.xml" />
-<<<<<<< HEAD
-      <xi:include href="xml/purple-socket.xml" />
-=======
       <xi:include href="xml/certificate.xml" />
       <xi:include href="xml/signals.xml" />
       <xi:include href="xml/stringref.xml" />
->>>>>>> d7539973
       <xi:include href="xml/request.xml" />
       <xi:include href="xml/request-datasheet.xml" />
       <xi:include href="xml/roomlist.xml" />
