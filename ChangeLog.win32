--- conflicted
+++ resolved
@@ -1,12 +1,10 @@
-<<<<<<< HEAD
 version 2.6.0 (??/??/2009):
-=======
-version 2.5.7 (06/19/2009):
+
+version 2.5.7 (06/20/2009):
 	* No changes
 
 version 2.5.6 (05/19/2009):
 	* No changes
->>>>>>> 19e6d2e3
 
 version 2.5.5 (03/01/2009):
 	* Remove the "Flash window when chat messages are received" pref from
