<<<<<<< HEAD
version 2.7.0 (??/??/????):
	* Minimum required GTK+ version increased to 2.14.0
	* Win9x no longer supported.
=======
version 2.6.2 (09/05/2009):
	* No changes
>>>>>>> 9ee8dcf7

version 2.6.1 (08/18/2009):
	* No changes

version 2.6.0 (08/18/2009):
	* Added XMPP URI support.

version 2.5.9 (08/18/2009):
	* No changes and no win32 packages built.

version 2.5.8 (06/27/2009):
	* No changes

version 2.5.7 (06/20/2009):
	* No changes

version 2.5.6 (05/19/2009):
	* No changes

version 2.5.5 (03/01/2009):
	* Remove the "Flash window when chat messages are received" pref from
	  the Windows Pidgin Options plugin - the Message Notification plugin
	  does this (and much more).
	* Updated GTK+ to 2.14.7

version 2.5.4 (01/12/2009):
	* Fix the "Hang on Exit" issue that a number of users encountered.
	* Updated GTK+ to 2.14.6

version 2.5.3 (12/20/2008):
	* Upgrade SILC to use the 1.1.8 toolkit
	* Updated included Meanwhile library to include patch referenced in #7563

version 2.5.2 (10/19/2008):
	* Updated GTK+ to 2.12.12
	  This will resolve an issue with stuff in QQ appearing as "(NULL)"

version 2.5.1 (08/30/2008):
	* No changes

version 2.5.0 (08/18/2008):
	* Don't install the GSSAPI SASL plugin on NT4 to avoid an error popup.
	* Use the Kerberos for Windows libraries installed on the system (if
	  present) instead of including enough to load the plugin (Kfw still
	  needed to be installed for it to actually work before this change).
	* Upgrade to Perl 5.10 (System Perl runtime must be upgraded for Perl
	  plugins to continue to work).
	* Upgrade SILC to use the 1.1.7 toolkit

version 2.4.3 (07/01/2008):
	* No changes

version 2.4.2 (05/17/2008):
	* No changes

version 2.4.1 (03/31/2008):
	* Fix an issue preventing the Buddy List being raised when pidgin.exe
	  is run for a second time.
	* Fix protocol handlers
	* Fix AIM/ICQ usage of non-ASCII text with new Glib versions.

version 2.4.0 (02/29/2008):
	* Updated GTK+ to 2.12.8
	* Updated included Meanwhile library to include patches referenced at:
	  https://sourceforge.net/tracker/?func=detail&atid=656718&aid=1626349&group_id=110565
	* Build the xmpp protocol with SASL support (and include Cyrus SASL
	  2.1.22).

version 2.3.1 (12/7/2007):
	* No changes

version 2.3.0 (11/24/2007):
	* Updated GTK+ to 2.12.1 (This was actually included in 2.2.2, but 
	  didn't get into the Changelog.)
	* Upgrade SILC to use the 1.1.5 toolkit

version 2.2.2 (10/23/2007):
	* Updated gtkspell to include a patch to share Aspell dictionaries
	  among all the input fields to avoid excessive memory usage.
	* Update libxml2 to 2.6.30
	* Bonjour protocol now appears even if Bonjour for Windows isn't
	  present (displays message indicating Bonjour for Windows must be
	  installed if you try to log in and it isn't installed).
	* libpurple now looks for a default prefs.xml in the COMMON_APPDATA
	  directory (e.g. \Documents and Settings\All Users\Application Data\purple\prefs.xml)
	  similarly to how this is done on other platforms.
	* Updated GTK+ to 2.12.1

version 2.2.1 (09/29/2007):
	* No changes

version 2.2.0 (09/13/2007):
	* Updated gtkspell to 2.0.11
	* Upgrade SILC to use the 1.1.2 toolkit

version 2.1.1 (08/20/2007):
	* No changes

version 2.1.0 (7/28/2007):
	* Updated launcher application (pidgin.exe) to support portable mode
	  via `pidgin.exe --portable-mode` or by renaming the binary to
	  `pidgin-portable.exe`
	* Updated GTK+ to 2.10.13

version 2.0.2 (6/14/2007):
	* Add Bonjour protocol support thanks to Chris Davies. This requires
	  Apple Bonjour for Windows from:
	  http://www.apple.com/support/downloads/bonjourforwindows.html

version 2.0.1 (5/24/2007):
	* No changes

version 2.0.0 (5/3/2007):
	* URI Handler support added via `pidgin.exe --protocolhandler=`
	* Running a second instance will popup the Buddy List, if possible.
	* Updated GTK+ to 2.10.11 (rev.b) (Win98/ME will need to use 2.6.10)
	* The transparency plugin has been rewritten and enhanced.
	* MSN open email bug fixed.
	* Update SILC to use the 1.0.2 toolkit
	* Lots of other things that I can't remember right now.

version 1.5.0 (8/11/2005):
	* The installer now supports downloading and installing
	  spellchecking support.
	* Environmental proxy settings will now default to the Internet Explorer
	  http proxy, if one is present.
	* Updated to GTK+ 2.6.9 (rev a).  This includes:
	  GTK+ 2.6.9, Glib 2.6.6, Pango 1.8.2 and zlib 1.2.3
	  Upgrading is recommended as zlib 1.2.3 contains security fixes

version 1.4.0 (7/7/2005):
	* On Windows XP or newer, the non-debug version of gaim will attempt
	  to use the existing console, if one is present, for debug output.
	* Updated to GTK+ 2.6.8 (rev a).  This partially fixes the famed "No
	  Disk" error among other things.

version 1.3.1 (6/9/2005):
	* Installer allows you to choose whether or not to put shortcuts on
	  the Desktop and Start Menu.  Uninstall icon is no longer placed
	  in the Start Menu.
	* Fixed logging where the gaim home directory path is a UNC path.

version 1.3.0 (5/10/2005):
	* Updated to GTK+ 2.6.7 (rev a).  This restores functionality on Windows
	  98/ME/NT4.

version 1.2.1 (4/3/2005):
	* No changes

version 1.2.0 (3/17/2005):
	* No changes

version 1.1.4 (2/24/2005):
	* No changes

version 1.1.3 (2/17/2005):
	* SILC is currently no longer installed on Windows NT 4 systems.  There
	  is an outstanding bug that causes no account to be able to connect.
	  Thanks to Lorne Nicol for helping track the issue down.
	* Updated GTK+ to 2.6.2 (rev a)
	  GLib 2.6 introduces wrappers for stdio functions (fix to handle
	  non-ascii paths).

version 1.1.2 (01/20/2005):
	* Updated GTK+ to 2.4.14 (rev a)
	* Much prettier System Tray icons for Windows XP and greater.
	  (Thanks Jérôme Poulin and Alex Converse)
	* Docking now works with multiple monitors.

version 1.1.1 (12/28/2004):

version 1.1.0 (12/02/2004):
	* SILC protocol plugin added.
	* Now checking GAIMLANG and GAIMHOME instead of LANG and HOME env
	  variables, to avoid conflicts with other apps that use them and
	  to avoid HOME env variables intended for cygwin (using unix style
	  path).
	* Both the installer and gaim now perform checks to see if an instance
	  of gaim is already running. Definition of GAIM_MULTI_INST env
	  variable turns this check off.
	* Asynchronous host name resolution (Fixes unresponsive UI during slow
	  or unresponsive host name resolution).

version 1.0.3 (11/11/2004):
	* Updated GTK+ to 2.4.13 (rev a)
	  Includes fix for pango bug affecting some character sets, such as
	  Chinese.


version 1.0.2 (10/20/2004):
	* Updated GTK+ to 2.4.10 (rev b)
	  This revision updates glib to 2.4.7 and pango to 1.6.0, fixing the
	  dreaded 'UDP port pollution' and 'crash on symbol font' bugs
	  respectively.
	* Installer translations for: Albanian

version 1.0.1 (10/07/2004):

version 1.0.0 (09/17/2004):
	* The "Start Gaim on Windows startup" setting is preserved
	  when Gaim is reinstalled (Daniel Atallah)
	* Pasting HTML no longer adds linewrapping where it shouldn't

version 0.82.1 (08/27/2004):
	* Update version of gtk checked by the installer

version 0.82 (08/26/2004):
	* Selecting away messages using the system tray icon works
	  (Thanks François Gagné)
	* Transparency plugin will save your settings again (Kevin Stange)
	* Updated gtk-wimp to 0.6.2
	* Updated libpng to 1.2.6 (major security update)
	* Updated GTK+ to 2.4.7 (rev a)
		- GTK+ 2.4.7
		- GLib 2.4.5
		- Pango 1.4.1

version 0.81 (08/05/2004):
	* Napster joins binary release (Thanks Kevin)
	* Gaim's gtkspell build now makes use of pango's squigly underline
		(Thanks Nathan Fredrickson and Daniel Atallah)

version 0.80 (07/15/2004):
	* idletrack.dll now unloads properly when you quit Gaim in Windows
	  2000 or later, so the installer will no longer report an error
	  replacing or removing the file. (Andrew Whewell)
	* Fixed a bug in the transparency plugin causing buddy list settings
	  to also apply to all conversation windows. (Kevin Stange)
	* Only attempt to execute URIs with the schemas http, https,
	  ftp, or mailto
	* Updated gtk-wimp to 0.6.1
	* Updated GTK+ to 2.4.3 (rev a)
	* Installer translations for: Slovak
	* Updated gtkspell to 2.0.6

version 0.79 (06/24/2004):

version 0.78 (05/30/2004):
	* Win32 transparency plugin now preserves transparency when dragging
	  conversation tabs (Kevin Stange).
	* Installer translations for: Slovenian.
	* Updated GTK+ 2.2.4 build (rev d): Now supports Gimp 2

version 0.77 (04/22/2004):

version 0.76 (04/01/2004):
	* Ability to open files directly from file transfer window.
	* Installer translations for: Russian, Polish, Finnish, Japanese
	  Hebrew and Norwegian.
	* Updated GTK+ 2.2.4 build (rev c): glib updated to export needed
	  symbol.

version 0.75 (01/09/2004):
	* TCL plugin loader now working. Thanks Daniel Atallah.
	* Installer translations for: Danish.
	* Updated GTK+ 2.2.4 build (rev b): Fixes Clipboard bug, and includes
	  official move/size fix (Sizing responsiveness is a little slow).

version 0.74 (11/25/2003):
	* Installer translations for: Czech.

version 0.73 (11/21/2003):
	* Fix the close button on the first tab in each window.
	* Fix for carriage return pileups in userinfo.
	* Window flashing is back.
	* Fix for gaim settings move bug (#838621).
	* Update to NSIS v2.0 b4 final release.
	* Ability to perform unattended installations.
	* Installer translations for: Spanish.

version 0.72 (10/31/2003):
	* Fix for bug #808562 - LANG needs to be set before gtk_init, when 
	  setting text widgets to RTL or LTR.
	* New dll hell avoidance policies.. hopefully this time as many bases
	  are covered as can be.
	* Gtk-wimp is back (version 0.5.1). This version is supposed to be a
	  lot more stable.
	* Compatibility issues with dropline gtk installers are resolved.

version 0.71 (10/09/2003):
	* Gtk-wimp theme removed.
	* Installer translations for: Portuguese.

version 0.70 (09/28/2003):
	* Fixed an icon caching bug which showed up after gaim's data dir was
	  moved in 0.69. Cached aim buddy icons were not showing up.

version 0.69 (09/24/2003):
	* Perl plugin loader is back (now using perl58).
	* Gaim now performs 'dll hell' check on startup.
	* Using SHGetFolderPath to determine Gaim's app data directory.
	* Installer translations for: Korean and Romanian.
	* WinME installer bug fixed.
	* Moving to GTK 2.2.4: Dead keysyms handled on the US-International
	  keyboard. Caps Lock bug fixed. Option to disable move/resize patch
	  (This is known to be buggy on XP).
	* Gtk-wimp updated to 0.4.3

version 0.68 (09/01/2003):
	* Installer translations for: Bulgarian and Traditional Chinese.
	* No Perl plugin support, due to the re-write. (It should be back in 
	  the next release).
	* Executable pounces now working (Thanks to Kevin Stange).

version 0.67 (08/14/2003):
	* Installer translations for: Dutch, French, German, Hungarian,
	  Italian, Portuguese (Brazilian), Serbian (Latin) and
	  Simplified Chineese. Thanks to all of you who provided translations.
	* The Buddy List can now be docked using Windows appbar features.
	* Option to turn off Conversation Window flashing added.
	* Gtk-wimp updated to 2.0 (improved XP support). Thanks to Raymond
	  Penners.
	* Moving to GTK 2.2.2: Floating tooltips fixed, move/resize bug fixed,
	  multi-monitor support added. This is a build of cvs gtk-2-2 branch
	  on 8/8/03 which includes my move/resize patch.

version 0.66 (07/18/2003):
	* Windows files join the source distribution.

version 0.65 (07/16/2003):
	* WinGaim plugins can now be built with gcc stabs debugging info, 
          allowing for more informative crash dumps.
	* Buddy List DnD bug fixed.
	* The systray code is now integrated into the docklet plugin, bringing
	  those nice docklet features to WinGaim.

version 0.64 (05/30/3003)
	* Perl plugin support is back.. after the plugin api rewrite
	* File transfer fixed for win32

version 0.63 (05/16/2003)
	* Gaim installer re-written. Our own GTK+ installer is now bundled 
	  with the Gaim installer (installs to the same location as the 
	  dropline version).  Installer gives user the choice to install one
	  of three GTK+ theme engines, including GTK-Wimp.  Installations
	  should now work for all users on multi-user machines (including
	  guest accounts).  No more DLL Hell. Sexier installer look (Thanks
	  Phroggie).
	* Language translations in the systray menu should now be displayed
	  properly.
	* Fixed some bugs (Thanks Phroggie for debugging help).

version 0.60 (4/5/03)
	* Fixed oscar protocol high cpu usage bug.
	* Separated aspell from Gaim, and switched to aspell.net windows
	  installer.  Gaim will function with or without aspell installation.
	* Gaim installer no longer installs GTK+ runtime dlls. Gaim now
 	  requires gtk-win installation (http://www.sf.net/projects/gtk-win)
	* Updated Gaim installer to use modern UI.
	* Drag and Drop Smiley theme installation works now.
	* Fixed bug where TOC buddies where not showing up in the list.

version 0.60 alpha 5 (2/8/03)
	* Buddy Icons no longer corrupted.
	* Buddy & login window drift fixed.
	* No more console window.
	* File path related bugs fixed.
	* Fixed disapearing systray icon bug, w/ failed signon.
	* Fixed performance issue on some win machines due to Pango uniscribe
	* Autoreconnect plugin works once more.
	* Fixed windows idle reporting.
	* Fixed MSN mail open.

version 0.60 alpha 4.1: (1/22/03)
	* This was a bug fix release for the smiley redraw bug.

version 0.60 alpha 4: (12/29/02)
	* Feature improvements for transparency plugin.
	* Font properly set in gtkrc
	* Gaim systray icon permanantly parked in systray, with different
	  icons for connected, disconnected and away.
	* Right clickable menu for systray.
	* Flashing conversation window on receiving an IM.
	* Aspell installer allows user to set install path.

version 0.60 alpha 3: (11/8/02)
	* Improved UI
	* Plugin for transparent conversation windows
	* Gtkspell/aspell working
	* IdleTracker added for Windows idle reporting.
	* Nativewin gtk theme (using native windows fonts)
	* New gaim and gaim-installer icons (Thanks Tux Racer)

version 0.60 alpha 2 (10/9/02):
	* Perl functionality added
	* PNGs work
	* Path issues fixed for Win9x
	* Added g command line flag for logging of GTK and GLIB debugging.
	* No more console in Win9x for glib logging (when not debugging).
	* URL links now work.
	* Plugins: autorecon, iconaway, spellchk and ticker now work.
	* Language translations are working.
	* Using GTK 2.0.6 (Some GTK bugs fixed since 2.0.3)
	* Gadu-Gadu works
	* gtkimhtml copying to clipboard works. Selecting text copies it to
	  the clipboard.
	* Gaim now minimizes to the system tray.
	* Various other feature updates from the Gaim crew. Read ChangeLog :)

version 0.60 alpha 1 (9/13/2002):
	* Initial alpha release<|MERGE_RESOLUTION|>--- conflicted
+++ resolved
@@ -1,11 +1,9 @@
-<<<<<<< HEAD
 version 2.7.0 (??/??/????):
 	* Minimum required GTK+ version increased to 2.14.0
 	* Win9x no longer supported.
-=======
+
 version 2.6.2 (09/05/2009):
 	* No changes
->>>>>>> 9ee8dcf7
 
 version 2.6.1 (08/18/2009):
 	* No changes
