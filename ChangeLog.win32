--- conflicted
+++ resolved
@@ -1,7 +1,3 @@
-<<<<<<< HEAD
-
-version 2.6.6 (02/18/2010):
-=======
 version 2.7.0 (??/??/????):
 	* Minimum required GTK+ version increased to 2.14.0
 	* Private GTK+ Runtime now used (GTK+ Installer no longer supported)
@@ -9,8 +5,7 @@
 	* Crash Report files (pidgin.RPT) are now generated in the ~/.purple
 	  directory instead of the installation directory.
 
-version 2.6.6 (??/??/20??):
->>>>>>> 452d8457
+version 2.6.6 (02/18/2010):
 	* Installer translations for: Norwegian nynorsk
 
 version 2.6.5 (01/08/2010):
