<<<<<<< HEAD
version 2.6.0 (??/??/2009):
	* Added XMPP URI support.
=======
version 2.5.9 (08/18/2009):
	* No changes and no win32 packages built.
>>>>>>> 7b2ab0f7

version 2.5.8 (06/27/2009):
	* No changes

version 2.5.7 (06/20/2009):
	* No changes

version 2.5.6 (05/19/2009):
	* No changes

version 2.5.5 (03/01/2009):
	* Remove the "Flash window when chat messages are received" pref from
	  the Windows Pidgin Options plugin - the Message Notification plugin
	  does this (and much more).
	* Updated GTK+ to 2.14.7

version 2.5.4 (01/12/2009):
	* Fix the "Hang on Exit" issue that a number of users encountered.
	* Updated GTK+ to 2.14.6

version 2.5.3 (12/20/2008):
	* Upgrade SILC to use the 1.1.8 toolkit
	* Updated included Meanwhile library to include patch referenced in #7563

version 2.5.2 (10/19/2008):
	* Updated GTK+ to 2.12.12
	  This will resolve an issue with stuff in QQ appearing as "(NULL)"

version 2.5.1 (08/30/2008):
	* No changes

version 2.5.0 (08/18/2008):
	* Don't install the GSSAPI SASL plugin on NT4 to avoid an error popup.
	* Use the Kerberos for Windows libraries installed on the system (if
	  present) instead of including enough to load the plugin (Kfw still
	  needed to be installed for it to actually work before this change).
	* Upgrade to Perl 5.10 (System Perl runtime must be upgraded for Perl
	  plugins to continue to work).
	* Upgrade SILC to use the 1.1.7 toolkit

version 2.4.3 (07/01/2008):
	* No changes

version 2.4.2 (05/17/2008):
	* No changes

version 2.4.1 (03/31/2008):
	* Fix an issue preventing the Buddy List being raised when pidgin.exe
	  is run for a second time.
	* Fix protocol handlers
	* Fix AIM/ICQ usage of non-ASCII text with new Glib versions.

version 2.4.0 (02/29/2008):
	* Updated GTK+ to 2.12.8
	* Updated included Meanwhile library to include patches referenced at:
	  https://sourceforge.net/tracker/?func=detail&atid=656718&aid=1626349&group_id=110565
	* Build the xmpp protocol with SASL support (and include Cyrus SASL
	  2.1.22).

version 2.3.1 (12/7/2007):
	* No changes

version 2.3.0 (11/24/2007):
	* Updated GTK+ to 2.12.1 (This was actually included in 2.2.2, but 
	  didn't get into the Changelog.)
	* Upgrade SILC to use the 1.1.5 toolkit

version 2.2.2 (10/23/2007):
	* Updated gtkspell to include a patch to share Aspell dictionaries
	  among all the input fields to avoid excessive memory usage.
	* Update libxml2 to 2.6.30
	* Bonjour protocol now appears even if Bonjour for Windows isn't
	  present (displays message indicating Bonjour for Windows must be
	  installed if you try to log in and it isn't installed).
	* libpurple now looks for a default prefs.xml in the COMMON_APPDATA
	  directory (e.g. \Documents and Settings\All Users\Application Data\purple\prefs.xml)
	  similarly to how this is done on other platforms.
	* Updated GTK+ to 2.12.1

version 2.2.1 (09/29/2007):
	* No changes

version 2.2.0 (09/13/2007):
	* Updated gtkspell to 2.0.11
	* Upgrade SILC to use the 1.1.2 toolkit

version 2.1.1 (08/20/2007):
	* No changes

version 2.1.0 (7/28/2007):
	* Updated launcher application (pidgin.exe) to support portable mode
	  via `pidgin.exe --portable-mode` or by renaming the binary to
	  `pidgin-portable.exe`
	* Updated GTK+ to 2.10.13

version 2.0.2 (6/14/2007):
	* Add Bonjour protocol support thanks to Chris Davies. This requires
	  Apple Bonjour for Windows from:
	  http://www.apple.com/support/downloads/bonjourforwindows.html

version 2.0.1 (5/24/2007):
	* No changes

version 2.0.0 (5/3/2007):
	* URI Handler support added via `pidgin.exe --protocolhandler=`
	* Running a second instance will popup the Buddy List, if possible.
	* Updated GTK+ to 2.10.11 (rev.b) (Win98/ME will need to use 2.6.10)
	* The transparency plugin has been rewritten and enhanced.
	* MSN open email bug fixed.
	* Update SILC to use the 1.0.2 toolkit
	* Lots of other things that I can't remember right now.

version 1.5.0 (8/11/2005):
	* The installer now supports downloading and installing
	  spellchecking support.
	* Environmental proxy settings will now default to the Internet Explorer
	  http proxy, if one is present.
	* Updated to GTK+ 2.6.9 (rev a).  This includes:
	  GTK+ 2.6.9, Glib 2.6.6, Pango 1.8.2 and zlib 1.2.3
	  Upgrading is recommended as zlib 1.2.3 contains security fixes

version 1.4.0 (7/7/2005):
	* On Windows XP or newer, the non-debug version of gaim will attempt
	  to use the existing console, if one is present, for debug output.
	* Updated to GTK+ 2.6.8 (rev a).  This partially fixes the famed "No
	  Disk" error among other things.

version 1.3.1 (6/9/2005):
	* Installer allows you to choose whether or not to put shortcuts on
	  the Desktop and Start Menu.  Uninstall icon is no longer placed
	  in the Start Menu.
	* Fixed logging where the gaim home directory path is a UNC path.

version 1.3.0 (5/10/2005):
	* Updated to GTK+ 2.6.7 (rev a).  This restores functionality on Windows
	  98/ME/NT4.

version 1.2.1 (4/3/2005):
	* No changes

version 1.2.0 (3/17/2005):
	* No changes

version 1.1.4 (2/24/2005):
	* No changes

version 1.1.3 (2/17/2005):
	* SILC is currently no longer installed on Windows NT 4 systems.  There
	  is an outstanding bug that causes no account to be able to connect.
	  Thanks to Lorne Nicol for helping track the issue down.
	* Updated GTK+ to 2.6.2 (rev a)
	  GLib 2.6 introduces wrappers for stdio functions (fix to handle
	  non-ascii paths).

version 1.1.2 (01/20/2005):
	* Updated GTK+ to 2.4.14 (rev a)
	* Much prettier System Tray icons for Windows XP and greater.
	  (Thanks Jérôme Poulin and Alex Converse)
	* Docking now works with multiple monitors.

version 1.1.1 (12/28/2004):

version 1.1.0 (12/02/2004):
	* SILC protocol plugin added.
	* Now checking GAIMLANG and GAIMHOME instead of LANG and HOME env
	  variables, to avoid conflicts with other apps that use them and
	  to avoid HOME env variables intended for cygwin (using unix style
	  path).
	* Both the installer and gaim now perform checks to see if an instance
	  of gaim is already running. Definition of GAIM_MULTI_INST env
	  variable turns this check off.
	* Asynchronous host name resolution (Fixes unresponsive UI during slow
	  or unresponsive host name resolution).

version 1.0.3 (11/11/2004):
	* Updated GTK+ to 2.4.13 (rev a)
	  Includes fix for pango bug affecting some character sets, such as
	  Chinese.


version 1.0.2 (10/20/2004):
	* Updated GTK+ to 2.4.10 (rev b)
	  This revision updates glib to 2.4.7 and pango to 1.6.0, fixing the
	  dreaded 'UDP port pollution' and 'crash on symbol font' bugs
	  respectively.
	* Installer translations for: Albanian

version 1.0.1 (10/07/2004):

version 1.0.0 (09/17/2004):
	* The "Start Gaim on Windows startup" setting is preserved
	  when Gaim is reinstalled (Daniel Atallah)
	* Pasting HTML no longer adds linewrapping where it shouldn't

version 0.82.1 (08/27/2004):
	* Update version of gtk checked by the installer

version 0.82 (08/26/2004):
	* Selecting away messages using the system tray icon works
	  (Thanks François Gagné)
	* Transparency plugin will save your settings again (Kevin Stange)
	* Updated gtk-wimp to 0.6.2
	* Updated libpng to 1.2.6 (major security update)
	* Updated GTK+ to 2.4.7 (rev a)
		- GTK+ 2.4.7
		- GLib 2.4.5
		- Pango 1.4.1

version 0.81 (08/05/2004):
	* Napster joins binary release (Thanks Kevin)
	* Gaim's gtkspell build now makes use of pango's squigly underline
		(Thanks Nathan Fredrickson and Daniel Atallah)

version 0.80 (07/15/2004):
	* idletrack.dll now unloads properly when you quit Gaim in Windows
	  2000 or later, so the installer will no longer report an error
	  replacing or removing the file. (Andrew Whewell)
	* Fixed a bug in the transparency plugin causing buddy list settings
	  to also apply to all conversation windows. (Kevin Stange)
	* Only attempt to execute URIs with the schemas http, https,
	  ftp, or mailto
	* Updated gtk-wimp to 0.6.1
	* Updated GTK+ to 2.4.3 (rev a)
	* Installer translations for: Slovak
	* Updated gtkspell to 2.0.6

version 0.79 (06/24/2004):

version 0.78 (05/30/2004):
	* Win32 transparency plugin now preserves transparency when dragging
	  conversation tabs (Kevin Stange).
	* Installer translations for: Slovenian.
	* Updated GTK+ 2.2.4 build (rev d): Now supports Gimp 2

version 0.77 (04/22/2004):

version 0.76 (04/01/2004):
	* Ability to open files directly from file transfer window.
	* Installer translations for: Russian, Polish, Finnish, Japanese
	  Hebrew and Norwegian.
	* Updated GTK+ 2.2.4 build (rev c): glib updated to export needed
	  symbol.

version 0.75 (01/09/2004):
	* TCL plugin loader now working. Thanks Daniel Atallah.
	* Installer translations for: Danish.
	* Updated GTK+ 2.2.4 build (rev b): Fixes Clipboard bug, and includes
	  official move/size fix (Sizing responsiveness is a little slow).

version 0.74 (11/25/2003):
	* Installer translations for: Czech.

version 0.73 (11/21/2003):
	* Fix the close button on the first tab in each window.
	* Fix for carriage return pileups in userinfo.
	* Window flashing is back.
	* Fix for gaim settings move bug (#838621).
	* Update to NSIS v2.0 b4 final release.
	* Ability to perform unattended installations.
	* Installer translations for: Spanish.

version 0.72 (10/31/2003):
	* Fix for bug #808562 - LANG needs to be set before gtk_init, when 
	  setting text widgets to RTL or LTR.
	* New dll hell avoidance policies.. hopefully this time as many bases
	  are covered as can be.
	* Gtk-wimp is back (version 0.5.1). This version is supposed to be a
	  lot more stable.
	* Compatibility issues with dropline gtk installers are resolved.

version 0.71 (10/09/2003):
	* Gtk-wimp theme removed.
	* Installer translations for: Portuguese.

version 0.70 (09/28/2003):
	* Fixed an icon caching bug which showed up after gaim's data dir was
	  moved in 0.69. Cached aim buddy icons were not showing up.

version 0.69 (09/24/2003):
	* Perl plugin loader is back (now using perl58).
	* Gaim now performs 'dll hell' check on startup.
	* Using SHGetFolderPath to determine Gaim's app data directory.
	* Installer translations for: Korean and Romanian.
	* WinME installer bug fixed.
	* Moving to GTK 2.2.4: Dead keysyms handled on the US-International
	  keyboard. Caps Lock bug fixed. Option to disable move/resize patch
	  (This is known to be buggy on XP).
	* Gtk-wimp updated to 0.4.3

version 0.68 (09/01/2003):
	* Installer translations for: Bulgarian and Traditional Chinese.
	* No Perl plugin support, due to the re-write. (It should be back in 
	  the next release).
	* Executable pounces now working (Thanks to Kevin Stange).

version 0.67 (08/14/2003):
	* Installer translations for: Dutch, French, German, Hungarian,
	  Italian, Portuguese (Brazilian), Serbian (Latin) and
	  Simplified Chineese. Thanks to all of you who provided translations.
	* The Buddy List can now be docked using Windows appbar features.
	* Option to turn off Conversation Window flashing added.
	* Gtk-wimp updated to 2.0 (improved XP support). Thanks to Raymond
	  Penners.
	* Moving to GTK 2.2.2: Floating tooltips fixed, move/resize bug fixed,
	  multi-monitor support added. This is a build of cvs gtk-2-2 branch
	  on 8/8/03 which includes my move/resize patch.

version 0.66 (07/18/2003):
	* Windows files join the source distribution.

version 0.65 (07/16/2003):
	* WinGaim plugins can now be built with gcc stabs debugging info, 
          allowing for more informative crash dumps.
	* Buddy List DnD bug fixed.
	* The systray code is now integrated into the docklet plugin, bringing
	  those nice docklet features to WinGaim.

version 0.64 (05/30/3003)
	* Perl plugin support is back.. after the plugin api rewrite
	* File transfer fixed for win32

version 0.63 (05/16/2003)
	* Gaim installer re-written. Our own GTK+ installer is now bundled 
	  with the Gaim installer (installs to the same location as the 
	  dropline version).  Installer gives user the choice to install one
	  of three GTK+ theme engines, including GTK-Wimp.  Installations
	  should now work for all users on multi-user machines (including
	  guest accounts).  No more DLL Hell. Sexier installer look (Thanks
	  Phroggie).
	* Language translations in the systray menu should now be displayed
	  properly.
	* Fixed some bugs (Thanks Phroggie for debugging help).

version 0.60 (4/5/03)
	* Fixed oscar protocol high cpu usage bug.
	* Separated aspell from Gaim, and switched to aspell.net windows
	  installer.  Gaim will function with or without aspell installation.
	* Gaim installer no longer installs GTK+ runtime dlls. Gaim now
 	  requires gtk-win installation (http://www.sf.net/projects/gtk-win)
	* Updated Gaim installer to use modern UI.
	* Drag and Drop Smiley theme installation works now.
	* Fixed bug where TOC buddies where not showing up in the list.

version 0.60 alpha 5 (2/8/03)
	* Buddy Icons no longer corrupted.
	* Buddy & login window drift fixed.
	* No more console window.
	* File path related bugs fixed.
	* Fixed disapearing systray icon bug, w/ failed signon.
	* Fixed performance issue on some win machines due to Pango uniscribe
	* Autoreconnect plugin works once more.
	* Fixed windows idle reporting.
	* Fixed MSN mail open.

version 0.60 alpha 4.1: (1/22/03)
	* This was a bug fix release for the smiley redraw bug.

version 0.60 alpha 4: (12/29/02)
	* Feature improvements for transparency plugin.
	* Font properly set in gtkrc
	* Gaim systray icon permanantly parked in systray, with different
	  icons for connected, disconnected and away.
	* Right clickable menu for systray.
	* Flashing conversation window on receiving an IM.
	* Aspell installer allows user to set install path.

version 0.60 alpha 3: (11/8/02)
	* Improved UI
	* Plugin for transparent conversation windows
	* Gtkspell/aspell working
	* IdleTracker added for Windows idle reporting.
	* Nativewin gtk theme (using native windows fonts)
	* New gaim and gaim-installer icons (Thanks Tux Racer)

version 0.60 alpha 2 (10/9/02):
	* Perl functionality added
	* PNGs work
	* Path issues fixed for Win9x
	* Added g command line flag for logging of GTK and GLIB debugging.
	* No more console in Win9x for glib logging (when not debugging).
	* URL links now work.
	* Plugins: autorecon, iconaway, spellchk and ticker now work.
	* Language translations are working.
	* Using GTK 2.0.6 (Some GTK bugs fixed since 2.0.3)
	* Gadu-Gadu works
	* gtkimhtml copying to clipboard works. Selecting text copies it to
	  the clipboard.
	* Gaim now minimizes to the system tray.
	* Various other feature updates from the Gaim crew. Read ChangeLog :)

version 0.60 alpha 1 (9/13/2002):
	* Initial alpha release<|MERGE_RESOLUTION|>--- conflicted
+++ resolved
@@ -1,10 +1,8 @@
-<<<<<<< HEAD
 version 2.6.0 (??/??/2009):
 	* Added XMPP URI support.
-=======
+
 version 2.5.9 (08/18/2009):
 	* No changes and no win32 packages built.
->>>>>>> 7b2ab0f7
 
 version 2.5.8 (06/27/2009):
 	* No changes
